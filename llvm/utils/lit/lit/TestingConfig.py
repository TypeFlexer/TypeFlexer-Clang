import os
import sys


class TestingConfig(object):
    """"
    TestingConfig - Information on the tests inside a suite.
    """

    @staticmethod
    def fromdefaults(litConfig):
        """
        fromdefaults(litConfig) -> TestingConfig

        Create a TestingConfig object with default values.
        """
        # Set the environment based on the command line arguments.
        environment = {
            'PATH' : os.pathsep.join(litConfig.path +
                                     [os.environ.get('PATH','')]),
            'LLVM_DISABLE_CRASH_REPORT' : '1',
            }

        pass_vars = ['LIBRARY_PATH', 'LD_LIBRARY_PATH', 'SYSTEMROOT', 'TERM',
                     'CLANG', 'LD_PRELOAD', 'ASAN_OPTIONS', 'UBSAN_OPTIONS',
                     'LSAN_OPTIONS', 'ADB', 'ANDROID_SERIAL', 'SSH_AUTH_SOCK',
                     'SANITIZER_IGNORE_CVE_2016_2143', 'TMPDIR', 'TMP', 'TEMP',
                     'TEMPDIR', 'AVRLIT_BOARD', 'AVRLIT_PORT',
                     'FILECHECK_OPTS', 'VCINSTALLDIR', 'VCToolsinstallDir',
                     'VSINSTALLDIR', 'WindowsSdkDir', 'WindowsSDKLibVersion']

        if sys.platform == 'win32':
            pass_vars.append('INCLUDE')
            pass_vars.append('LIB')
            pass_vars.append('PATHEXT')
<<<<<<< HEAD
            pass_vars.append('PROGRAMDATA')
=======
            pass_vars.append('USERPROFILE')
>>>>>>> fed41342
            environment['PYTHONBUFFERED'] = '1'

        for var in pass_vars:
            val = os.environ.get(var, '')
            # Check for empty string as some variables such as LD_PRELOAD cannot be empty
            # ('') for OS's such as OpenBSD.
            if val:
                environment[var] = val

        # Set the default available features based on the LitConfig.
        available_features = []
        if litConfig.useValgrind:
            available_features.append('valgrind')
            if litConfig.valgrindLeakCheck:
                available_features.append('vg_leak')

        return TestingConfig(None,
                             name = '<unnamed>',
                             suffixes = set(),
                             test_format = None,
                             environment = environment,
                             substitutions = [],
                             unsupported = False,
                             test_exec_root = None,
                             test_source_root = None,
                             excludes = [],
                             available_features = available_features,
                             pipefail = True)

    def load_from_path(self, path, litConfig):
        """
        load_from_path(path, litConfig)

        Load the configuration module at the provided path into the given config
        object.
        """

        # Load the config script data.
        data = None
        f = open(path)
        try:
            data = f.read()
        except:
            litConfig.fatal('unable to load config file: %r' % (path,))
        f.close()

        # Execute the config script to initialize the object.
        cfg_globals = dict(globals())
        cfg_globals['config'] = self
        cfg_globals['lit_config'] = litConfig
        cfg_globals['__file__'] = path
        try:
            exec(compile(data, path, 'exec'), cfg_globals, None)
            if litConfig.debug:
                litConfig.note('... loaded config %r' % path)
        except SystemExit:
            e = sys.exc_info()[1]
            # We allow normal system exit inside a config file to just
            # return control without error.
            if e.args:
                raise
        except:
            import traceback
            litConfig.fatal(
                'unable to parse config file %r, traceback: %s' % (
                    path, traceback.format_exc()))
        self.finish(litConfig)

    def __init__(self, parent, name, suffixes, test_format,
                 environment, substitutions, unsupported,
                 test_exec_root, test_source_root, excludes,
                 available_features, pipefail, limit_to_features = [],
                 is_early = False, parallelism_group = None):
        self.parent = parent
        self.name = str(name)
        self.suffixes = set(suffixes)
        self.test_format = test_format
        self.environment = dict(environment)
        self.substitutions = list(substitutions)
        self.unsupported = unsupported
        self.test_exec_root = test_exec_root
        self.test_source_root = test_source_root
        self.excludes = set(excludes)
        self.available_features = set(available_features)
        self.pipefail = pipefail
        # This list is used by TestRunner.py to restrict running only tests that
        # require one of the features in this list if this list is non-empty.
        # Configurations can set this list to restrict the set of tests to run.
        self.limit_to_features = set(limit_to_features)
        # Whether the suite should be tested early in a given run.
        self.is_early = bool(is_early)
        self.parallelism_group = parallelism_group
        self._recursiveExpansionLimit = None

    @property
    def recursiveExpansionLimit(self):
        return self._recursiveExpansionLimit

    @recursiveExpansionLimit.setter
    def recursiveExpansionLimit(self, value):
        if value is not None and not isinstance(value, int):
            raise ValueError('recursiveExpansionLimit must be either None or an integer (got <{}>)'.format(value))
        if isinstance(value, int) and value < 0:
            raise ValueError('recursiveExpansionLimit must be a non-negative integer (got <{}>)'.format(value))
        self._recursiveExpansionLimit = value

    def finish(self, litConfig):
        """finish() - Finish this config object, after loading is complete."""

        self.name = str(self.name)
        self.suffixes = set(self.suffixes)
        self.environment = dict(self.environment)
        self.substitutions = list(self.substitutions)
        if self.test_exec_root is not None:
            # FIXME: This should really only be suite in test suite config
            # files. Should we distinguish them?
            self.test_exec_root = str(self.test_exec_root)
        if self.test_source_root is not None:
            # FIXME: This should really only be suite in test suite config
            # files. Should we distinguish them?
            self.test_source_root = str(self.test_source_root)
        self.excludes = set(self.excludes)

    @property
    def root(self):
        """root attribute - The root configuration for the test suite."""
        if self.parent is None:
            return self
        else:
            return self.parent.root

class SubstituteCaptures:
    """
    Helper class to indicate that the substitutions contains backreferences.

    This can be used as the following in lit.cfg to mark subsitutions as having
    back-references::

        config.substutions.append(('\b[^ ]*.cpp', SubstituteCaptures('\0.txt')))

    """
    def __init__(self, substitution):
        self.substitution = substitution

    def replace(self, pattern, replacement):
        return self.substitution

    def __str__(self):
        return self.substitution

    def __len__(self):
        return len(self.substitution)

    def __getitem__(self, item):
        return self.substitution.__getitem__(item)
<|MERGE_RESOLUTION|>--- conflicted
+++ resolved
@@ -33,11 +33,8 @@
             pass_vars.append('INCLUDE')
             pass_vars.append('LIB')
             pass_vars.append('PATHEXT')
-<<<<<<< HEAD
             pass_vars.append('PROGRAMDATA')
-=======
             pass_vars.append('USERPROFILE')
->>>>>>> fed41342
             environment['PYTHONBUFFERED'] = '1'
 
         for var in pass_vars:
