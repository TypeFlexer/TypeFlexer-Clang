# Testing the Checked C version of LLVM/clang

We have created a new LLVM test suite for the Checked C extension.  We have added a new
target to the build system for running the test suite: check-checkedc. 

The Checked C version of clang/LLVM should pass the tests that the baseline version
of clang/LLVM (in the baseline branch) and the Checked C specific tests.   There should
be no unexpected test failures.  A developer should confirm this before committing a change.

When testing a change, the testing should be sufficient for the type of change.  For changes
to parsing and typechecking, it is usually sufficient to pass the Checked C and clang tests.

## Running tests

### From Visual Studio
Load the solution and the open it using the Solution explorer (View->Solution Explorer).  To run tests, you can right click and build the following targets:

- Checked C tests: go to _CheckedC tests->check-checkedc_
- clang tests: go to _Clang tests->check-clang_
- All LLVM and clang tests: select the check-all solution (at the top level)

### From a command shell using msbuild
Set up the build system and then change to your new object directory.  Use the following commands to run tests:

- Checked C tests: `msbuild projects\checkedc-llvm\check-checkedc.vcxproj /maxcpucount:`_number of processors_/3
- Clang tests: `msbuild tools\clang\test\check-clang.vcxproj /maxcpucount:1number of processors/3
- All LLVM and clang tests: `msbuild check-all.vcxproj /maxcpucount:`number of processors/3`

### Using make
In your build directory,

- Checked C tests: `make check-checkedc`
- clang tests: `make check-clang`
- All tests: `make check-all`

### From a command shell using the testing harness
You can use the testing harness to run individual tests or sets of tests.
These directions are adapted from http://llvm.org/docs/TestingGuide.html#id11.
The clang-specific documentation on running tests appears to be out-of-date, so don't try to follow those directions.  

- The build creates a llvm-lit.py script that you can use to run regression tests by hand.
  It is placed in the same directory as your newly built clang executable.   Those are placed in {your build directory}\debug\bin. 
- Set the environment variable CLANG to the full path of your clang executable.  For example:

		set CLANG=d:\autobahn1\llvm.obj\Debug\bin\clang.exe

- You can point the llvm-lit script at a directory to run all tests or an individual test.  For example:

		llvm-lit d:\autobahn1\llvm\tools\clang\test

### Unexpected test failures and line endings

If you see unexpected test failures when working on Windows using unchanged
versions of the Checked C LLVM/clang repos, you should first check that you
have set your line end handling for Git properly, particularly if you see a
lot of failures.  LLVM and clang have some tests that depend on line endings.
Those tests assume that all lines end with line feeds (the Unix line ending
convention).

The LLVM/clang project uses Subversion for source code control, which does not
alter line endings.  We are using Git for source code control, which may alter
line endings on Windows, depending on how you have configured Git.  Git may
alter text line endings to be carriage return/line feed (the Windows line
ending convention).  It is important to ensure that Git does not do this for
your LLVM/clang repositories.

<<<<<<< HEAD
The configuration setting `core.autocrlf` to be set to `false`. If you
followed the recommended [steps](Setup-and-Buildmd) for cloning your Git repos,
it should be set to `false'.
=======
The configuration setting `core.autocrlf` should to be set to `false`. If you
followed the recommended [steps](Setup-and-Build.md) for cloning your Git repos,
it will be set to `false`.
>>>>>>> d5fda60c
<|MERGE_RESOLUTION|>--- conflicted
+++ resolved
@@ -64,12 +64,6 @@
 ending convention).  It is important to ensure that Git does not do this for
 your LLVM/clang repositories.
 
-<<<<<<< HEAD
-The configuration setting `core.autocrlf` to be set to `false`. If you
-followed the recommended [steps](Setup-and-Buildmd) for cloning your Git repos,
-it should be set to `false'.
-=======
 The configuration setting `core.autocrlf` should to be set to `false`. If you
 followed the recommended [steps](Setup-and-Build.md) for cloning your Git repos,
-it will be set to `false`.
->>>>>>> d5fda60c
+it will be set to `false`.