--- conflicted
+++ resolved
@@ -2020,11 +2020,7 @@
       MaybeParseGNUAttributes(D, &LateParsedAttrs);
       Fixit &= Tok.isOneOf(tok::semi, tok::l_brace, tok::kw_try);
 
-<<<<<<< HEAD
       Diag(Loc, diag::err_c11_tainted_misplaced)
-=======
-      Diag(Loc, diag::err_c11_noreturn_misplaced)
->>>>>>> b72d4df1
           << (Fixit ? FixItHint::CreateRemoval(Loc) : FixItHint())
           << (Fixit ? FixItHint::CreateInsertion(D.getBeginLoc(), "_Tainted ")
                     : FixItHint());
@@ -6967,7 +6963,7 @@
   } else {
     if (Tok.isNot(tok::r_paren))
       ParseParameterDeclarationClause(D.getContext(), FirstArgAttrs, ParamInfo,
-                                      EllipsisLoc);
+                                      EllipsisLoc, D.getDeclSpec().isTaintedSpecified());
     else if (RequiresArg)
       Diag(Tok, diag::err_argument_required_after_attribute);
 
@@ -7222,6 +7218,55 @@
     // The list continues if we see a comma.
   } while (TryConsumeToken(tok::comma));
 }
+void Parser::CheckTaintedFunctionDeclarationIntegrity(SourceLocation &EllipsisLoc) {
+  unsigned int curr_token = 1;
+  while ((GetLookAheadToken(curr_token).isNot(tok::comma)) &&
+         (GetLookAheadToken(curr_token).isNot(tok::r_paren))) {
+    if (GetLookAheadToken(curr_token).is(tok::star)) {
+      Diag(EllipsisLoc,
+           diag::err_tainted_specified_functions_must_have_tainted_pointers)
+          << FixItHint::CreateInsertion(EllipsisLoc.getLocWithOffset(1),
+                                        "Marshall this pointer data to tainted memory allocated by t_malloc ");
+      break;
+    }
+    curr_token++;
+  }
+}
+
+void Parser::CheckTaintedFunctionDeclarationIntegrity(Declarator &ParmDeclarator)
+{
+  TypeSpecifierType Current_indentifier_type =
+      ParmDeclarator.getDeclSpec().getTypeSpecType();
+  SourceLocation Current_indentifier_type_loc =
+      ParmDeclarator.getDeclSpec().getTypeSpecTypeLoc();
+  if ((Current_indentifier_type == TST_plainPtr) ||
+      (Current_indentifier_type == TST_arrayPtr) ||
+      (Current_indentifier_type == TST_ntarrayPtr)) {
+    Diag(ParmDeclarator.getIdentifierLoc(),
+         diag::err_tainted_specified_functions_must_have_tainted_pointers)
+        << FixItHint::CreateInsertion(
+               Current_indentifier_type_loc,
+               "Marshall this pointer data to tainted memory allocated by t_malloc ");
+  }
+
+  // Currently the Token points to a comma,
+  // keep hopping tokens until you see a r_paren or a comma
+  unsigned int token_hop = 1;
+  while (GetLookAheadToken(token_hop).isNot(tok::comma) &&
+         (GetLookAheadToken(token_hop).isNot(tok::r_paren)) &&
+         (token_hop < ParmDeclarator.getEndLoc().getRawEncoding() -
+                          ParmDeclarator.getBeginLoc().getRawEncoding())) {
+    if (GetLookAheadToken(token_hop).is(tok::star)) {
+      Diag(ParmDeclarator.getIdentifierLoc().getLocWithOffset(2),
+           diag::err_tainted_specified_functions_must_have_tainted_pointers)
+          << FixItHint::CreateInsertion(
+                 Current_indentifier_type_loc.getLocWithOffset(2),
+                 "Marshall this pointer data to tainted memory allocated by t_malloc ");
+      break;
+    }
+    token_hop++;
+  }
+}
 
 /// ParseParameterDeclarationClause - Parse a (possibly empty) parameter-list
 /// after the opening parenthesis. This function will not parse a K&R-style
@@ -7259,7 +7304,7 @@
        DeclaratorContext DeclaratorCtx,
        ParsedAttributes &FirstArgAttrs,
        SmallVectorImpl<DeclaratorChunk::ParamInfo> &ParamInfo,
-       SourceLocation &EllipsisLoc) {
+       SourceLocation &EllipsisLoc, bool isTaintedDeclaration) {
 
   // Avoid exceeding the maximum function scope depth.
   // See https://bugs.llvm.org/show_bug.cgi?id=19607
@@ -7271,6 +7316,11 @@
         << ParmVarDecl::getMaxFunctionScopeDepth();
     cutOffParsing();
     return;
+  }
+
+  if(isTaintedDeclaration)
+  {
+    CheckTaintedFunctionDeclarationIntegrity(EllipsisLoc);
   }
 
   // Delay parsing/semantic checking of bounds expressions until after the
@@ -7302,7 +7352,7 @@
 
     SourceLocation DSStart = Tok.getLocation();
 
-    // If the caller parsed attributes for the first argument, add them now.
+    // If the caller parsed attributes for the first argument, add then now.
     // Take them so that we only apply the attributes to the first parameter.
     // FIXME: If we can leave the attributes in the token stream somehow, we can
     // get rid of a parameter (FirstArgAttrs) and this statement. It might be
@@ -7317,21 +7367,23 @@
     // Parse the declarator.  This is "PrototypeContext" or
     // "LambdaExprParameterContext", because we must accept either
     // 'declarator' or 'abstract-declarator' here.
-    Declarator ParmDeclarator(
-        DS, DeclaratorCtx == DeclaratorContext::RequiresExpr
-                ? DeclaratorContext::RequiresExpr
-                : DeclaratorCtx == DeclaratorContext::LambdaExpr
-                      ? DeclaratorContext::LambdaExprParameter
-                      : DeclaratorContext::Prototype);
+    Declarator ParmDeclarator(DS,
+                              DeclaratorCtx == DeclaratorContext::RequiresExpr
+                                  ? DeclaratorContext::RequiresExpr
+                              : DeclaratorCtx == DeclaratorContext::LambdaExpr
+                                  ? DeclaratorContext::LambdaExprParameter
+                                  : DeclaratorContext::Prototype);
     ParseDeclarator(ParmDeclarator);
 
-    // Checked C: exit _Forany or _Itype_forany scope.  This is intentionally done here
-    // because the bounds / interface type for the parameter shouldn't reference
-    // any bound type variable.
+    // Checked C: exit _Forany or _Itype_forany scope.  This is intentionally done here because the bounds / interface type for the parameter shouldn't reference any bound type variable.
     ExitQuantifiedTypeScope(DS);
 
     // Parse GNU attributes, if present.
     MaybeParseGNUAttributes(ParmDeclarator);
+
+    if (isTaintedDeclaration) {
+      CheckTaintedFunctionDeclarationIntegrity(ParmDeclarator);
+    }
 
     if (Tok.is(tok::kw_requires)) {
       // User tried to define a requires clause in a parameter declaration,
@@ -7350,6 +7402,9 @@
     // DefArgToks is used when the parsing of default arguments needs
     // to be delayed.
     std::unique_ptr<CachedTokens> DefArgToks;
+
+    //start from get begin loc
+    //and iterate through till the endloc and look for checked or * operators
 
     // If no parameter was specified, verify that *something* was specified,
     // otherwise we have a missing type and identifier.
