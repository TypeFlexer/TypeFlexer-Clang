--- conflicted
+++ resolved
@@ -561,17 +561,11 @@
     NewCV = F;
     // Add mappings from the parameters PLoc to the constraint variables for
     // the parameters.
-<<<<<<< HEAD
     for (unsigned i = 0; i < FD->getNumParams(); i++) {
       ParmVarDecl *PVD = FD->getParamDecl(i);
       const Type *Ty = PVD->getType().getTypePtr();
       ConstraintVariable *PV = F->getParamVar(i);
       unifyIfTypedef(Ty, *AstContext, PVD, dyn_cast<PVConstraint>(PV));
-=======
-    for (unsigned I = 0; I < FD->getNumParams(); I++) {
-      ParmVarDecl *PVD = FD->getParamDecl(I);
-      ConstraintVariable *PV = F->getParamVar(I);
->>>>>>> bc253878
       PV->setValidDecl();
       PersistentSourceLoc PSL = PersistentSourceLoc::mkPSL(PVD, *AstContext);
       // Constraint variable is stored on the parent function, so we need to
