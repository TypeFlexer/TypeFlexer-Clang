//=--ConstraintVariables.cpp--------------------------------------*- C++-*-===//
//
// Part of the LLVM Project, under the Apache License v2.0 with LLVM Exceptions.
// See https://llvm.org/LICENSE.txt for license information.
// SPDX-License-Identifier: Apache-2.0 WITH LLVM-exception
//
//===----------------------------------------------------------------------===//
// Implementation of ConstraintVariables methods.
//
//===----------------------------------------------------------------------===//

#include "llvm/ADT/StringSwitch.h"
#include "clang/Lex/Lexer.h"
#include <sstream>

#include "clang/CConv/ConstraintVariables.h"
#include "clang/CConv/ProgramInfo.h"
#include "clang/CConv/CCGlobalOptions.h"

using namespace clang;

std::string ConstraintVariable::getRewritableOriginalTy() const {
  std::string OrigTyString = getOriginalTy();
  std::string SpaceStr = " ";
  std::string AsterixStr = "*";
  // If the type does not end with " " or *
  // we need to add space.
  if (!std::equal(SpaceStr.rbegin(), SpaceStr.rend(), OrigTyString.rbegin()) &&
     !std::equal(AsterixStr.rbegin(), AsterixStr.rend(),
                  OrigTyString.rbegin())) {
    OrigTyString += " ";
  }
  return OrigTyString;
}
bool ConstraintVariable::isChecked(EnvironmentMap &E) const {
  return getIsOriginallyChecked() || anyChanges(E);
}

PointerVariableConstraint *
PointerVariableConstraint::getWildPVConstraint(Constraints &CS) {
  static PointerVariableConstraint *GlobalWildPV = nullptr;
  if (GlobalWildPV == nullptr) {
    CAtoms NewVA;
    NewVA.push_back(CS.getWild());
    GlobalWildPV =
        new PVConstraint(NewVA, "unsigned", "wildvar", nullptr,
                         false, false, "");
  }
  return GlobalWildPV;
}

PointerVariableConstraint *
PointerVariableConstraint::getPtrPVConstraint(Constraints &CS) {
  static PointerVariableConstraint *GlobalPtrPV = nullptr;
  if (GlobalPtrPV == nullptr) {
    CAtoms NewVA;
    NewVA.push_back(CS.getPtr());
    GlobalPtrPV =
        new PVConstraint(NewVA, "unsigned", "ptrvar", nullptr,
                         false, false, "");
  }
  return GlobalPtrPV;
}

PointerVariableConstraint *
PointerVariableConstraint::getNonPtrPVConstraint(Constraints &CS) {
  static PointerVariableConstraint *GlobalNonPtrPV = nullptr;
  if (GlobalNonPtrPV == nullptr) {
    CAtoms NewVA; // empty -- represents a base type
    GlobalNonPtrPV =
        new PVConstraint(NewVA, "unsigned", "basevar", nullptr,
                         false, false, "");
  }
  return GlobalNonPtrPV;
}

PointerVariableConstraint *
PointerVariableConstraint::getNamedNonPtrPVConstraint(StringRef name,
                                                      Constraints &CS) {
  CAtoms NewVA; // empty -- represents a base type
  return new PVConstraint(NewVA, "unsigned", name, nullptr,
                          false, false, "");
}

PointerVariableConstraint::
    PointerVariableConstraint(PointerVariableConstraint *Ot,
                              Constraints &CS) :
    ConstraintVariable(ConstraintVariable::PointerVariable,
                       Ot->BaseType, Ot->Name),
    FV(nullptr), partOFFuncPrototype(Ot->partOFFuncPrototype) {
  this->arrSizes = Ot->arrSizes;
  this->ArrPresent = Ot->ArrPresent;
  this->HasEqArgumentConstraints = Ot->HasEqArgumentConstraints;
  this->ValidBoundsKey = Ot->ValidBoundsKey;
  this->BKey = Ot->BKey;
  // Make copy of the vars only for VarAtoms.
  for (auto *CV : Ot->vars) {
    if (ConstAtom *CA = dyn_cast<ConstAtom>(CV)) {
      this->vars.push_back(CA);
    }
    if (VarAtom *VA = dyn_cast<VarAtom>(CV)) {
      this->vars.push_back(CS.getFreshVar(VA->getName(), VA->getVarKind()));
    }
  }
  if (Ot->FV != nullptr) {
    this->FV = dyn_cast<FVConstraint>(Ot->FV->getCopy(CS));
  }
  this->Parent = Ot;
  this->IsGeneric = Ot->IsGeneric;
  this->IsZeroWidthArray = Ot->IsZeroWidthArray;
  this->OriginallyChecked = Ot->OriginallyChecked;
  // We need not initialize other members.
}

PointerVariableConstraint::PointerVariableConstraint(DeclaratorDecl *D,
                                                     ProgramInfo &I,
                                                     const ASTContext &C) :
        PointerVariableConstraint(D->getType(), D, D->getName(),
                                  I, C) { }

PointerVariableConstraint::PointerVariableConstraint(const QualType &QT,
                                                     DeclaratorDecl *D,
                                                     std::string N,
                                                     ProgramInfo &I,
                                                     const ASTContext &C,
                                                     std::string *inFunc,
                                                     bool Generic) :
        ConstraintVariable(ConstraintVariable::PointerVariable,
                           tyToStr(QT.getTypePtr()),N), FV(nullptr),
        partOFFuncPrototype(inFunc != nullptr), Parent(nullptr),
        IsGeneric(Generic)
{
  QualType QTy = QT;
  const Type *Ty = QTy.getTypePtr();
  auto &CS = I.getConstraints();
  // If the type is a decayed type, then maybe this is the result of
  // decaying an array to a pointer. If the original type is some
  // kind of array type, we want to use that instead.
  if (const DecayedType *DC = dyn_cast<DecayedType>(Ty)) {
    QualType QTytmp = DC->getOriginalType();
    if (QTytmp->isArrayType() || QTytmp->isIncompleteArrayType()) {
      QTy = QTytmp;
      Ty = QTy.getTypePtr();
    }
  }

  bool IsTypedef = false;
  if (Ty->getAs<TypedefType>())
    IsTypedef = true;

  ArrPresent = false;

  bool isDeclTy = false;
  if (D != nullptr) {
    auto &ABInfo = I.getABoundsInfo();
    if (ABInfo.tryGetVariable(D, BKey)) {
      ValidBoundsKey = true;
    }
    if (D->hasBoundsAnnotations()) {
      BoundsAnnotations BA = D->getBoundsAnnotations();
      BoundsExpr *BExpr = BA.getBoundsExpr();
      if (BExpr != nullptr) {
        SourceRange R = BExpr->getSourceRange();
        if (R.isValid()) {
          BoundsAnnotationStr = getSourceText(R, C);
        }
        if (D->hasBoundsAnnotations() && ABInfo.isValidBoundVariable(D)) {
          assert(ABInfo.tryGetVariable(D, BKey) &&
                 "Is expected to have valid Bounds key");

            ABounds *NewB = ABounds::getBoundsInfo(&ABInfo, BExpr, C);
            ABInfo.insertDeclaredBounds(D, NewB);
        }
      }
    }

    isDeclTy = D->getType() == QT; // If false, then QT may be D's return type
    if (InteropTypeExpr *ITE = D->getInteropTypeExpr()) {
      // External variables can also have itype.
      // Check if the provided declaration is an external
      // variable.
      // For functions, check to see that if we are analyzing
      // function return types.
      bool AnalyzeITypeExpr = isDeclTy;
      if (!AnalyzeITypeExpr) {
        const Type *OrigType = Ty;
        if (isa<FunctionDecl>(D)) {
          FunctionDecl *FD = dyn_cast<FunctionDecl>(D);
          OrigType = FD->getType().getTypePtr();
        }
        if (OrigType->isFunctionProtoType()) {
          const FunctionProtoType *FPT = dyn_cast<FunctionProtoType>(OrigType);
          AnalyzeITypeExpr = (FPT->getReturnType() == QT);
        }
      }
      if (AnalyzeITypeExpr) {
        QualType InteropType = ITE->getTypeAsWritten();
        QTy = InteropType;
        Ty = QTy.getTypePtr();

        SourceRange R = ITE->getSourceRange();
        if (R.isValid()) {
          ItypeStr = getSourceText(R, C);
          assert(ItypeStr.size() > 0);
        }
      }
    }
  }

  bool VarCreated = false;
  bool IsArr = false;
  bool IsIncompleteArr = false;
  OriginallyChecked = false;
  uint32_t TypeIdx = 0;
  std::string Npre = inFunc ? ((*inFunc)+":") : "";
  VarAtom::VarKind VK =
      inFunc ? (N == RETVAR ? VarAtom::V_Return : VarAtom::V_Param)
             : VarAtom::V_Other;

  while (Ty->isPointerType() || Ty->isArrayType()) {
    // Is this a VarArg type?
    std::string TyName = tyToStr(Ty);
    if (isVarArgType(TyName)) {
      // Variable number of arguments. Make it WILD.
      vars.push_back(CS.getWild());
      VarCreated = true;
      break;
    }

    if (Ty->isCheckedPointerType()) {
      OriginallyChecked = true;
      ConstAtom *CAtom = nullptr;
      if (Ty->isCheckedPointerNtArrayType()) {
        // This is an NT array type.
        CAtom = CS.getNTArr();
      } else if (Ty->isCheckedPointerArrayType()) {
        // This is an array type.
        CAtom = CS.getArr();
      } else if (Ty->isCheckedPointerPtrType()) {
        // This is a regular checked pointer.
        CAtom = CS.getPtr();
      }
      VarCreated = true;
      assert(CAtom != nullptr && "Unable to find the type "
                                 "of the checked pointer.");
      vars.push_back(CAtom);
    }

    if (Ty->isArrayType() || Ty->isIncompleteArrayType()) {
      ArrPresent = IsArr = true;
      IsIncompleteArr = Ty->isIncompleteArrayType();

      // Boil off the typedefs in the array case.
      // TODO this will need to change to properly account for typedefs
      bool boiling = true;
      while (boiling) {
        if (const TypedefType *TydTy = dyn_cast<TypedefType>(Ty)) {
          QTy = TydTy->desugar();
          Ty = QTy.getTypePtr();
        } else if (const ParenType *ParenTy = dyn_cast<ParenType>(Ty)) {
          QTy = ParenTy->desugar();
          Ty = QTy.getTypePtr();
        } else {
          boiling = false;
        }
      }

      // See if there is a constant size to this array type at this position.
      if (const ConstantArrayType *CAT = dyn_cast<ConstantArrayType>(Ty)) {
        arrSizes[TypeIdx] = std::pair<OriginalArrType,uint64_t>(
                O_SizedArray,CAT->getSize().getZExtValue());
      } else {
        arrSizes[TypeIdx] = std::pair<OriginalArrType,uint64_t>(
                O_UnSizedArray,0);
      }


      // Iterate.
      if (const ArrayType *ArrTy = dyn_cast<ArrayType>(Ty)) {
        QTy = ArrTy->getElementType();
        Ty = QTy.getTypePtr();
      } else {
        llvm_unreachable("unknown array type");
      }
    } else {

      // Save here if QTy is qualified or not into a map that
      // indexes K to the qualification of QTy, if any.
      insertQualType(TypeIdx, QTy);

      arrSizes[TypeIdx] = std::pair<OriginalArrType,uint64_t>(O_Pointer,0);

      // Iterate.
      QTy = QTy.getSingleStepDesugaredType(C);
      QTy = QTy.getTypePtr()->getPointeeType();
      Ty = QTy.getTypePtr();
    }

    // This type is not a constant atom. We need to create a VarAtom for this.

    if (!VarCreated) {
      VarAtom *VA = CS.getFreshVar(Npre + N, VK);
      vars.push_back(VA);

      // Incomplete arrays are lower bounded to ARR because the transformation
      // int[] -> _Ptr<int> is permitted while int[1] -> _Ptr<int> is not.
      if (IsIncompleteArr)
        CS.addConstraint(CS.createGeq(VA, CS.getArr(), false));
      else if (IsArr)
        CS.addConstraint(CS.createGeq(CS.getArr(), VA, false));
    }

    // Prepare for next level of pointer
    VarCreated = false;
    IsArr = false;
    TypeIdx++;
    Npre = Npre + "*";
    VK = VarAtom::V_Other; // only the outermost pointer considered a param/return
  }
  insertQualType(TypeIdx, QTy);

  // In CheckedC, a pointer can be freely converted to a size 0 array pointer,
  // but our constraint system does not allow this. To enable converting calls
  // to functions with types similar to free, size 0 array pointers are made PTR
  // instead of ARR.
  IsZeroWidthArray = false;
  if (D && D->hasBoundsExpr() && !vars.empty() && vars[0] == CS.getArr())
    if (BoundsExpr *BE = D->getBoundsExpr())
      if (isZeroBoundsExpr(BE, C)) {
        IsZeroWidthArray = true;
        vars[0] = CS.getPtr();
      }

  // If, after boiling off the pointer-ness from this type, we hit a
  // function, then create a base-level FVConstraint that we carry
  // around too.
  if (Ty->isFunctionType())
    // C function-pointer type declarator syntax embeds the variable
    // name within the function-like syntax. For example:
    //    void (*fname)(int, int) = ...;
    // If a typedef'ed type name is used, the name can be omitted
    // because it is not embedded like that. Instead, it has the form
    //    tn fname = ...,
    // where tn is the typedef'ed type name.
    // There is possibly something more elegant to do in the code here.
    FV = new FVConstraint(Ty, isDeclTy ? D : nullptr,
                          (IsTypedef ? "" : N), I, C);

  BaseType = tyToStr(Ty);

  bool IsWild = !IsGeneric && (isVarArgType(BaseType) || isTypeHasVoid(QT));
  if (IsWild) {
    std::string Rsn = "Default Var arg list type.";
    if (D && hasVoidType(D))
      Rsn = "Default void* type";
    // TODO: Github issue #61: improve handling of types for
    // Variable arguments.
    for (const auto &V : vars)
      if (VarAtom *VA = dyn_cast<VarAtom>(V))
        CS.addConstraint(CS.createGeq(VA, CS.getWild(), Rsn));
  }

  // Add qualifiers.
  std::ostringstream QualStr;
  getQualString(TypeIdx, QualStr);
  BaseType = QualStr.str() + BaseType;

  // Here lets add implication that if outer pointer is WILD
  // then make the inner pointers WILD too.
  if (vars.size() > 1) {
    bool UsedPrGeq = false;
    for (auto VI=vars.begin(), VE=vars.end(); VI != VE; VI++) {
      if (VarAtom *VIVar = dyn_cast<VarAtom>(*VI)) {
        // Premise.
        Geq *PrGeq = new Geq(VIVar, CS.getWild());
        UsedPrGeq = false;
        for (auto VJ = (VI + 1); VJ != VE; VJ++) {
          if (VarAtom *VJVar = dyn_cast<VarAtom>(*VJ)) {
            // Conclusion.
            Geq *CoGeq = new Geq(VJVar, CS.getWild());
            CS.addConstraint(CS.createImplies(PrGeq, CoGeq));
            UsedPrGeq = true;
          }
        }
        // Delete unused constraint.
        if (!UsedPrGeq) {
          delete (PrGeq);
        }
      }
    }
  }
}

void PointerVariableConstraint::print(raw_ostream &O) const {
  O << "{ ";
  for (const auto &I : vars) {
    I->print(O);
    O << " ";
  }
  O << " }";

  if (FV) {
    O << "(";
    FV->print(O);
    O << ")";
  }
}

void PointerVariableConstraint::dump_json(llvm::raw_ostream &O) const {
  O << "{\"PointerVar\":{";
  O << "\"Vars\":[";
  bool addComma = false;
  for (const auto &I : vars) {
    if (addComma) {
      O << ",";
    }
    I->dump_json(O);

    addComma = true;
  }
  O << "], \"name\":\"" << getName() << "\"";
  if (FV) {
    O << ", \"FunctionVariable\":";
    FV->dump_json(O);
  }
  O << "}}";

}

void PointerVariableConstraint::getQualString(uint32_t TypeIdx,
                                              std::ostringstream &Ss) const {
  auto QIter = QualMap.find(TypeIdx);
  if (QIter != QualMap.end()) {
    for (Qualification Q : QIter->second) {
      switch (Q) {
      case ConstQualification:
        Ss << "const ";
        break;
      case VolatileQualification:
        Ss << "volatile ";
        break;
      case RestrictQualification:
        Ss << "restrict ";
        break;
      }
    }
  }
}

void PointerVariableConstraint::insertQualType(uint32_t TypeIdx,
                                               QualType &QTy) {
  if (QTy.isConstQualified())
    QualMap[TypeIdx].insert(ConstQualification);
  if (QTy.isVolatileQualified())
    QualMap[TypeIdx].insert(VolatileQualification);
  if (QTy.isRestrictQualified())
    QualMap[TypeIdx].insert(RestrictQualification);
}


//   emitArraySize
//   Take an array or nt_array variable, determines if it is
//   a constant array, and if so emits the apprioate syntax for a
//   stack-based array. This functions also updates various flags.
bool PointerVariableConstraint::emitArraySize(std::stack<std::string> &CheckedArrs,
                                              uint32_t TypeIdx,
<<<<<<< HEAD
                                              bool &EmitName,
                                              bool &EmittedCheckedAnnotation,
                                              bool Nt) const {
=======
                                              // Is the type only an array
                                              bool &AllArrays,
                                              // Are we processing an array
                                              bool &ArrayRun,
                                              bool Nt) {
>>>>>>> 198d0f34
  bool Ret = false;
  if (ArrPresent) {
    auto i = arrSizes.find(TypeIdx);
    assert(i != arrSizes.end());
    OriginalArrType Oat = i->second.first;
    uint64_t Oas = i->second.second;

    std::ostringstream SizeStr;

    if (Oat == O_SizedArray) {
      SizeStr << (Nt ? " _Nt_checked" : " _Checked");
      SizeStr << "[" << Oas << "]";
      CheckedArrs.push(SizeStr.str());
      ArrayRun = true;
      Ret = true;
    } else {
      AllArrays = ArrayRun = false;
    }

    return Ret;
  }
  return Ret;
}


/*  addArrayAnnotiations
 *  This function takes all the stacked annotations for constant arrays
 *  and pops them onto the EndStrs, this ensures the right order of annotations
 *   */
void PointerVariableConstraint::addArrayAnnotations(
  std::stack<std::string> &CheckedArrs,
  std::deque<std::string> &EndStrs) {
  while(!CheckedArrs.empty()) {
    auto NextStr = CheckedArrs.top();
    CheckedArrs.pop();
    EndStrs.push_front(NextStr);
  }
  assert(CheckedArrs.empty());
}

// Mesh resolved constraints with the PointerVariableConstraints set of
// variables and potentially nested function pointer declaration. Produces a
// string that can be replaced in the source code.
std::string
PointerVariableConstraint::mkString(EnvironmentMap &E,
                                    bool EmitName,
                                    bool ForItype,
                                    bool EmitPointee) const {
  std::ostringstream Ss;
  // This deque will store all the type strings that need to pushed
  // to the end of the type string. This is typically things like
  // closing delimiters.
  std::deque<std::string> EndStrs;
  // This will store stacked array decls to ensure correct order
  // We encounter constant arrays variables in the reverse order they
  // need to appear in, so the LIFO structure reverses these annotations
  std::stack<std::string> CheckedArrs;
  // Have we emitted the string for the base type
  bool EmittedBase = false;
  // Have we emitted the name of the variable yet?
  bool EmittedName = false;
  // Was the last variable an Array?
  bool PrevArr = false;
  // Is the entire type so far an array?
  bool AllArrays = true;
  // Are we in a sequence of arrays
  bool ArrayRun = false;
  if ((EmitName == false && hasItype() == false) || getName() == RETVAR)
    EmittedName = true;
  uint32_t TypeIdx = 0;

  auto It = vars.begin();
  // Skip over first pointer level if only emitting pointee string.
  // This is needed when inserting type arguments.
  if (EmitPointee)
    ++It;
  for (; It != vars.end(); ++It) {
    const auto &V = *It;
    ConstAtom *C = nullptr;
    if (ConstAtom *CA = dyn_cast<ConstAtom>(V)) {
      C = CA;
    } else {
      VarAtom *VA = dyn_cast<VarAtom>(V);
      assert(VA != nullptr && "Constraint variable can "
                              "be either constant or VarAtom.");
      C = E[VA].first;
    }
    assert(C != nullptr);

    Atom::AtomKind K = C->getKind();

    // If this is not an itype
    // make this wild as it can hold any pointer type.
    if (!ForItype && BaseType == "void")
      K = Atom::A_Wild;

    if (PrevArr && K != Atom::A_Arr && !EmittedName) {
      EmittedName = true;
      addArrayAnnotations(CheckedArrs, EndStrs);
      EndStrs.push_front(" " + getName());
    }
    PrevArr = ((K == Atom::A_Arr || K == Atom::A_NTArr)
               && ArrPresent
               && arrSizes[TypeIdx].first == O_SizedArray);

    switch (K) {
      case Atom::A_Ptr:
        getQualString(TypeIdx, Ss);

        // We need to check and see if this level of variable
        // is constrained by a bounds safe interface. If it is,
        // then we shouldn't re-write it.
        AllArrays = false;
        if (hasItype() == false) {
          EmittedBase = false;
          Ss << "_Ptr<";
          ArrayRun = false;
          EndStrs.push_front(">");
          break;
        }
        LLVM_FALLTHROUGH;
    case Atom::A_Arr:
        // If this is an array.
        getQualString(TypeIdx, Ss);
        // If it's an Arr, then the character we substitute should
        // be [] instead of *, IF, the original type was an array.
        // And, if the original type was a sized array of size K.
        // we should substitute [K].
        if (emitArraySize(CheckedArrs, TypeIdx, AllArrays, ArrayRun, false))
          break;
        // We need to check and see if this level of variable
        // is constrained by a bounds safe interface. If it is,
        // then we shouldn't re-write it.
        if (hasItype() == false) {
          EmittedBase = false;
          Ss << "_Array_ptr<";
          EndStrs.push_front(">");
          break;
        }
        LLVM_FALLTHROUGH;
      case Atom::A_NTArr:

        if (emitArraySize(CheckedArrs, TypeIdx, AllArrays, ArrayRun, true))
          break;
        // This additional check is to prevent fall-through from the array.
        if (K == Atom::A_NTArr) {
          // If this is an NTArray.
          getQualString(TypeIdx, Ss);

          // We need to check and see if this level of variable
          // is constrained by a bounds safe interface. If it is,
          // then we shouldn't re-write it.
          if (hasItype() == false) {
            EmittedBase = false;
            Ss << "_Nt_array_ptr<";
            EndStrs.push_front(">");
            break;
          }
        }
        LLVM_FALLTHROUGH;
      // If there is no array in the original program, then we fall through to
      // the case where we write a pointer value.
      case Atom::A_Wild:
        AllArrays = false;
        if (ArrayRun)
          addArrayAnnotations(CheckedArrs, EndStrs);
        ArrayRun = false;
        if (EmittedBase) {
          Ss << "*";
        } else {
          assert(BaseType.size() > 0);
          EmittedBase = true;
          if (FV) {
            Ss << FV->mkString(E);
          } else {
            Ss << BaseType << " *";
          }
        }

        getQualString(TypeIdx, Ss);
        break;
      case Atom::A_Const:
      case Atom::A_Var:
        llvm_unreachable("impossible");
        break;
    }
    TypeIdx++;
  }

  // If the previous variable was an array or
  // if we are leaving an array run, we need to emit the
  // annotation for a stack-array
  if ((PrevArr || ArrayRun) && !CheckedArrs.empty())
    addArrayAnnotations(CheckedArrs, EndStrs);

  // If the whole type is an array so far, and we haven't emitted
  // a name yet, then emit the name so that it appears before
  // the the stack array type.
  if (PrevArr && !EmittedName && AllArrays) {
    EmittedName = true;
    EndStrs.push_front(" " + getName());
  }



  if (EmittedBase == false) {
    // If we have a FV pointer, then our "base" type is a function pointer.
    // type.
    if (FV) {
      Ss << FV->mkString(E);
    } else {
      Ss << BaseType;
    }
  }

  // Add closing elements to type
  for (std::string Str : EndStrs) {
    Ss << Str;
  }

  // No space after itype.
  if (!EmittedName)
    Ss << " " << getName();

  // Final array dropping
  if(!CheckedArrs.empty())
    addArrayAnnotations(CheckedArrs, EndStrs);

  //TODO remove comparison to RETVAR
  if (getName() == RETVAR && !ForItype)
    Ss << " ";

  return Ss.str();
}

bool PVConstraint::addArgumentConstraint(ConstraintVariable *DstCons,
                                         ProgramInfo &Info) {
  if (this->Parent == nullptr) {
    bool RetVal = false;
    if (isPartOfFunctionPrototype()) {
      RetVal = argumentConstraints.insert(DstCons).second;
      if (RetVal && this->HasEqArgumentConstraints) {
        constrainConsVarGeq(DstCons, this, Info.getConstraints(), nullptr,
                            Same_to_Same, true, &Info);
      }
    }
    return RetVal;
  }
  return this->Parent->addArgumentConstraint(DstCons, Info);
}

const CVarSet &PVConstraint::getArgumentConstraints() const {
  return argumentConstraints;
}

FunctionVariableConstraint::
    FunctionVariableConstraint(FunctionVariableConstraint *Ot,
                               Constraints &CS) :
    ConstraintVariable(ConstraintVariable::FunctionVariable,
                       Ot->OriginalType,
                       Ot->getName()) {
  this->IsStatic = Ot->IsStatic;
  this->FileName = Ot->FileName;
  this->Hasbody = Ot->Hasbody;
  this->Hasproto = Ot->Hasproto;
  this->HasEqArgumentConstraints = Ot->HasEqArgumentConstraints;
  this->IsFunctionPtr = Ot->IsFunctionPtr;
  this->HasEqArgumentConstraints = Ot->HasEqArgumentConstraints;
  this->ReturnVar = Ot->ReturnVar;
  // Make copy of ParameterCVs too.
  for (auto &ParmPv : Ot->ParamVars)
    this->ParamVars.push_back(ParmPv->getCopy(CS));
  this->Parent = Ot;
}

// This describes a function, either a function pointer or a function
// declaration itself. Require constraint variables for each argument and
// return, even those that aren't pointer types, since we may need to
// re-emit the function signature as a type.
FunctionVariableConstraint::FunctionVariableConstraint(DeclaratorDecl *D,
                                                       ProgramInfo &I,
                                                       const ASTContext &C) :
        FunctionVariableConstraint(D->getType().getTypePtr(), D,
                                   (D->getDeclName().isIdentifier() ?
                                        D->getName() : ""), I, C)
{ }

FunctionVariableConstraint::FunctionVariableConstraint(const Type *Ty,
                                                       DeclaratorDecl *D,
                                                       std::string N,
                                                       ProgramInfo &I,
                                                       const ASTContext &Ctx) :
        ConstraintVariable(ConstraintVariable::FunctionVariable,
                           tyToStr(Ty), N), Parent(nullptr)
{
  QualType RT;
  Hasproto = false;
  Hasbody = false;
  FileName = "";
  HasEqArgumentConstraints = false;
  IsFunctionPtr = true;

  // Metadata about function
  FunctionDecl *FD = nullptr;
  if (D) FD = dyn_cast<FunctionDecl>(D);
  if (FD) {
    // FunctionDecl::hasBody will return true if *any* declaration in the
    // declaration chain has a body, which is not what we want to record.
    // We want to record if *this* declaration has a body. To do that,
    // we'll check if the declaration that has the body is different
    // from the current declaration.
    const FunctionDecl *OFd = nullptr;
    if (FD->hasBody(OFd) && OFd == FD)
      Hasbody = true;
    IsStatic = !(FD->isGlobal());
    ASTContext *TmpCtx = const_cast<ASTContext *>(&Ctx);
    auto PSL = PersistentSourceLoc::mkPSL(D, *TmpCtx);
    FileName = PSL.getFileName();
    IsFunctionPtr = false;
  }

  // ConstraintVariables for the parameters
  if (Ty->isFunctionPointerType()) {
    // Is this a function pointer definition?
    llvm_unreachable("should not hit this case");
  } else if (Ty->isFunctionProtoType()) {
    // Is this a function?
    const FunctionProtoType *FT = Ty->getAs<FunctionProtoType>();
    assert(FT != nullptr);
    RT = FT->getReturnType();

    // Extract the types for the parameters to this function. If the parameter
    // has a bounds expression associated with it, substitute the type of that
    // bounds expression for the other type.
    for (unsigned i = 0; i < FT->getNumParams(); i++) {
      QualType QT = FT->getParamType(i);

      std::string PName = "";
      DeclaratorDecl *ParmVD = nullptr;
      if (FD && i < FD->getNumParams()) {
        ParmVarDecl *PVD = FD->getParamDecl(i);
        if (PVD) {
          ParmVD = PVD;
          PName = PVD->getName();
        }
      }
      bool IsGeneric = ParmVD != nullptr &&
                       getTypeVariableType(ParmVD) != nullptr;
      ParamVars.push_back(new PVConstraint(QT, ParmVD, PName, I, Ctx, &N,
                                           IsGeneric));
    }

    Hasproto = true;
  } else if (Ty->isFunctionNoProtoType()) {
    const FunctionNoProtoType *FT = Ty->getAs<FunctionNoProtoType>();
    assert(FT != nullptr);
    RT = FT->getReturnType();
  } else {
    llvm_unreachable("don't know what to do");
  }

  // ConstraintVariable for the return
  bool IsGeneric = FD != nullptr && getTypeVariableType(FD) != nullptr;
  ReturnVar = new PVConstraint(RT, D, RETVAR, I, Ctx, &N, IsGeneric);
}

void FunctionVariableConstraint::constrainToWild(Constraints &CS) const {
  ReturnVar->constrainToWild(CS);

  for (const auto &V : ParamVars)
    V->constrainToWild(CS);
}

void FunctionVariableConstraint::constrainToWild(Constraints &CS,
                                                 const std::string &Rsn) const {
  ReturnVar->constrainToWild(CS, Rsn);

  for (const auto &V : ParamVars)
    V->constrainToWild(CS, Rsn);
}

void FunctionVariableConstraint::constrainToWild
    (Constraints &CS, const std::string &Rsn, PersistentSourceLoc *PL) const {
  ReturnVar->constrainToWild(CS, Rsn, PL);

  for (const auto &V : ParamVars)
    V->constrainToWild(CS, Rsn, PL);
}

bool FunctionVariableConstraint::anyChanges(EnvironmentMap &E) const {
  return ReturnVar->anyChanges(E);
}

bool FunctionVariableConstraint::hasWild(EnvironmentMap &E, int AIdx) const {
  return ReturnVar->hasWild(E, AIdx);
}

bool FunctionVariableConstraint::hasArr(EnvironmentMap &E, int AIdx) const {
  return ReturnVar->hasArr(E, AIdx);
}

bool FunctionVariableConstraint::hasNtArr(EnvironmentMap &E, int AIdx) const {
  return ReturnVar->hasNtArr(E, AIdx);
}

ConstraintVariable *FunctionVariableConstraint::getCopy(Constraints &CS) {
  return new FVConstraint(this, CS);
}

void PVConstraint::equateArgumentConstraints(ProgramInfo &Info) {
  if (HasEqArgumentConstraints) {
    return;
  }
  HasEqArgumentConstraints = true;
  constrainConsVarGeq(this, this->argumentConstraints, Info.getConstraints(),
                      nullptr, Same_to_Same, true, &Info);

  if (this->FV != nullptr) {
    this->FV->equateArgumentConstraints(Info);
  }
}

void FunctionVariableConstraint::equateFVConstraintVars
    (ConstraintVariable *CV, ProgramInfo &Info) const {
  if (FVConstraint *FVCons = dyn_cast<FVConstraint>(CV)) {
    for (auto &PCon : FVCons->ParamVars)
      PCon->equateArgumentConstraints(Info);
    FVCons->ReturnVar->equateArgumentConstraints(Info);
  }
}

void FunctionVariableConstraint::equateArgumentConstraints(ProgramInfo &Info) {
  if (HasEqArgumentConstraints) {
    return;
  }

  HasEqArgumentConstraints = true;

  // Equate arguments and parameters vars.
  this->equateFVConstraintVars(this, Info);

  // Is this not a function pointer?
  if (!IsFunctionPtr) {
    FVConstraint *DefnCons = nullptr;

    // Get appropriate constraints based on whether the function is static or not.
    if (IsStatic) {
      DefnCons = Info.getStaticFuncConstraint(Name, FileName);
    } else {
      DefnCons = Info.getExtFuncDefnConstraint(Name);
    }
    assert(DefnCons != nullptr);

    // Equate arguments and parameters vars.
    this->equateFVConstraintVars(DefnCons, Info);
  }
}

void PointerVariableConstraint::constrainToWild(Constraints &CS) const {
  ConstAtom *WA = CS.getWild();
  for (const auto &V : vars) {
    if (VarAtom *VA = dyn_cast<VarAtom>(V))
      CS.addConstraint(CS.createGeq(VA, WA, true));
  }

  if (FV)
    FV->constrainToWild(CS);
}

void PointerVariableConstraint::constrainToWild(Constraints &CS,
                                                const std::string &Rsn,
                                                PersistentSourceLoc *PL) const {
  ConstAtom *WA = CS.getWild();
  for (const auto &V : vars) {
    if (VarAtom *VA = dyn_cast<VarAtom>(V))
      CS.addConstraint(CS.createGeq(VA, WA, Rsn, PL, true));
  }

  if (FV)
    FV->constrainToWild(CS, Rsn, PL);
}

void PointerVariableConstraint::constrainToWild(Constraints &CS,
                                                const std::string &Rsn) const {
  ConstAtom *WA = CS.getWild();
  for (const auto &V : vars) {
    if (VarAtom *VA = dyn_cast<VarAtom>(V))
      CS.addConstraint(CS.createGeq(VA, WA, Rsn, true));
  }

  if (FV)
    FV->constrainToWild(CS, Rsn);
}

void PointerVariableConstraint::constrainOuterTo(Constraints &CS, ConstAtom *C,
                                                 bool doLB) {
  assert(C == CS.getPtr() || C == CS.getArr() || C == CS.getNTArr());

  if (vars.size() > 0) {
    Atom *A = *vars.begin();
    if (VarAtom *VA = dyn_cast<VarAtom>(A)) {
      if (doLB)
        CS.addConstraint(CS.createGeq(VA, C, false));
      else
        CS.addConstraint(CS.createGeq(C, VA, false));
    } else if (ConstAtom *CA = dyn_cast<ConstAtom>(A)) {
      if (doLB) {
        if (*CA < *C) {
          llvm::errs() << "Warning: " << CA->getStr() << " not less than "
                       << C->getStr() << "\n";
          assert(CA == CS.getWild()); // definitely bogus if not
        }
      }
      else if (*C < *CA) {
        llvm::errs() << "Warning: " << C->getStr() << " not less than " <<
                        CA->getStr() <<"\n";
        assert(CA == CS.getWild()); // definitely bogus if not
      }
    }
  }
}

bool PointerVariableConstraint::anyArgumentIsWild(EnvironmentMap &E) {
  for (auto *ArgVal : argumentConstraints) {
    if (!ArgVal->isChecked(E)) {
      return true;
    }
  }
  return false;
}

bool PointerVariableConstraint::anyChanges(EnvironmentMap &E) const {
  // If a pointer variable was checked in the input program, it will have the
  // same checked type in the output, so it cannot have changed.
  if (OriginallyChecked)
    return false;

  // If it was not checked in the input, then it has changed if it now has a
  // checked type.
  bool Ret = false;

  // Are there any non-WILD pointers?
  for (const auto &C : vars) {
    const ConstAtom *CS = getSolution(C, E);
    assert(CS != nullptr && "Atom should be either const or var");
    Ret |= !(isa<WildAtom>(CS));
  }

  if (FV)
    Ret |= FV->anyChanges(E);

  return Ret;
}

ConstraintVariable *PointerVariableConstraint::getCopy(Constraints &CS) {
  return new PointerVariableConstraint(this, CS);
}

const ConstAtom *
PointerVariableConstraint::getSolution(const Atom *A, EnvironmentMap &E) const {
  const ConstAtom *CS = nullptr;
  if (const ConstAtom *CA = dyn_cast<ConstAtom>(A)) {
    CS = CA;
  } else if (const VarAtom *VA = dyn_cast<VarAtom>(A)) {
    // If this is a VarAtom?, we need ot fetch from solution
    // i.e., environment.
    CS = E[const_cast<VarAtom*>(VA)].first;
  }
  assert(CS != nullptr && "Atom should be either const or var");
  return CS;
}

bool PointerVariableConstraint::hasWild(EnvironmentMap &E, int AIdx) const
{
  int VarIdx = 0;
  for (const auto &C : vars) {
    const ConstAtom *CS = getSolution(C, E);
    if (isa<WildAtom>(CS))
      return true;
    if (VarIdx == AIdx)
      break;
    VarIdx++;
  }

  if (FV)
    return FV->hasWild(E, AIdx);

  return false;
}

bool PointerVariableConstraint::hasArr(EnvironmentMap &E, int AIdx) const
{
  int VarIdx = 0;
  for (const auto &C : vars) {
    const ConstAtom *CS = getSolution(C, E);
    if (isa<ArrAtom>(CS))
      return true;
    if (VarIdx == AIdx)
      break;
    VarIdx++;
  }

  if (FV)
    return FV->hasArr(E, AIdx);

  return false;
}

bool PointerVariableConstraint::hasNtArr(EnvironmentMap &E, int AIdx) const
{
  int VarIdx = 0;
  for (const auto &C : vars) {
    const ConstAtom *CS = getSolution(C, E);
    if (isa<NTArrAtom>(CS))
      return true;
    if (VarIdx == AIdx)
      break;
    VarIdx++;
  }

  if (FV)
    return FV->hasNtArr(E, AIdx);

  return false;
}

bool PointerVariableConstraint::isTopCvarUnsizedArr() const {
  if (arrSizes.find(0) != arrSizes.end()) {
    return arrSizes.at(0).first != O_SizedArray;
  }
  return true;
}

bool PointerVariableConstraint::
    solutionEqualTo(Constraints &CS, const ConstraintVariable *CV) const {
  bool Ret = false;
  if (CV != nullptr) {
    if (const auto *PV = dyn_cast<PVConstraint>(CV)) {
      auto &OthCVars = PV->vars;
      if (IsGeneric || PV->IsGeneric || vars.size() == OthCVars.size()) {
        Ret = true;

        auto I = vars.begin();
        auto J = OthCVars.begin();
        // Special handling for zero width arrays so they can compare equal to
        // ARR or PTR.
        if (IsZeroWidthArray) {
          assert(I != vars.end() && "Zero width array cannot be base type.");
          assert("Zero width arrays should be encoded as PTR."
                     && CS.getAssignment(*I) == CS.getPtr());
          ConstAtom *JAtom = CS.getAssignment(*J);
          // Zero width array can compare as either ARR or PTR
          if (JAtom != CS.getArr() && JAtom != CS.getPtr())
            Ret = false;
          ++I;
          ++J;
        }
        // Compare Vars to see if they are same.
        while (Ret && I != vars.end() && J != OthCVars.end()) {
          if (CS.getAssignment(*I) != CS.getAssignment(*J)) {
            Ret = false;
            break;
          }
          ++I;
          ++J;
        }

        if (Ret) {
          FVConstraint *OtherFV = PV->getFV();
          if (FV != nullptr && OtherFV != nullptr) {
            Ret = FV->solutionEqualTo(CS, OtherFV);
          } else if (FV != nullptr || OtherFV != nullptr) {
            // One of them has FV null.
            Ret = false;
          }
        }
      }
    }
  }
  return Ret;
}

void FunctionVariableConstraint::print(raw_ostream &O) const {
  O << "( ";
  ReturnVar->print(O);
  O << " )";
  O << " " << Name << " ";
  for (const auto &I : ParamVars) {
    O << "( ";
    I->print(O);
    O << " )";
  }
}

void FunctionVariableConstraint::dump_json(raw_ostream &O) const {
  O << "{\"FunctionVar\":{\"ReturnVar\":[";
  bool AddComma = false;
  ReturnVar->dump_json(O);
  O << "], \"name\":\"" << Name << "\", ";
  O << "\"Parameters\":[";
  AddComma = false;
  for (const auto &I : ParamVars) {
      if (AddComma) {
        O << ",\n";
      }
      O << "[";
      I->dump_json(O);
      O << "]";
      AddComma = true;
  }
  O << "]";
  O << "}}";
}

bool FunctionVariableConstraint::hasItype() const {
  return ReturnVar->hasItype();
}

bool FunctionVariableConstraint::
    solutionEqualTo(Constraints &CS, const ConstraintVariable *CV) const {
  bool Ret = false;
  if (CV != nullptr) {
    if (const auto *OtherFV = dyn_cast<FVConstraint>(CV)) {
      Ret = (numParams() == OtherFV->numParams());
      Ret = Ret && ReturnVar->solutionEqualTo(CS, OtherFV->ReturnVar);
      for (unsigned i=0; i < numParams(); i++) {
        Ret = Ret &&
            getParamVar(i)->solutionEqualTo(CS, OtherFV->getParamVar(i));
      }
    }
  }
  return Ret;
}

std::string
FunctionVariableConstraint::mkString(EnvironmentMap &E,
                                     bool EmitName, bool ForItype,
                                     bool EmitPointee) const {
  std::string Ret = "";
  Ret = ReturnVar->mkString(E);
  Ret = Ret + "(";
  std::vector<std::string> ParmStrs;
  for (const auto &I : this->ParamVars) {
    std::string ParmStr = I->getRewritableOriginalTy() + I->getName();
    if (I->anyChanges(E))
      ParmStr = I->mkString(E);
    ParmStrs.push_back(ParmStr);
  }

  if (ParmStrs.size() > 0) {
    std::ostringstream Ss;

    std::copy(ParmStrs.begin(), ParmStrs.end() - 1,
              std::ostream_iterator<std::string>(Ss, ", "));
    Ss << ParmStrs.back();

    Ret = Ret + Ss.str() + ")";
  } else {
    Ret = Ret + ")";
  }

  return Ret;
}

// Reverses the direction of CA for function subtyping
//   TODO: function pointers forced to be equal right now
//static ConsAction neg(ConsAction CA) {
//  switch (CA) {
//  case Safe_to_Wild: return Wild_to_Safe;
//  case Wild_to_Safe: return Safe_to_Wild;
//  case Same_to_Same: return Same_to_Same;
//  }
//  // Silencing the compiler.
//  assert(false && "Can never reach here.");
//  return Same_to_Same;
//}

// CA |- R <: L
// Action depends on the kind of constraint (checked, ptyp),
//   which is inferred from the atom type
static void createAtomGeq(Constraints &CS, Atom *L, Atom *R, std::string &Rsn,
                          PersistentSourceLoc *PSL, ConsAction CAct,
                          bool doEqType) {
  ConstAtom *CAL, *CAR;
  VarAtom *VAL, *VAR;
  ConstAtom *Wild = CS.getWild();

  CAL = clang::dyn_cast<ConstAtom>(L);
  CAR = clang::dyn_cast<ConstAtom>(R);
  VAL = clang::dyn_cast<VarAtom>(L);
  VAR = clang::dyn_cast<VarAtom>(R);

  // Check constant atom relationships hold
  if (CAR != nullptr && CAL != nullptr) {
    if (doEqType) { // check equality, no matter the atom
      assert(*CAR == *CAL && "Invalid: RHS ConstAtom != LHS ConstAtom");
    } else {
      if (CAL != Wild && CAR != Wild) { // pType atom, disregard CAct
        assert(!(*CAL < *CAR) && "Invalid: LHS ConstAtom < RHS ConstAtom");
      } else { // checked atom (Wild/Ptr); respect CAct
        switch (CAct) {
        case Same_to_Same:
          assert(*CAR == *CAL && "Invalid: RHS ConstAtom != LHS ConstAtom");
          break;
        case Safe_to_Wild:
          assert(!(*CAL < *CAR) && "LHS ConstAtom < RHS ConstAtom");
          break;
        case Wild_to_Safe:
          assert(!(*CAR < *CAL) && "RHS ConstAtom < LHS ConstAtom");
          break;
        }
      }
    }
  } else if (VAL != nullptr && VAR != nullptr) {
    switch (CAct) {
    case Same_to_Same:
      // Equality for checked.
      CS.addConstraint(CS.createGeq(L, R, Rsn, PSL, true));
      CS.addConstraint(CS.createGeq(R, L, Rsn, PSL, true));
      // Not for ptyp.
      CS.addConstraint(CS.createGeq(L, R, Rsn, PSL, false));
      // Unless indicated.
      if (doEqType)
        CS.addConstraint(CS.createGeq(R, L, Rsn, PSL, false));
      break;
    case Safe_to_Wild:
      CS.addConstraint(CS.createGeq(L, R, Rsn, PSL, true));
      CS.addConstraint(CS.createGeq(L, R, Rsn, PSL, false));
      if (doEqType) {
        CS.addConstraint(CS.createGeq(R, L, Rsn, PSL, true));
        CS.addConstraint(CS.createGeq(R, L, Rsn, PSL, false));
      }
      break;
    case Wild_to_Safe:
      // Note: reversal.
      CS.addConstraint(CS.createGeq(R, L, Rsn, PSL, true));
      CS.addConstraint(CS.createGeq(L, R, Rsn, PSL, false));
      if (doEqType) {
        CS.addConstraint(CS.createGeq(L, R, Rsn, PSL, true));
        CS.addConstraint(CS.createGeq(R, L, Rsn, PSL, false));
      }
      break;
    }
  } else {
    // This should be a checked/unchecked constraint.
    if (CAL == Wild || CAR == Wild) {
      switch (CAct) {
      case Same_to_Same:
	CS.addConstraint(CS.createGeq(L, R, Rsn, PSL, true));
	CS.addConstraint(CS.createGeq(R, L, Rsn, PSL, true));
	break;
      case Safe_to_Wild:
	CS.addConstraint(CS.createGeq(L, R, Rsn, PSL, true));
        if (doEqType)
          CS.addConstraint(CS.createGeq(R, L, Rsn, PSL, true));
        break;
      case Wild_to_Safe:
	CS.addConstraint(CS.createGeq(R, L, Rsn, PSL, true)); // note reversal!
        if (doEqType)
          CS.addConstraint(CS.createGeq(L, R, Rsn, PSL, true));
        break;
      }
    } else {
      // This should be a pointer-type constraint.
      switch (CAct) {
      case Same_to_Same:
      case Safe_to_Wild:
      case Wild_to_Safe:
	CS.addConstraint(CS.createGeq(L, R, Rsn, PSL, false));
        if (doEqType)
          CS.addConstraint(CS.createGeq(R, L, Rsn, PSL, false));
	break;
      }
    }
  }
}

// Generate constraints according to CA |- RHS <: LHS.
// If doEqType is true, then also do CA |- LHS <: RHS.
void constrainConsVarGeq(ConstraintVariable *LHS, ConstraintVariable *RHS,
                         Constraints &CS, PersistentSourceLoc *PL,
                         ConsAction CA, bool doEqType, ProgramInfo *Info) {

  // If one of the constraint is NULL, make the other constraint WILD.
  // This can happen when a non-function pointer gets assigned to
  // a function pointer.
  if (LHS == nullptr || RHS == nullptr) {
    std::string Rsn = "Assignment a non-pointer to a pointer";
    if (LHS != nullptr) {
      LHS->constrainToWild(CS, Rsn, PL);
    }
    if (RHS != nullptr) {
      RHS->constrainToWild(CS, Rsn, PL);
    }
    return;
  }

  if (RHS->getKind() == LHS->getKind()) {
    if (FVConstraint *FCLHS = dyn_cast<FVConstraint>(LHS)) {
      if (FVConstraint *FCRHS = dyn_cast<FVConstraint>(RHS)) {

        // This is an assignment between function pointer and
        // function pointer or a function.
        // Force past/future callers of function to use equality constraints.
        FCLHS->equateArgumentConstraints(*Info);
        FCRHS->equateArgumentConstraints(*Info);

        // Constrain the return values covariantly.
        // FIXME: Make neg(CA) here? Function pointers equated
        constrainConsVarGeq(FCLHS->getReturnVar(), FCRHS->getReturnVar(), CS,
                            PL, Same_to_Same, doEqType, Info);

        // Constrain the parameters contravariantly.
        if (FCLHS->numParams() == FCRHS->numParams()) {
          for (unsigned i = 0; i < FCLHS->numParams(); i++) {
            ConstraintVariable *LHSV = FCLHS->getParamVar(i);
            ConstraintVariable *RHSV = FCRHS->getParamVar(i);
            // FIXME: Make neg(CA) here? Now: Function pointers equated
            constrainConsVarGeq(RHSV, LHSV, CS, PL, Same_to_Same, doEqType,
                                Info);
          }
        } else {
          // Constrain both to be top.
          std::string Rsn = "Assigning from:" + FCRHS->getName() +
                            " to " + FCLHS->getName();
          RHS->constrainToWild(CS, Rsn, PL);
          LHS->constrainToWild(CS, Rsn, PL);
        }
      } else {
        llvm_unreachable("impossible");
      }
    }
    else if (PVConstraint *PCLHS = dyn_cast<PVConstraint>(LHS)) {
      if (PVConstraint *PCRHS = dyn_cast<PVConstraint>(RHS)) {

        // Add assignment to bounds info graph.
        if (PCLHS->hasBoundsKey() && PCRHS->hasBoundsKey()) {
          Info->getABoundsInfo().addAssignment(PCLHS->getBoundsKey(),
                                               PCRHS->getBoundsKey());
        }

        std::string Rsn = "";
        // This is to handle function subtyping. Try to add LHS and RHS
        // to each others argument constraints.
        PCLHS->addArgumentConstraint(PCRHS, *Info);
        PCRHS->addArgumentConstraint(PCLHS, *Info);
        // Element-wise constrain PCLHS and PCRHS to be equal.
        CAtoms CLHS = PCLHS->getCvars();
        CAtoms CRHS = PCRHS->getCvars();

        // Only generate constraint if LHS is not a base type.
        if (CLHS.size() != 0) {
          if (CLHS.size() == CRHS.size()
              || PCLHS->getIsGeneric() || PCRHS->getIsGeneric()) {
            unsigned Max = std::max(CLHS.size(), CRHS.size());
            for (unsigned N = 0; N < Max; N++) {
              Atom *IAtom = PCLHS->getAtom(N, CS);
              Atom *JAtom = PCRHS->getAtom(N, CS);
              if (IAtom == nullptr || JAtom == nullptr)
                break;

              // Get outermost pointer first, using current ConsAction.
              if (N == 0)
                createAtomGeq(CS, IAtom, JAtom, Rsn, PL, CA, doEqType);
              else {
                // Now constrain the inner ones as equal.
                createAtomGeq(CS, IAtom, JAtom, Rsn, PL, CA, true);
              }
            }
          // Unequal sizes means casting from (say) T** to T*; not safe.
          // unless assigning to a generic type.
          } else {
            // Constrain both to be top.
            std::string Rsn = "Assigning from:" + std::to_string(CRHS.size())
                              + " depth pointer to " +
                              std::to_string(CLHS.size()) + " depth pointer.";
            PCLHS->constrainToWild(CS, Rsn, PL);
            PCRHS->constrainToWild(CS, Rsn, PL);
          }
          // Equate the corresponding FunctionConstraint.
          constrainConsVarGeq(PCLHS->getFV(), PCRHS->getFV(), CS, PL, CA,
                              doEqType, Info);
        }
      } else
        llvm_unreachable("impossible");
    } else
      llvm_unreachable("unknown kind");
  }
  else {
    // Assigning from a function variable to a pointer variable?
    PVConstraint *PCLHS = dyn_cast<PVConstraint>(LHS);
    FVConstraint *FCRHS = dyn_cast<FVConstraint>(RHS);
    if (PCLHS && FCRHS) {
      if (FVConstraint *FCLHS = PCLHS->getFV()) {
        constrainConsVarGeq(FCLHS, FCRHS, CS, PL, CA, doEqType, Info);
      } else {
          std::string Rsn = "Function:" + FCRHS->getName() +
                            " assigned to non-function pointer.";
          LHS->constrainToWild(CS, Rsn, PL);
          RHS->constrainToWild(CS, Rsn, PL);
      }
    } else {
      // Constrain everything in both to wild.
      std::string Rsn = "Assignment to functions from variables";
      LHS->constrainToWild(CS, Rsn, PL);
      RHS->constrainToWild(CS, Rsn, PL);
    }
  }
}


void constrainConsVarGeq(ConstraintVariable *LHS, const CVarSet &RHS,
                         Constraints &CS, PersistentSourceLoc *PL,
                         ConsAction CA, bool doEqType, ProgramInfo *Info) {
  for (const auto &J : RHS)
    constrainConsVarGeq(LHS, J, CS, PL, CA, doEqType, Info);
}

// Given an RHS and a LHS, constrain them to be equal.
void constrainConsVarGeq(const CVarSet &LHS, const CVarSet &RHS,
                         Constraints &CS, PersistentSourceLoc *PL,
                         ConsAction CA, bool doEqType, ProgramInfo *Info) {
  for (const auto &I : LHS)
    constrainConsVarGeq(I, RHS, CS, PL, CA, doEqType, Info);
}

// True if [C] is a PVConstraint that contains at least one Atom (i.e.,
//   it represents a C pointer).
bool isAValidPVConstraint(const ConstraintVariable *C) {
  if (const auto *PV = dyn_cast_or_null<PVConstraint>(C))
    return !PV->getCvars().empty();
  return false;
}

// Replace CVars and argumentConstraints with those in [FromCV].
void PointerVariableConstraint::brainTransplant(ConstraintVariable *FromCV,
                                                ProgramInfo &I) {
  PVConstraint *From = dyn_cast<PVConstraint>(FromCV);
  assert (From != nullptr);
  CAtoms CFrom = From->getCvars();
  assert (vars.size() == CFrom.size());
  if (From->hasBoundsKey()) {
    // If this has bounds key!? Then do brain transplant of
    // bound keys as well.
    if (hasBoundsKey())
      I.getABoundsInfo().brainTransplant(getBoundsKey(),
                                         From->getBoundsKey());

    ValidBoundsKey = From->hasBoundsKey();
    BKey = From->getBoundsKey();
  }
  vars = CFrom; // FIXME: structural copy? By reference?
  argumentConstraints = From->getArgumentConstraints();
  if (FV) {
    assert(From->FV);
    FV->brainTransplant(From->FV, I);
  }
}

void PointerVariableConstraint::mergeDeclaration(ConstraintVariable *FromCV,
                                                 ProgramInfo &Info) {
  PVConstraint *From = dyn_cast<PVConstraint>(FromCV);
  std::vector<Atom *> NewVatoms;
  CAtoms CFrom = From->getCvars();
  CAtoms::iterator I = vars.begin();
  CAtoms::iterator J = CFrom.begin();
  while (I != vars.end()) {
    Atom *IAt = *I;
    Atom *JAt = *J;
    ConstAtom *ICAt = dyn_cast<ConstAtom>(IAt);
    ConstAtom *JCAt = dyn_cast<ConstAtom>(JAt);
    if (JCAt && !ICAt) {
      NewVatoms.push_back(JAt);
    } else {
      NewVatoms.push_back(IAt);
    }
    if (ICAt && JCAt) {
      // Both are ConstAtoms, no need to equate them.

      // Sanity: If both are ConstAtoms and they are not same,
      // Make sure that current ConstAtom is WILD. This ensure that
      // we are moving towards checked types.
      if (ICAt != JCAt) {
        if (!dyn_cast<WildAtom>(ICAt)) {
          assert(false && "Should be same checked types");
        }
      }
    }
    ++I;
    ++J;
  }
  assert (vars.size() == NewVatoms.size() && "Merging Failed");
  vars = NewVatoms;
  if (!From->ItypeStr.empty())
    ItypeStr = From->ItypeStr;
  if (FV) {
    assert(From->FV);
    FV->mergeDeclaration(From->FV, Info);
  }
}

Atom *PointerVariableConstraint::getAtom(unsigned AtomIdx, Constraints &CS) {
  if (AtomIdx < vars.size()) {
    // If index is in bounds, just return the atom.
    return vars[AtomIdx];
  } else if (IsGeneric && AtomIdx == vars.size()) {
    // Polymorphic types don't know how "deep" their pointers are beforehand so,
    // we need to create new atoms for new pointer levels on the fly.
    std::string Stars(vars.size(), '*');
    Atom *A = CS.getFreshVar(Name + Stars, VarAtom::V_Other);
    vars.push_back(A);
    return A;
  }
  return nullptr;
}

// Brain Transplant params and returns in [FromCV], recursively.
void FunctionVariableConstraint::brainTransplant(ConstraintVariable *FromCV,
                                                 ProgramInfo &I) {
  FVConstraint *From = dyn_cast<FVConstraint>(FromCV);
  assert (From != nullptr);
  // Transplant returns.
  ReturnVar->brainTransplant(From->ReturnVar, I);
  // Transplant params.
  if (numParams() == From->numParams()) {
    for (unsigned i = 0; i < From->numParams(); i++) {
      ConstraintVariable *FromVar = From->getParamVar(i);
      ConstraintVariable *Var = getParamVar(i);
      Var->brainTransplant(FromVar, I);
    }
  } else if (numParams() != 0 && From->numParams() == 0) {
    auto &CS = I.getConstraints();
    const std::vector<ParamDeferment> &defers = From->getDeferredParams();
    assert(getDeferredParams().size() == 0);
    for (auto deferred : defers ) {
      assert(numParams() == deferred.PS.size());
      for(unsigned i = 0; i < deferred.PS.size(); i++) {
        ConstraintVariable *ParamDC = getParamVar(i);
        CVarSet ArgDC = deferred.PS[i];
        constrainConsVarGeq(ParamDC, ArgDC, CS, &(deferred.PL), Wild_to_Safe,
                            false, &I);
      }
    }
  } else {
    llvm_unreachable("Brain Transplant on empty params");
  }
}

void FunctionVariableConstraint::mergeDeclaration(ConstraintVariable *FromCV,
                                                  ProgramInfo &I) {
  // `this`: is the declaration the tool saw first
  // `FromCV`: is the declaration seen second, it cannot have defered constraints
  FVConstraint *From = dyn_cast<FVConstraint>(FromCV);
  assert(From != nullptr);
  assert(From->getDeferredParams().size() == 0);
  // Transplant returns.
  ReturnVar->mergeDeclaration(From->ReturnVar, I);

  if (From->numParams() == 0) {
    // From is an untyped declaration, and adds no information
    return;
  } else if (this->numParams() == 0) {
    // This is an untyped declaration, we need to perform a transplant
    From->brainTransplant(this, I);
  } else {
    // Standard merge
    assert(this->numParams() == From->numParams());
    for (unsigned i = 0; i < From->numParams(); i++) {
      auto *FromVar = From->getParamVar(i);
      auto *Var = getParamVar(i);
      Var->mergeDeclaration(FromVar, I);
    }
  }
}


void FunctionVariableConstraint::addDeferredParams
(PersistentSourceLoc PL, std::vector<CVarSet> Ps) {
  ParamDeferment P = { PL, Ps };
  deferredParams.push_back(P);
}


bool FunctionVariableConstraint::getIsOriginallyChecked() const {
  return ReturnVar->getIsOriginallyChecked();
}<|MERGE_RESOLUTION|>--- conflicted
+++ resolved
@@ -464,17 +464,11 @@
 //   stack-based array. This functions also updates various flags.
 bool PointerVariableConstraint::emitArraySize(std::stack<std::string> &CheckedArrs,
                                               uint32_t TypeIdx,
-<<<<<<< HEAD
-                                              bool &EmitName,
-                                              bool &EmittedCheckedAnnotation,
-                                              bool Nt) const {
-=======
                                               // Is the type only an array
                                               bool &AllArrays,
                                               // Are we processing an array
                                               bool &ArrayRun,
-                                              bool Nt) {
->>>>>>> 198d0f34
+                                              bool Nt) const {
   bool Ret = false;
   if (ArrPresent) {
     auto i = arrSizes.find(TypeIdx);
@@ -505,8 +499,8 @@
  *  and pops them onto the EndStrs, this ensures the right order of annotations
  *   */
 void PointerVariableConstraint::addArrayAnnotations(
-  std::stack<std::string> &CheckedArrs,
-  std::deque<std::string> &EndStrs) {
+    std::stack<std::string> &CheckedArrs,
+    std::deque<std::string> &EndStrs) const {
   while(!CheckedArrs.empty()) {
     auto NextStr = CheckedArrs.top();
     CheckedArrs.pop();
@@ -578,7 +572,7 @@
     }
     PrevArr = ((K == Atom::A_Arr || K == Atom::A_NTArr)
                && ArrPresent
-               && arrSizes[TypeIdx].first == O_SizedArray);
+               && arrSizes.at(TypeIdx).first == O_SizedArray);
 
     switch (K) {
       case Atom::A_Ptr:
