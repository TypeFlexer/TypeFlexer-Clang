//=--ConstraintBuilder.cpp----------------------------------------*- C++-*-===//
//
// Part of the LLVM Project, under the Apache License v2.0 with LLVM Exceptions.
// See https://llvm.org/LICENSE.txt for license information.
// SPDX-License-Identifier: Apache-2.0 WITH LLVM-exception
//
//===----------------------------------------------------------------------===//
// Implementation of visitor methods for the FunctionVisitor class. These
// visitors create constraints based on the AST of the program.
//===----------------------------------------------------------------------===//

#include "clang/CConv/ConstraintBuilder.h"
#include "clang/CConv/ConstraintResolver.h"
#include "clang/CConv/ArrayBoundsInferenceConsumer.h"
#include "clang/CConv/CCGlobalOptions.h"

using namespace llvm;
using namespace clang;

// Used to keep track of in-line struct defs
unsigned int lastRecordLocation = -1;

void processRecordDecl(RecordDecl *Declaration, ProgramInfo &Info,
    ASTContext *Context, ConstraintResolver CB) {
  if (RecordDecl *Definition = Declaration->getDefinition()) {

    // store the current record's location to cross reference later in a
    // VarDecl
    lastRecordLocation = Definition->getBeginLoc().getRawEncoding();

    FullSourceLoc FL = Context->getFullLoc(Definition->getBeginLoc());

    if (FL.isValid()) {
      SourceManager &SM = Context->getSourceManager();
      FileID FID = FL.getFileID();
      const FileEntry *FE = SM.getFileEntryForID(FID);

      if (FE && FE->isValid()) {
        // We only want to re-write a record if it contains
        // any pointer types, to include array types.
        for (const auto &D : Definition->fields())
          if (D->getType()->isPointerType() || D->getType()->isArrayType()) {
            Info.addVariable(D, Context);
            if(FL.isInSystemHeader()) {
              std::set<ConstraintVariable *> C = Info.getVariable(D, Context);
              CB.constraintAllCVarsToWild(C, "Field in header.", nullptr);
            }
          }
      }
    }
  }
}

// This class visits functions and adds constraints to the
// Constraints instance assigned to it.
// Each VisitXXX method is responsible for looking inside statements
// and imposing constraints on variables it uses
class FunctionVisitor : public RecursiveASTVisitor<FunctionVisitor> {
public:
  explicit FunctionVisitor(ASTContext *C, ProgramInfo &I, FunctionDecl *FD)
      : Context(C), Info(I), Function(FD), CB(Info, Context) {}

  // T x = e
  bool VisitDeclStmt(DeclStmt *S) {
    // Introduce variables as needed.
    for (const auto &D : S->decls()) {
      if(RecordDecl *RD = dyn_cast<RecordDecl>(D)) {
        processRecordDecl(RD, Info, Context, CB);
      }
      if (VarDecl *VD = dyn_cast<VarDecl>(D)) {
        if (VD->isLocalVarDecl()) {
          /* FIXME: Are the following three lines really necessary?
           * We don't seem to have these shorts of checks elsewhere. */
          FullSourceLoc FL = Context->getFullLoc(VD->getBeginLoc());
          SourceRange SR = VD->getSourceRange();
          if (SR.isValid() && FL.isValid() &&
              (VD->getType()->isPointerType() ||
               VD->getType()->isArrayType())) {
            Info.addVariable(VD, Context);
            if (lastRecordLocation == VD->getBeginLoc().getRawEncoding()) {
              std::set<ConstraintVariable *> C = Info.getVariable(VD, Context);
              CB.constraintAllCVarsToWild(C, "Inline struct encountered.", nullptr);
            }
          }
        }
      }
    }

    // Process inits even for non-pointers because structs and union values
    // can contain pointers
    for (const auto &D : S->decls()) {
      if (VarDecl *VD = dyn_cast<VarDecl>(D)) {
        Expr *InitE = VD->getInit();
        CB.constrainLocalAssign(S, VD, InitE);
      }
    }

    return true;
  }

  // (T)e
  bool VisitCStyleCastExpr(CStyleCastExpr *C) {
    // Is cast compatible with LHS type?
    if (!isCastSafe(C->getType(), C->getSubExpr()->getType())) {
      auto CVs = CB.getExprConstraintVars(C->getSubExpr());
      CB.constraintAllCVarsToWild(CVs, "Casted to a different type.", C);
    }
    return true;
  }

  // x += e
  bool VisitCompoundAssignOperator(CompoundAssignOperator *O) {
    switch(O->getOpcode()) {
    case BO_AddAssign:
    case BO_SubAssign:
      arithBinop(O);
      break;
    // rest shouldn't happen on pointers, so we ignore
    default:
      break;
    }
    return true;
  }

  // x = e
  bool VisitBinAssign(BinaryOperator *O) {
    Expr *LHS = O->getLHS();
    Expr *RHS = O->getRHS();
    CB.constrainLocalAssign(O, LHS, RHS, Same_to_Same);
    return true;
  }

  // e(e1,e2,...)
  bool VisitCallExpr(CallExpr *E) {
    Decl *D = E->getCalleeDecl();
    PersistentSourceLoc PL = PersistentSourceLoc::mkPSL(E, *Context);
    auto &CS = Info.getConstraints();
    std::set<ConstraintVariable *> FVCons;

    // figure out who we are calling
    if (D == nullptr) {
      // If the callee declaration could not be found, then we're doing some
      // sort of indirect call through an array or conditional. FV constraints
      // can be obtained for this from getExprConstraintVars.
      Expr *CalledExpr = E->getCallee();
<<<<<<< HEAD
      FVCons = CB.getExprConstraintVars(CalledExpr);

=======
      FVCons = CB.getExprConstraintVars(CalledExpr, CalledExpr->getType());
>>>>>>> 4a8bf1c4
      // When multiple function variables are used in the same expression, they
      // must have the same type.
      if (FVCons.size() > 1) {
        PersistentSourceLoc PL = PersistentSourceLoc::mkPSL(CalledExpr, *Context);
        constrainConsVarGeq(FVCons, FVCons, Info.getConstraints(), &PL,
                            Same_to_Same, false, false, &Info);
      }
    } else if (FunctionDecl *FD = dyn_cast<FunctionDecl>(D)) {
      FVCons = Info.getVariable(FD, Context);
    } else if (DeclaratorDecl *DD = dyn_cast<DeclaratorDecl>(D)) {
      FVCons = Info.getVariable(DD, Context);
    }

    // Now do the call: Constrain arguments to parameters (but ignore returns)
    if (FVCons.empty()) {
      // Don't know who we are calling; make args WILD
      constraintAllArgumentsToWild(E);
    } else {
      unsigned i = 0;
      // For each argument
      for (const auto &A : E->arguments()) {
        std::set<ConstraintVariable *> ArgumentConstraints =
            CB.getExprConstraintVars(A, A->getType());
        // ... and each function we could be calling
        for (auto *TmpC : FVCons) {
          if (PVConstraint *PVC = dyn_cast<PVConstraint>(TmpC)) {
            TmpC = PVC->getFV();
            assert(TmpC != nullptr &&
                   "Function pointer with null FVConstraint.");
          }
          if (FVConstraint *TargetFV = dyn_cast<FVConstraint>(TmpC)) {
            // constraint the arg CV to the param CV
            if (i < TargetFV->numParams()) {
              std::set<ConstraintVariable *> ParameterDC =
                  TargetFV->getParamVar(i);
              constrainConsVarGeq(ParameterDC, ArgumentConstraints, CS, &PL,
                                  Wild_to_Safe, false, false, &Info);
            } else {
              // The argument passed to a function ith varargs; make it wild
              if (HandleVARARGS) {
                CB.constraintAllCVarsToWild(ArgumentConstraints,
                                            "Passing argument to a function "
                                            "accepting var args.",
                                            E);
              } else {
                if (Verbose) {
                  std::string FuncName = TargetFV->getName();
                  errs() << "Ignoring function as it contains varargs:"
                         << FuncName << "\n";
                }
              }
            }
          }
        }
        i++;
      }
    }
    return true;
  }

  // e1[e2]
  bool VisitArraySubscriptExpr(ArraySubscriptExpr *E) {
    Constraints &CS = Info.getConstraints();
    constraintInBodyVariable(E->getBase(), CS.getArr());
    return true;
  }

  // return e;
  bool VisitReturnStmt(ReturnStmt *S) {
    // Get function variable constraint of the body
    PersistentSourceLoc PL =
        PersistentSourceLoc::mkPSL(S, *Context);
    std::set<ConstraintVariable *> Fun =
        Info.getVariable(Function, Context);

    // Constrain the value returned (if present) against the return value
    // of the function.
    Expr *RetExpr = S->getRetValue();
    QualType Typ = Function->getReturnType();

    std::set<ConstraintVariable *> RconsVar = CB.getExprConstraintVars(RetExpr);
    // Constrain the return type of the function
    // to the type of the return expression.
    for (const auto &F : Fun) {
      if (FVConstraint *FV = dyn_cast<FVConstraint>(F)) {
        // This is to ensure that the return type of the function is same
        // as the type of return expression.
        constrainConsVarGeq(FV->getReturnVars(), RconsVar,
                            Info.getConstraints(), &PL, Same_to_Same, false,
                            false, &Info);
      }
    }
    return true;
  }

  // ++x
  bool VisitUnaryPreInc(UnaryOperator *O) {
    constraintPointerArithmetic(O->getSubExpr());
    return true;
  }

  // x++
  bool VisitUnaryPostInc(UnaryOperator *O) {
    constraintPointerArithmetic(O->getSubExpr());
    return true;
  }

  // --x
  bool VisitUnaryPreDec(UnaryOperator *O) {
    constraintPointerArithmetic(O->getSubExpr());
    return true;
  }

  // x--
  bool VisitUnaryPostDec(UnaryOperator *O) {
    constraintPointerArithmetic(O->getSubExpr());
    return true;
  }

  // e1 + e2
  bool VisitBinAdd(BinaryOperator *O) {
    arithBinop(O);
    return true;
  }

  // e1 - e2
  bool VisitBinSub(BinaryOperator *O) {
    arithBinop(O);
    return true;
  }

private:

<<<<<<< HEAD
  bool handleFunctionCall(CallExpr *E,
                          std::set<ConstraintVariable *> &FuncCVars) {
    PersistentSourceLoc PL = PersistentSourceLoc::mkPSL(E, *Context);
    auto &CS = Info.getConstraints();
    if (!FuncCVars.empty()) {
      // Constrain arguments to be of the same type
      // as the corresponding parameters.
      unsigned i = 0;
      for (const auto &A : E->arguments()) {
        std::set<ConstraintVariable *> ArgumentConstraints =
            CB.getExprConstraintVars(A);
        for (auto *TmpC : FuncCVars) {
          if (PVConstraint *PVC = dyn_cast<PVConstraint>(TmpC)) {
            TmpC = PVC->getFV();
            assert(TmpC != nullptr &&
                   "Function pointer with null FVConstraint.");
          }
          if (FVConstraint *TargetFV = dyn_cast<FVConstraint>(TmpC)) {

            if (i < TargetFV->numParams()) {
              std::set<ConstraintVariable *> ParameterDC =
                  TargetFV->getParamVar(i);
              constrainConsVarGeq(ParameterDC, ArgumentConstraints, CS, &PL,
                                  Wild_to_Safe, false, false, &Info);
            } else {
              // This is the case of an argument passed to a function
              // with varargs.
              // Constrain this parameter to be wild.
              if (HandleVARARGS) {
                CB.constraintAllCVarsToWild(ArgumentConstraints,
                                            "Passing argument to a function "
                                            "accepting var args.",
                                            E);
              } else {
                if (Verbose) {
                  std::string FuncName = TargetFV->getName();
                  errs() << "Ignoring function as it contains varargs:"
                         << FuncName << "\n";
                }
              }
            }
          }
        }
        i++;
      }
    }  else {
      // Constraints for the function call are empty.
      // Constrain all arguments of the function call to wild.
      constraintAllArgumentsToWild(E);
    }
    return true;
  }

=======
>>>>>>> 4a8bf1c4
  // Constraint all the provided vars to be
  // equal to the provided type i.e., (V >= type).
  void constrainVarsTo(std::set<ConstraintVariable *> &Vars,
                       ConstAtom *CAtom) {
    Constraints &CS = Info.getConstraints();
    for (const auto &I : Vars)
      if (PVConstraint *PVC = dyn_cast<PVConstraint>(I)) {
        PVC->constrainOuterTo(CS, CAtom);
      }
  }

  // Constraint helpers.
  void constraintInBodyVariable(Expr *e, ConstAtom *CAtom) {
    std::set<ConstraintVariable *> Var = CB.getExprConstraintVars(e);
    constrainVarsTo(Var, CAtom);
  }

  void constraintInBodyVariable(Decl *d, ConstAtom *CAtom) {
    std::set<ConstraintVariable *> Var = Info.getVariable(d, Context);
    constrainVarsTo(Var, CAtom);
  }

  // Constraint all the argument of the provided
  // call expression to be WILD.
  void constraintAllArgumentsToWild(CallExpr *E) {
    PersistentSourceLoc psl = PersistentSourceLoc::mkPSL(E, *Context);
    for (const auto &A : E->arguments()) {
      // Get constraint from within the function body
      // of the caller.
      std::set<ConstraintVariable *> ParameterEC = CB.getExprConstraintVars(A);

      // Assign WILD to each of the constraint variables.
      FunctionDecl *FD = E->getDirectCallee();
      std::string Rsn = "Argument to function " +
                        (FD != nullptr ? FD->getName().str() : "pointer call");
      Rsn += " with out Constraint vars.";
      CB.constraintAllCVarsToWild(ParameterEC, Rsn, E);
    }
  }

  void arithBinop(BinaryOperator *O) {
      constraintPointerArithmetic(O->getLHS());
      constraintPointerArithmetic(O->getRHS());
  }

  // Pointer arithmetic constrains the expression to be at least ARR,
  // unless it is on a function pointer. In this case the function pointer
  // is WILD.
  void constraintPointerArithmetic(Expr *E) {
    if (E->getType()->isFunctionPointerType()) {
      std::set<ConstraintVariable *> Var = CB.getExprConstraintVars(E);
      std::string Rsn = "Pointer arithmetic performed on a function pointer.";
      CB.constraintAllCVarsToWild(Var, Rsn, E);
    } else {
      constraintInBodyVariable(E, Info.getConstraints().getArr());
    }
  }

  ASTContext *Context;
  ProgramInfo &Info;
  FunctionDecl *Function;
  ConstraintResolver CB;
};

// This class visits a global declaration and either
// - Builds an _enviornment_ and _constraints_ for each function
// - Builds _constraints_ for declared struct/records in the translation unit
// The results are returned in the ProgramInfo parameter to the user.
class GlobalVisitor : public RecursiveASTVisitor<GlobalVisitor> {
public:
  explicit GlobalVisitor(ASTContext *Context, ProgramInfo &I)
      : Context(Context), Info(I), CB(Info, Context) {}

  bool VisitVarDecl(VarDecl *G) {

    if (G->hasGlobalStorage() &&
        (G->getType()->isPointerType() || G->getType()->isArrayType())) {
      // If the location of the previous RecordDecl and the current VarDecl are the same,
      // this implies an inline struct as per Clang's AST, so set a flag in ProgramInfo
      // to indicate that this variable should be constrained to wild later
      Info.addVariable(G, Context);
      if (G->hasInit()) {
        CB.constrainLocalAssign(nullptr, G, G->getInit());
      }
      if(lastRecordLocation == G->getBeginLoc().getRawEncoding()) {
        std::set<ConstraintVariable *> C = Info.getVariable(G, Context);
        CB.constraintAllCVarsToWild(C, "Inline struct encountered.", nullptr);
      }
    }

    return true;
  }

  bool VisitFunctionDecl(FunctionDecl *D) {
    FullSourceLoc FL = Context->getFullLoc(D->getBeginLoc());

    if (Verbose)
      errs() << "Analyzing function " << D->getName() << "\n";

    if (FL.isValid()) { // TODO: When would this ever be false?
      Info.addVariable(D, Context);
      if (D->hasBody() && D->isThisDeclarationADefinition()) {
        Stmt *Body = D->getBody();
        FunctionVisitor FV = FunctionVisitor(Context, Info, D);
        FV.TraverseStmt(Body);
        AddArrayHeuristics(Context, Info, D);
      }
    }

    if (Verbose)
      errs() << "Done analyzing function\n";

    return true;
  }

  bool VisitRecordDecl(RecordDecl *Declaration) {
    processRecordDecl(Declaration, Info, Context, CB);
    return true;
  }

private:
  ASTContext *Context;
  ProgramInfo &Info;
  ConstraintResolver CB;
};

void ConstraintBuilderConsumer::HandleTranslationUnit(ASTContext &C) {
  Info.enterCompilationUnit(C);
  if (Verbose) {
    SourceManager &SM = C.getSourceManager();
    FileID MainFileId = SM.getMainFileID();
    const FileEntry *FE = SM.getFileEntryForID(MainFileId);
    if (FE != nullptr)
      errs() << "Analyzing file " << FE->getName() << "\n";
    else
      errs() << "Analyzing\n";
  }
  GlobalVisitor GV = GlobalVisitor(&C, Info);
  TranslationUnitDecl *TUD = C.getTranslationUnitDecl();
  // Generate constraints.
  for (const auto &D : TUD->decls()) {
    GV.TraverseDecl(D);
  }

  if (Verbose)
    outs() << "Done analyzing\n";

  Info.exitCompilationUnit();
  return;
}

<|MERGE_RESOLUTION|>--- conflicted
+++ resolved
@@ -143,12 +143,7 @@
       // sort of indirect call through an array or conditional. FV constraints
       // can be obtained for this from getExprConstraintVars.
       Expr *CalledExpr = E->getCallee();
-<<<<<<< HEAD
       FVCons = CB.getExprConstraintVars(CalledExpr);
-
-=======
-      FVCons = CB.getExprConstraintVars(CalledExpr, CalledExpr->getType());
->>>>>>> 4a8bf1c4
       // When multiple function variables are used in the same expression, they
       // must have the same type.
       if (FVCons.size() > 1) {
@@ -171,7 +166,7 @@
       // For each argument
       for (const auto &A : E->arguments()) {
         std::set<ConstraintVariable *> ArgumentConstraints =
-            CB.getExprConstraintVars(A, A->getType());
+            CB.getExprConstraintVars(A);
         // ... and each function we could be calling
         for (auto *TmpC : FVCons) {
           if (PVConstraint *PVC = dyn_cast<PVConstraint>(TmpC)) {
@@ -227,7 +222,6 @@
     // Constrain the value returned (if present) against the return value
     // of the function.
     Expr *RetExpr = S->getRetValue();
-    QualType Typ = Function->getReturnType();
 
     std::set<ConstraintVariable *> RconsVar = CB.getExprConstraintVars(RetExpr);
     // Constrain the return type of the function
@@ -282,62 +276,6 @@
 
 private:
 
-<<<<<<< HEAD
-  bool handleFunctionCall(CallExpr *E,
-                          std::set<ConstraintVariable *> &FuncCVars) {
-    PersistentSourceLoc PL = PersistentSourceLoc::mkPSL(E, *Context);
-    auto &CS = Info.getConstraints();
-    if (!FuncCVars.empty()) {
-      // Constrain arguments to be of the same type
-      // as the corresponding parameters.
-      unsigned i = 0;
-      for (const auto &A : E->arguments()) {
-        std::set<ConstraintVariable *> ArgumentConstraints =
-            CB.getExprConstraintVars(A);
-        for (auto *TmpC : FuncCVars) {
-          if (PVConstraint *PVC = dyn_cast<PVConstraint>(TmpC)) {
-            TmpC = PVC->getFV();
-            assert(TmpC != nullptr &&
-                   "Function pointer with null FVConstraint.");
-          }
-          if (FVConstraint *TargetFV = dyn_cast<FVConstraint>(TmpC)) {
-
-            if (i < TargetFV->numParams()) {
-              std::set<ConstraintVariable *> ParameterDC =
-                  TargetFV->getParamVar(i);
-              constrainConsVarGeq(ParameterDC, ArgumentConstraints, CS, &PL,
-                                  Wild_to_Safe, false, false, &Info);
-            } else {
-              // This is the case of an argument passed to a function
-              // with varargs.
-              // Constrain this parameter to be wild.
-              if (HandleVARARGS) {
-                CB.constraintAllCVarsToWild(ArgumentConstraints,
-                                            "Passing argument to a function "
-                                            "accepting var args.",
-                                            E);
-              } else {
-                if (Verbose) {
-                  std::string FuncName = TargetFV->getName();
-                  errs() << "Ignoring function as it contains varargs:"
-                         << FuncName << "\n";
-                }
-              }
-            }
-          }
-        }
-        i++;
-      }
-    }  else {
-      // Constraints for the function call are empty.
-      // Constrain all arguments of the function call to wild.
-      constraintAllArgumentsToWild(E);
-    }
-    return true;
-  }
-
-=======
->>>>>>> 4a8bf1c4
   // Constraint all the provided vars to be
   // equal to the provided type i.e., (V >= type).
   void constrainVarsTo(std::set<ConstraintVariable *> &Vars,
