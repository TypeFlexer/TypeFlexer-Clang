//=--RewriteUtils.cpp---------------------------------------------*- C++-*-===//
//
// Part of the LLVM Project, under the Apache License v2.0 with LLVM Exceptions.
// See https://llvm.org/LICENSE.txt for license information.
// SPDX-License-Identifier: Apache-2.0 WITH LLVM-exception
//
//===----------------------------------------------------------------------===//
// This class contains implementation of the functions and
// classes of RewriteUtils.h
//===----------------------------------------------------------------------===//

#include "clang/AST/RecursiveASTVisitor.h"
#include "clang/CConv/CastPlacement.h"
#include "clang/CConv/CCGlobalOptions.h"
#include "clang/CConv/CheckedRegions.h"
#include "clang/CConv/ConstraintResolver.h"
#include "clang/CConv/DeclRewriter.h"
#include "clang/CConv/MappingVisitor.h"
#include "clang/CConv/RewriteUtils.h"
#include "clang/CConv/StructInit.h"
#include "clang/CConv/Utils.h"
#include "clang/Tooling/Refactoring/SourceCode.h"
#include "llvm/Support/raw_ostream.h"
#include <sstream>

using namespace llvm;
using namespace clang;

SourceRange DComp::getWholeSR(SourceRange Orig, DAndReplace Dr) const {
  SourceRange newSourceRange(Orig);

  if (FunctionDecl *FD = dyn_cast<FunctionDecl>(Dr.Declaration)) {
    newSourceRange.setEnd(getFunctionDeclarationEnd(FD, SM));
    if (!Dr.FullDecl)
      newSourceRange = FD->getReturnTypeSourceRange();
  }

  return newSourceRange;
}

bool DComp::operator()(const DAndReplace Lhs, const DAndReplace Rhs) const {
  // Does the source location of the Decl in lhs overlap at all with
  // the source location of rhs?
  SourceRange SrLhs = Lhs.Declaration->getSourceRange();
  SourceRange SrRhs = Rhs.Declaration->getSourceRange();

  // Take into account whether or not a FunctionDeclaration specifies
  // the "whole" declaration or not. If it does not, it just specifies
  // the return position.
  SrLhs = getWholeSR(SrLhs, Lhs);
  SrRhs = getWholeSR(SrRhs, Rhs);

  // Also take into account whether or not there is a multi-statement
  // decl, because the generated ranges will overlap.
  DeclStmt *St = Lhs.Statement;

  if (St && !St->isSingleDecl()) {
    SourceLocation NewBegin =
        (*St->decls().begin())->getSourceRange().getBegin();
    bool Found;
    for (const auto &DT : St->decls()) {
      if (DT == Lhs.Declaration) {
        Found = true;
        break;
      }
      NewBegin = DT->getSourceRange().getEnd();
    }
    assert (Found);
    SrLhs.setBegin(NewBegin);
    // This is needed to make the subsequent test inclusive.
    SrLhs.setEnd(SrLhs.getEnd().getLocWithOffset(-1));
  }

  DeclStmt *RhStmt = Rhs.Statement;
  if (RhStmt && !RhStmt->isSingleDecl()) {
    SourceLocation NewBegin =
        (*RhStmt->decls().begin())->getSourceRange().getBegin();
    bool Found;
    for (const auto &DT : RhStmt->decls()) {
      if (DT == Rhs.Declaration) {
        Found = true;
        break;
      }
      NewBegin = DT->getSourceRange().getEnd();
    }
    assert (Found);
    SrRhs.setBegin(NewBegin);
    // This is needed to make the subsequent test inclusive.
    SrRhs.setEnd(SrRhs.getEnd().getLocWithOffset(-1));
  }

  SourceLocation X1 = SrLhs.getBegin();
  SourceLocation X2 = SrLhs.getEnd();
  SourceLocation Y1 = SrRhs.getBegin();
  SourceLocation Y2 = SrRhs.getEnd();

  if (St == nullptr && RhStmt == nullptr) {
    // These are global declarations. Get the source location
    // and compare them lexicographically.
    PresumedLoc LHsPLocB = SM.getPresumedLoc(X2);
    PresumedLoc RHsPLocE = SM.getPresumedLoc(Y2);

    // Are both the source location valid?
    if (LHsPLocB.isValid() && RHsPLocE.isValid()) {
      // They are in same fine?
      if (!strcmp(LHsPLocB.getFilename(), RHsPLocE.getFilename())) {
        // Are they in same line?
        if (LHsPLocB.getLine() == RHsPLocE.getLine())
          return LHsPLocB.getColumn() < RHsPLocE.getColumn();

        return LHsPLocB.getLine() < RHsPLocE.getLine();
      }
      return strcmp(LHsPLocB.getFilename(), RHsPLocE.getFilename()) > 0;
    }
    return LHsPLocB.isValid();
  }

  bool Contained =  SM.isBeforeInTranslationUnit(X1, Y2) &&
                    SM.isBeforeInTranslationUnit(Y1, X2);

  if (Contained)
    return false;
  else
    return SM.isBeforeInTranslationUnit(X2, Y1);
}

void GlobalVariableGroups::addGlobalDecl(VarDecl *VD,
                                         std::set<VarDecl *> *VDSet) {
  if (VD && GlobVarGroups.find(VD) == GlobVarGroups.end()) {
    if (VDSet == nullptr)
      VDSet = new std::set<VarDecl *>();
    VDSet->insert(VD);
    GlobVarGroups[VD] = VDSet;
    // Process the next decl.
    Decl *NDecl = VD->getNextDeclInContext();
    if (isa_and_nonnull<VarDecl>(NDecl)) {
      PresumedLoc OrigDeclLoc =
          SM.getPresumedLoc(VD->getSourceRange().getBegin());
      PresumedLoc NewDeclLoc =
          SM.getPresumedLoc(NDecl->getSourceRange().getBegin());
      // Check if both declarations are on the same line.
      if (OrigDeclLoc.isValid() && NewDeclLoc.isValid() &&
          !strcmp(OrigDeclLoc.getFilename(), NewDeclLoc.getFilename()) &&
          OrigDeclLoc.getLine() == NewDeclLoc.getLine())
        addGlobalDecl(dyn_cast<VarDecl>(NDecl), VDSet);
    }
  }
}

std::set<VarDecl *> &GlobalVariableGroups::getVarsOnSameLine(VarDecl *VD) {
  assert (GlobVarGroups.find(VD) != GlobVarGroups.end() &&
         "Expected to find the group.");
  return *(GlobVarGroups[VD]);
}

GlobalVariableGroups::~GlobalVariableGroups() {
  std::set<std::set<VarDecl *> *> Visited;
  // Free each of the group.
  for (auto &currV : GlobVarGroups) {
    // Avoid double free by caching deleted sets.
    if (Visited.find(currV.second) != Visited.end())
      continue;
    Visited.insert(currV.second);
    delete (currV.second);
  }
  GlobVarGroups.clear();
}

// Test to see if we can rewrite a given SourceRange.
// Note that R.getRangeSize will return -1 if SR is within
// a macro as well. This means that we can't re-write any
// text that occurs within a macro.
bool canRewrite(Rewriter &R, SourceRange &SR) {
  return SR.isValid() && (R.getRangeSize(SR) != -1);
}

std::string TypeRewritingVisitor::getExistingIType(ConstraintVariable *DeclC) {
  auto *PVC = dyn_cast<PVConstraint>(DeclC);
  if (PVC != nullptr && PVC->hasItype())
    return " : " + PVC->getItype();
  return "";
}

// This function checks how to re-write a function declaration.
bool TypeRewritingVisitor::VisitFunctionDecl(FunctionDecl *FD) {

  // Get the constraint variable for the function.
  // For the return value and each of the parameters, do the following:
  //   1. Get a constraint variable representing the definition (def) and the
  //      uses ("arguments").
  //   2. If arguments could be wild but def is not, we insert a bounds-safe
  //      interface.
  // If we don't have a definition in scope, we can assert that all of
  // the constraint variables are equal.
  // Finally, we need to note that we've visited this particular function, and
  // that we shouldn't make one of these visits again.

  auto FuncName = FD->getNameAsString();
  auto &CS = Info.getConstraints();

  // Do we have a definition for this function?
  FunctionDecl *Definition = getDefinition(FD);
  if (Definition == nullptr)
    Definition = FD;

  // Make sure we haven't visited this function name before, and that we
  // only visit it once.
  if (isFunctionVisited(FuncName))
    return true;
  else
    VisitedSet.insert(FuncName);

  auto &DefFVars = *(Info.getFuncConstraints(Definition, Context));
  FVConstraint *Defnc = getOnly(DefFVars);
  assert(Defnc != nullptr);

  // If this is an external function. The no need to rewrite this declaration.
  // Because, we cannot and should not change the signature of
  // external functions.
  if (!Defnc->hasBody())
    return true;

  bool DidAny = Defnc->numParams() > 0;
  std::string NewSig = "";
  std::vector<std::string> ParmStrs;
  // Compare parameters.
  for (unsigned i = 0; i < Defnc->numParams(); ++i) {
    auto *Defn = dyn_cast<PVConstraint>(getOnly(Defnc->getParamVar(i)));
    assert(Defn);
    bool ParameterHandled = false;

    if (isAValidPVConstraint(Defn)) {
      // If this holds, then we want to insert a bounds safe interface.
      bool Constrained = Defn->anyChanges(CS.getVariables());
      if (Constrained) {
        // If the definition already has itype or there are no WILD arguments.
        if (Defn->hasItype() || !Defn->anyArgumentIsWild(CS.getVariables())) {
          // Here we should emit a checked type, with an itype (if exists)
          std::string PtypeS =
              Defn->mkString(Info.getConstraints().getVariables());

          // If there is no declaration?
          // check the itype in definition.
          PtypeS = PtypeS + getExistingIType(Defn) +
              ABRewriter.getBoundsString(Defn, Definition->getParamDecl(i));

          ParmStrs.push_back(PtypeS);
        } else {
          // Here, definition is checked type but at least one of the arguments
          // is WILD.
          std::string PtypeS =
              Defn->mkString(Info.getConstraints().getVariables(), false, true);
          std::string Bi =
              Defn->getRewritableOriginalTy() + Defn->getName() + " : itype(" +
                  PtypeS + ")" +
                  ABRewriter.getBoundsString(Defn,
                                         Definition->getParamDecl(i), true);
          ParmStrs.push_back(Bi);
        }
        ParameterHandled = true;
      }
    }
    // If the parameter has no changes? Just dump the original declaration.
    if (!ParameterHandled) {
      std::string Scratch = "";
      raw_string_ostream DeclText(Scratch);
      Definition->getParamDecl(i)->print(DeclText);
      ParmStrs.push_back(DeclText.str());
    }
  }

  // Compare returns.
  auto *Defn = dyn_cast<PVConstraint>(getOnly(Defnc->getReturnVars()));

  std::string ReturnVar = "";
  std::string EndStuff = "";
  bool ReturnHandled = false;

  if (isAValidPVConstraint(Defn)) {
    // Insert a bounds safe interface for the return.
    bool anyConstrained = Defn->anyChanges(CS.getVariables());
    if (anyConstrained) {
      // This means we were able to infer that return type
      // is a checked type.
      ReturnHandled = true;
      DidAny = true;
      std::string Ctype = "";
      // If the definition has itype or there is no argument which is WILD?
      if (Defn->hasItype() ||
          !Defn->anyArgumentIsWild(CS.getVariables())) {
        // Just get the checked itype
        ReturnVar = Defn->mkString(Info.getConstraints().getVariables());
        EndStuff = getExistingIType(Defn);
      } else {
        // One of the argument is WILD, emit an itype.
        Ctype =
            Defn->mkString(Info.getConstraints().getVariables(), true, true);
        ReturnVar = Defn->getRewritableOriginalTy();
        EndStuff = " : itype(" + Ctype + ")";
      }
    }
  }

  // This means inside the function, the return value is WILD
  // so the return type is what was originally declared.
  if (!ReturnHandled) {
    // If we used to implement a bounds-safe interface, continue to do that.
    ReturnVar = Defn->getOriginalTy() + " ";
    EndStuff = getExistingIType(Defn);
    if (!EndStuff.empty())
      DidAny = true;
  }

  NewSig = getStorageQualifierString(Definition) + ReturnVar + Defnc->getName()
      + "(";
  if (!ParmStrs.empty()) {
    // Gather individual parameter strings into a single buffer
    std::ostringstream ConcatParamStr;
    std::copy(ParmStrs.begin(), ParmStrs.end() - 1,
              std::ostream_iterator<std::string>(ConcatParamStr, ", "));
    ConcatParamStr << ParmStrs.back();

    NewSig = NewSig + ConcatParamStr.str();
    // Add varargs.
    if (functionHasVarArgs(Definition))
      NewSig = NewSig + ", ...";
    NewSig = NewSig + ")";
  } else {
    NewSig = NewSig + "void)";
    QualType ReturnTy = FD->getReturnType();
    QualType Ty = FD->getType();
    if (!Ty->isFunctionProtoType() && ReturnTy->isPointerType())
      DidAny = true;
  }

  if (!EndStuff.empty())
    NewSig = NewSig + EndStuff;

  if (DidAny) {
    // Do all of the declarations.
    for (auto *const RD : Definition->redecls())
      RewriteThese.insert(DAndReplace(RD, NewSig, true));
    // Save the modified function signature.
    if(FD->isStatic()) {
      auto FileName = PersistentSourceLoc::mkPSL(FD, *Context).getFileName();
	  FuncName = FileName + "::" + FuncName;
    }
    ModifiedFuncSignatures[FuncName] = NewSig;
  }

  return true;
}

// Check if the function is handled by this visitor.
bool TypeRewritingVisitor::isFunctionVisited(std::string FuncName) {
  return VisitedSet.find(FuncName) != VisitedSet.end();
}

static void emit(Rewriter &R, ASTContext &C, std::set<FileID> &Files,
                 std::string &OutputPostfix) {

  // Check if we are outputing to stdout or not, if we are, just output the
  // main file ID to stdout.
  if (Verbose)
    errs() << "Writing files out\n";

  SmallString<254> BaseAbs(BaseDir);
  std::string BaseDirFp;
  if (getAbsoluteFilePath(BaseDir, BaseDirFp)) {
    BaseAbs = BaseDirFp;
  }
  sys::path::remove_filename(BaseAbs);
  std::string base = BaseAbs.str();

  SourceManager &SM = C.getSourceManager();
  if (OutputPostfix == "-") {
    if (const RewriteBuffer *B = R.getRewriteBufferFor(SM.getMainFileID()))
      B->write(outs());
  } else
    for (const auto &F : Files)
      if (const RewriteBuffer *B = R.getRewriteBufferFor(F))
        if (const FileEntry *FE = SM.getFileEntryForID(F)) {
          assert(FE->isValid());

          // Produce a path/file name for the rewritten source file.
          // That path should be the same as the old one, with a
          // suffix added between the file name and the extension.
          // For example \foo\bar\a.c should become \foo\bar\a.checked.c
          // if the OutputPostfix parameter is "checked" .

          std::string pfName = sys::path::filename(FE->getName()).str();
          std::string dirName = sys::path::parent_path(FE->getName()).str();
          std::string fileName = sys::path::remove_leading_dotslash(pfName).str();
          std::string ext = sys::path::extension(fileName).str();
          std::string stem = sys::path::stem(fileName).str();
          std::string nFileName = stem + "." + OutputPostfix + ext;
          std::string nFile = nFileName;
          if (dirName.size() > 0)
            nFile = dirName + sys::path::get_separator().str() + nFileName;

          // Write this file out if it was specified as a file on the command
          // line.
          std::string feAbsS = "";
          if (getAbsoluteFilePath(FE->getName(), feAbsS)) {
            feAbsS = sys::path::remove_leading_dotslash(feAbsS);
          }

          if (canWrite(feAbsS)) {
            std::error_code EC;
            raw_fd_ostream out(nFile, EC, sys::fs::F_None);

            if (!EC) {
              if (Verbose)
                outs() << "writing out " << nFile << "\n";
              B->write(out);
            }
            else
              errs() << "could not open file " << nFile << "\n";
            // This is awkward. What to do? Since we're iterating,
            // we could have created other files successfully. Do we go back
            // and erase them? Is that surprising? For now, let's just keep
            // going.
          }
        }
}




// Rewrites types that inside other expressions. This includes cast expression
// and compound literal expressions.
class TypeExprRewriter
    : public clang::RecursiveASTVisitor<TypeExprRewriter> {
public:
  explicit TypeExprRewriter(ASTContext *C, ProgramInfo &I, Rewriter &R)
      : Context(C), Info(I) , Writer(R) {}

  bool VisitCompoundLiteralExpr(CompoundLiteralExpr *CLE) {
<<<<<<< HEAD
    // When an compound literal was visited in constraint generation, a
    // constraint variable for it was stored in program info.  There should be
    // either zero or one of these.
    CVarSet CVSingleton = Info.getPersistentConstraintVars(CLE, Context);
=======
    SourceRange TypeSrcRange(CLE->getBeginLoc().getLocWithOffset(1),
         CLE->getTypeSourceInfo()->getTypeLoc().getEndLoc());
    rewriteType(CLE, TypeSrcRange);
    return true;
  }

  bool VisitCStyleCastExpr(CStyleCastExpr *ECE) {
    SourceRange TypeSrcRange
        (ECE->getBeginLoc().getLocWithOffset(1),
          ECE->getTypeInfoAsWritten()->getTypeLoc().getEndLoc());
    rewriteType(ECE, TypeSrcRange);
    return true;
  }

private:
  ASTContext *Context;
  ProgramInfo &Info;
  Rewriter &Writer;

  void rewriteType(Expr *E, SourceRange &Range) {
    CVarSet CVSingleton = Info.getPersistentConstraintVars(E, Context);
>>>>>>> f7ca4c8b
    if (CVSingleton.empty())
      return;
    ConstraintVariable *CV = getOnly(CVSingleton);

    // Only rewrite if the type has changed.
    if (CV->anyChanges(Info.getConstraints().getVariables())){
      // The constraint variable is able to tell us what the new type string
      // should be.
      std::string
          NewType = CV->mkString(Info.getConstraints().getVariables(), false);

      // Replace the original type with this new one
      if (canRewrite(Writer, Range))
        Writer.ReplaceText(Range, NewType);
    }
  }
};

// Adds type parameters to calls to alloc functions.
// The basic assumption this makes is that an alloc function will be surrounded
// by a cast expression giving its type when used as a type other than void*.
class TypeArgumentAdder
  : public clang::RecursiveASTVisitor<TypeArgumentAdder> {
public:
  explicit TypeArgumentAdder(ASTContext *C, ProgramInfo &I, Rewriter &R)
      : Context(C), Info(I), Writer(R) {}

  bool VisitCallExpr(CallExpr *CE) {
    if (isa_and_nonnull<FunctionDecl>(CE->getCalleeDecl())) {
      // If the function call already has type arguments, we'll trust that
      // they're correct and not add anything else.
      if (typeArgsProvided(CE))
        return true;

      if (Info.hasTypeParamBindings(CE, Context)) {
        // Construct a string containing concatenation of all type arguments for
        // the function call.
        std::string TypeParamString;
        for (auto Entry : Info.getTypeParamBindings(CE, Context))
          if (Entry.second != nullptr) {
            std::string TyStr =
                Entry.second->mkString(Info.getConstraints().getVariables(),
                                     false, false, true);
            if (TyStr.back() == ' ')
              TyStr.pop_back();
            TypeParamString += TyStr + ",";
          } else {
            // If it's null, then the type variable was not used consistently,
            // so we can only put void here instead of useful type.
            TypeParamString += "void,";
          }
        TypeParamString.pop_back();

        SourceLocation TypeParamLoc = getTypeArgLocation(CE);
        Writer.InsertTextAfter(TypeParamLoc, "<" + TypeParamString + ">");
      }
    }
    return true;
  }

private:
  ASTContext *Context;
  ProgramInfo &Info;
  Rewriter &Writer;

  // Attempt to find the right spot to insert the type arguments. This should be
  // directly after the name of the function being called.
  SourceLocation getTypeArgLocation(CallExpr *Call) {
    Expr *Callee = Call->getCallee()->IgnoreImpCasts();
    if (DeclRefExpr *DRE = dyn_cast<DeclRefExpr>(Callee)) {
      size_t NameLength = DRE->getNameInfo().getAsString().length();
      return Call->getBeginLoc().getLocWithOffset(NameLength);
    }
    llvm_unreachable("Could find SourceLocation for type arguments!");
  }

  // Check if type arguments have already been provided for this function
  // call so that we don't mess with anything already there.
  bool typeArgsProvided(CallExpr *Call) {
    Expr *Callee = Call->getCallee()->IgnoreImpCasts();
    if (DeclRefExpr *DRE = dyn_cast<DeclRefExpr>(Callee)) {
      // ArgInfo is null if there are no type arguments in the program
      if (auto *ArgInfo = DRE->GetTypeArgumentInfo())
        for (auto TypeArg : ArgInfo->typeArgumentss())
          if (!TypeArg.typeName->isVoidType())
            return true;
      return false;
    }
    // We only handle direct calls, so there must be a DeclRefExpr.
    llvm_unreachable("Callee of function call is not DeclRefExpr.");
  }
};


std::string ArrayBoundsRewriter::getBoundsString(PVConstraint *PV,
                                                 Decl *D, bool Isitype) {
  std::string BString = "";
  std::string BVarString = "";
  auto &ABInfo = Info.getABoundsInfo();
  BoundsKey DK;
  bool ValidBKey = true;
  // For itype we do not need ":".
  std::string Pfix = Isitype ? " " : " : ";
  if (PV->hasBoundsKey()) {
    DK = PV->getBoundsKey();
  } else if(!ABInfo.tryGetVariable(D, DK)){
    ValidBKey = false;
  }
  if (ValidBKey) {
    ABounds *ArrB = ABInfo.getBounds(DK);
    if (ArrB != nullptr) {
      BString = ArrB->mkString(&ABInfo);
      if (!BString.empty())
        BString = Pfix + BString;
    }
  }
  if (BString.empty() && PV->hasBoundsStr()) {
    BString = Pfix + PV->getBoundsStr();
  }
  return BString;
}

void RewriteConsumer::HandleTranslationUnit(ASTContext &Context) {
  Info.enterCompilationUnit(Context);

  // Rewrite Variable declarations
  Rewriter R(Context.getSourceManager(), Context.getLangOpts());
  std::set<FileID> TouchedFiles;
  DeclRewriter::rewriteDecls(Context, Info, R, TouchedFiles);

  // Take care of some other rewriting tasks
  std::set<llvm::FoldingSetNodeID> Seen;
  std::map<llvm::FoldingSetNodeID, AnnotationNeeded> NodeMap;
  CheckedRegionFinder CRF(&Context, R, Info, Seen, NodeMap);
  CheckedRegionAdder CRA(&Context, R, NodeMap);
  CastPlacementVisitor ECPV(&Context, Info, R);
  TypeExprRewriter TER(&Context, Info, R);
  TypeArgumentAdder TPA(&Context, Info, R);
  TranslationUnitDecl *TUD = Context.getTranslationUnitDecl();
  for (const auto &D : TUD->decls()) {
    ECPV.TraverseDecl(D);
    if (AddCheckedRegions) {
      // Adding checked regions enabled!?
      // TODO: Should checked region finding happen somewhere else? This is
      //       supposed to be rewriting.
      CRF.TraverseDecl(D);
      CRA.TraverseDecl(D);
    }
<<<<<<< HEAD
    CLR.TraverseDecl(D);
=======

    GVG.addGlobalDecl(dyn_cast<VarDecl>(D));
    TER.TraverseDecl(D);
>>>>>>> f7ca4c8b
    TPA.TraverseDecl(D);
  }

  // Output files.
  emit(R, Context, TouchedFiles, OutputPostfix);

  Info.exitCompilationUnit();
  return;
}<|MERGE_RESOLUTION|>--- conflicted
+++ resolved
@@ -436,12 +436,10 @@
       : Context(C), Info(I) , Writer(R) {}
 
   bool VisitCompoundLiteralExpr(CompoundLiteralExpr *CLE) {
-<<<<<<< HEAD
     // When an compound literal was visited in constraint generation, a
     // constraint variable for it was stored in program info.  There should be
     // either zero or one of these.
     CVarSet CVSingleton = Info.getPersistentConstraintVars(CLE, Context);
-=======
     SourceRange TypeSrcRange(CLE->getBeginLoc().getLocWithOffset(1),
          CLE->getTypeSourceInfo()->getTypeLoc().getEndLoc());
     rewriteType(CLE, TypeSrcRange);
@@ -463,7 +461,6 @@
 
   void rewriteType(Expr *E, SourceRange &Range) {
     CVarSet CVSingleton = Info.getPersistentConstraintVars(E, Context);
->>>>>>> f7ca4c8b
     if (CVSingleton.empty())
       return;
     ConstraintVariable *CV = getOnly(CVSingleton);
@@ -612,13 +609,7 @@
       CRF.TraverseDecl(D);
       CRA.TraverseDecl(D);
     }
-<<<<<<< HEAD
-    CLR.TraverseDecl(D);
-=======
-
-    GVG.addGlobalDecl(dyn_cast<VarDecl>(D));
     TER.TraverseDecl(D);
->>>>>>> f7ca4c8b
     TPA.TraverseDecl(D);
   }
 
