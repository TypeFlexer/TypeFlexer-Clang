//=--ConstraintResolver.cpp---------------------------------------*- C++-*-===//
//
// Part of the LLVM Project, under the Apache License v2.0 with LLVM Exceptions.
// See https://llvm.org/LICENSE.txt for license information.
// SPDX-License-Identifier: Apache-2.0 WITH LLVM-exception
//
//===----------------------------------------------------------------------===//
// Implementation of methods in ConstraintResolver.h that help in fetching
// constraints for a given expression.
//===----------------------------------------------------------------------===//

#include "clang/CConv/ConstraintResolver.h"
#include "clang/CConv/CCGlobalOptions.h"

using namespace llvm;
using namespace clang;

std::set<ConstraintVariable *> ConstraintResolver::TempConstraintVars;

ConstraintResolver::~ConstraintResolver() {
  // No need to free the memory. The memory should be released explicitly
  // by calling releaseTempConsVars
  ExprTmpConstraints.clear();
}

// Force all ConstraintVariables in this set to be WILD
void ConstraintResolver::constraintAllCVarsToWild(
    std::set<ConstraintVariable *> &CSet, std::string rsn, Expr *AtExpr) {
  PersistentSourceLoc Psl;
  PersistentSourceLoc *PslP = nullptr;
  if (AtExpr != nullptr) {
    Psl = PersistentSourceLoc::mkPSL(AtExpr, *Context);
    PslP = &Psl;
  }
  auto &CS = Info.getConstraints();

  for (const auto &A : CSet) {
    if (PVConstraint *PVC = dyn_cast<PVConstraint>(A))
      PVC->constrainToWild(CS, rsn, PslP);
    else {
      FVConstraint *FVC = dyn_cast<FVConstraint>(A);
      assert(FVC != nullptr);
      FVC->constrainToWild(CS, rsn, PslP);
    }
  }
}

// Return a set of PVConstraints equivalent to the set given,
// but dereferenced one level down
std::set<ConstraintVariable *>
    ConstraintResolver::handleDeref(std::set<ConstraintVariable *> T) {
  std::set<ConstraintVariable *> tmp;
  for (const auto &CV : T) {
    PVConstraint *PVC = dyn_cast<PVConstraint>(CV);
    assert (PVC != nullptr); // Shouldn't be dereferencing FPs
    // Subtract one from this constraint. If that generates an empty
    // constraint, then, don't add it
    CAtoms C = PVC->getCvars();
    if (C.size() > 0) {
      C.erase(C.begin());
      if (C.size() > 0) {
        bool a = PVC->getArrPresent();
        bool c = PVC->hasItype();
        std::string d = PVC->getItype();
        FVConstraint *b = PVC->getFV();
        PVConstraint *TmpPV = new PVConstraint(C, PVC->getTy(), PVC->getName(),
                                               b, a, c, d);
        TempConstraintVars.insert(TmpPV);
        tmp.insert(TmpPV);
      }
    }
  }
  return tmp;
}

// For each constraint variable either invoke addAtom to add an additional level
// of indirection (when the constraint is PVConstraint), or return the
// constraint unchanged (when the constraint is a function constraint).
std::set<ConstraintVariable *>
    ConstraintResolver::addAtomAll(std::set<ConstraintVariable *> CVS,
                                   ConstAtom *PtrTyp, Constraints &CS) {
  std::set<ConstraintVariable *> Result;
  for (auto *CV : CVS) {
    if (PVConstraint *PVC = dyn_cast<PVConstraint>(CV)) {
      PVConstraint *temp = addAtom(PVC, PtrTyp, CS);
      Result.insert(temp);
    } else {
      Result.insert(CV);
    }
  }
  return Result;
}

// Add to a PVConstraint one additional level of indirection
// The pointer type of the new atom is constrained >= PtrTyp.
PVConstraint *ConstraintResolver::addAtom(PVConstraint *PVC,
                                          ConstAtom *PtrTyp, Constraints &CS) {
  Atom *NewA = CS.getFreshVar("&"+(PVC->getName()), VarAtom::V_Other);
  CAtoms C = PVC->getCvars();
  if (!C.empty()) {
    Atom *A = *C.begin();
    // If PVC is already a pointer, add implication forcing outermost
    //   one to be wild if this added one is
    if (VarAtom *VA = dyn_cast<VarAtom>(A)) {
      auto *Prem = CS.createGeq(NewA, CS.getWild());
      auto *Conc = CS.createGeq(VA, CS.getWild());
      CS.addConstraint(CS.createImplies(Prem, Conc));
    }
  }

  C.insert(C.begin(), NewA);
  bool a = PVC->getArrPresent();
  FVConstraint *b = PVC->getFV();
  bool c = PVC->hasItype();
  std::string d = PVC->getItype();
  PVConstraint *TmpPV = new PVConstraint(C, PVC->getTy(), PVC->getName(),
                                         b, a, c, d);
  TmpPV->constrainOuterTo(CS, PtrTyp, true);
  TempConstraintVars.insert(TmpPV);
  return TmpPV;
}

// Processes E from malloc(E) to discern the pointer type.
static ConstAtom *analyzeAllocExpr(CallExpr *CE, Constraints &CS,
                                   QualType &ArgTy,
                                   std::string FuncName, ASTContext *Context) {
  if (FuncName.compare("calloc") == 0) {
    ArgTy = CE->getArg(1)->getType();
    // Check if first argument to calloc is 1
    Expr *E = CE->getArg(0);
    Expr::EvalResult ER;
    E->EvaluateAsInt(ER, *Context,
                     clang::Expr::SE_NoSideEffects, false);
    if (ER.Val.isInt() && ER.Val.getInt().getExtValue() == 1)
      return CS.getPtr();
    else
      return CS.getNTArr();
  }

  ConstAtom *Ret = CS.getPtr();
  Expr *E;
  if (FuncName.compare("malloc") == 0)
    E = CE->getArg(0);
  else {
    assert(FuncName.compare("realloc") == 0);
    E = CE->getArg(1);
  }
  E = E->IgnoreParenImpCasts();
  BinaryOperator *B = dyn_cast<BinaryOperator>(E);
  std::set<Expr *> Exprs;

  // Looking for X*Y -- could be an array
  if (B && B->isMultiplicativeOp()) {
    Ret = CS.getArr();
    Exprs.insert(B->getLHS());
    Exprs.insert(B->getRHS());
  }
  else
    Exprs.insert(E);

  // Look for sizeof(X); return Arr or Ptr if found
  for (Expr *Ex: Exprs) {
    UnaryExprOrTypeTraitExpr *Arg = dyn_cast<UnaryExprOrTypeTraitExpr>(Ex);
    if (Arg && Arg->getKind() == UETT_SizeOf) {
      ArgTy = Arg->getTypeOfArgument();
      return Ret;
    }
  }
  return nullptr;
}

ConstraintVariable *
ConstraintResolver::getTemporaryConstraintVariable(clang::Expr *E,
                                                   ConstraintVariable *CV) {
  auto ExpKey = std::make_pair(E, CV);
  if (ExprTmpConstraints.find(ExpKey) == ExprTmpConstraints.end()) {
    // Make a copy and store the copy of the underlying constraint
    // into TempConstraintVars to handle memory management.
    auto *CVarPtr = CV->getCopy(Info.getConstraints());
    TempConstraintVars.insert(CVarPtr);
    ExprTmpConstraints[ExpKey] = CVarPtr;
  }
  return ExprTmpConstraints[ExpKey];
}

// Returns a set of ConstraintVariables which represent the result of
// evaluating the expression E. Will explore E recursively, but will
// ignore parts of it that do not contribute to the final result
std::set<ConstraintVariable *>
    ConstraintResolver::getExprConstraintVars(Expr *E) {
  if (E != nullptr) {
    auto &CS = Info.getConstraints();
    QualType TypE = E->getType();
    E = E->IgnoreParens();

    // Non-pointer (int, char, etc.) types have a special base PVConstraint
    if (TypE->isRecordType() || TypE->isArithmeticType()) {
      if (DeclRefExpr *DRE = dyn_cast<DeclRefExpr>(E)) {
        // If we have a DeclRef, the PVC can get a meaningful name
        return getBaseVarPVConstraint(DRE);
      } else {
        return PVConstraintFromType(TypE);
      }

    // NULL
    } else if (isNULLExpression(E, *Context)) {
      return std::set<ConstraintVariable *>();

    // Implicit cast, e.g., T* from T[] or int (*)(int) from int (int),
    //   but also weird int->int * conversions (and back)
    } else if (ImplicitCastExpr *IE = dyn_cast<ImplicitCastExpr>(E)) {
      QualType SubTypE = IE->getSubExpr()->getType();
      auto CVs = getExprConstraintVars(IE->getSubExpr());
      // if TypE is a pointer type, and the cast is unsafe, return WildPtr
      if (TypE->isPointerType()
          && !(SubTypE->isFunctionType()
               || SubTypE->isArrayType()
               || SubTypE->isVoidPointerType())
          && !isCastSafe(TypE, SubTypE)) {
        constraintAllCVarsToWild(CVs, "Casted to a different type.", IE);
        return getWildPVConstraint();
      }
      // else, return sub-expression's result
      return CVs;

    // (T)e
    } else if (ExplicitCastExpr *ECE = dyn_cast<ExplicitCastExpr>(E)) {
      assert(ECE->getType() == TypE);
      // Is cast internally safe? Return WILD if not
      Expr *TmpE = ECE->getSubExpr();
      if (TypE->isPointerType() && !isCastSafe(TypE, TmpE->getType()))
        return getWildPVConstraint();
        // NB: Expression ECE itself handled in ConstraintBuilder::FunctionVisitor
      else
        return getExprConstraintVars(TmpE);

    // variable (x)
    } else if (DeclRefExpr *DRE = dyn_cast<DeclRefExpr>(E)) {
      return Info.getVariable(DRE->getDecl(), Context);

    // x.f
    } else if (MemberExpr *ME = dyn_cast<MemberExpr>(E)) {
      return Info.getVariable(ME->getMemberDecl(), Context);

    // x = y, x+y, x+=y, etc.
    } else if (BinaryOperator *BO = dyn_cast<BinaryOperator>(E)) {
      switch (BO->getOpcode()) {
      /* Assignment, comma operators; only care about LHS */
      case BO_Assign:
      case BO_AddAssign:
      case BO_SubAssign:
        return getExprConstraintVars(BO->getLHS());
      case BO_Comma:
        return getExprConstraintVars(BO->getRHS());
      /* Possible pointer arithmetic: Could be LHS or RHS */
      case BO_Add:
      case BO_Sub:
        if (BO->getLHS()->getType()->isPointerType())
          return getExprConstraintVars(BO->getLHS());
        else if (BO->getRHS()->getType()->isPointerType())
          return getExprConstraintVars(BO->getRHS());
        else
          return PVConstraintFromType(TypE);
      /* Pointer-to-member ops unsupported */
      case BO_PtrMemD:
      case BO_PtrMemI:
        assert(false && "Bogus pointer-to-member operator");
        break;
      /* bit-shift/arithmetic/assign/comp operators return ints; do nothing */
      case BO_ShlAssign:
      case BO_ShrAssign:
      case BO_AndAssign:
      case BO_XorAssign:
      case BO_OrAssign:
      case BO_MulAssign:
      case BO_DivAssign:
      case BO_RemAssign:
      case BO_And:
      case BO_Or:
      case BO_Mul:
      case BO_Div:
      case BO_Rem:
      case BO_Xor:
      case BO_Cmp:
      case BO_EQ:
      case BO_NE:
      case BO_GE:
      case BO_GT:
      case BO_LE:
      case BO_LT:
      case BO_LAnd:
      case BO_LOr:
      case BO_Shl:
      case BO_Shr:
        return PVConstraintFromType(TypE);
      }

    // x[e]
    } else if (ArraySubscriptExpr *AE = dyn_cast<ArraySubscriptExpr>(E)) {
      std::set<ConstraintVariable *> T = getExprConstraintVars(AE->getBase());
      std::set<ConstraintVariable *> Tmp = handleDeref(T);
      T.swap(Tmp);
      return T;

    // ++e, &e, *e, etc.
    } else if (UnaryOperator *UO = dyn_cast<UnaryOperator>(E)) {
      Expr *UOExpr = UO->getSubExpr();
      switch (UO->getOpcode()) {
      // &e
      // C99 6.5.3.2: "The operand of the unary & operator shall be either a
      // function designator, the result of a [] or unary * operator, or an
      // lvalue that designates an object that is not a bit-field and is not
      // declared with the register storage-class specifier."
      case UO_AddrOf: {
        UOExpr = UOExpr->IgnoreParenImpCasts();
        // Taking the address of a dereference is a NoOp, so the constraint
        // vars for the subexpression can be passed through.
        // FIXME: We've dumped implicit casts on UOEXpr; restore?
        if (UnaryOperator *SubUO = dyn_cast<UnaryOperator>(UOExpr)) {
          if (SubUO->getOpcode() == UO_Deref)
            return getExprConstraintVars(SubUO->getSubExpr());
          // else, fall through
        } else if (ArraySubscriptExpr *ASE = dyn_cast<ArraySubscriptExpr>(UOExpr)) {
          return getExprConstraintVars(ASE->getBase());
        }
        // add a VarAtom to UOExpr's PVConstraint, for &
        std::set<ConstraintVariable *> T = getExprConstraintVars(UOExpr);
        assert("Empty constraint vars in AddrOf!" && !T.empty());
        std::set<ConstraintVariable *> AddrVs = addAtomAll(T, CS.getPtr(), CS);

        return getPersistentConstraints(UO, AddrVs);
      }

      // *e
      case UO_Deref: {
        // We are dereferencing, so don't assign to LHS
        std::set<ConstraintVariable *> T = getExprConstraintVars(UOExpr);
        return handleDeref(T);
      }
      /* Operations on lval; if pointer, just process that */
      // e++, e--, ++e, --e
      case UO_PostInc:
      case UO_PostDec:
      case UO_PreInc:
      case UO_PreDec:
        return getExprConstraintVars(UOExpr);
      /* Integer operators */
      // +e, -e, ~e
      case UO_Plus:
      case UO_Minus:
      case UO_LNot:
      case UO_Not:
        return PVConstraintFromType(TypE);
      case UO_Coawait:
      case UO_Real:
      case UO_Imag:
      case UO_Extension:
        assert(false && "Unsupported unary operator");
        break;
      }

    // f(e1,e2, ...)
    } else if (CallExpr *CE = dyn_cast<CallExpr>(E)) {
      // Call expression should always get out-of context constraint variable.
      std::set<ConstraintVariable *> ReturnCVs;
      // Here, we need to look up the target of the call and return the
      // constraints for the return value of that function.
      QualType ExprType = E->getType();
      Decl *D = CE->getCalleeDecl();
      std::set<ConstraintVariable *> ReallocFlow;
      if (D == nullptr) {
        // There are a few reasons that we couldn't get a decl. For example,
        // the call could be done through an array subscript.
        Expr *CalledExpr = CE->getCallee();
        std::set<ConstraintVariable *> tmp = getExprConstraintVars(CalledExpr);

        for (ConstraintVariable *C : tmp) {
          if (FVConstraint *FV = dyn_cast<FVConstraint>(C)) {
            ReturnCVs.insert(FV->getReturnVars().begin(), FV->getReturnVars().end());
          } else if (PVConstraint *PV = dyn_cast<PVConstraint>(C)) {
            if (FVConstraint *FV = PV->getFV()) {
              ReturnCVs.insert(FV->getReturnVars().begin(), FV->getReturnVars().end());
            }
          }
        }
      } else if (DeclaratorDecl *FD = dyn_cast<DeclaratorDecl>(D)) {
        /* Allocator call */
        if (isFunctionAllocator(FD->getName())) {
          bool DidInsert = false;
          if (CE->getNumArgs() > 0) {
            QualType ArgTy;
            std::string FuncName = FD->getNameAsString();
            ConstAtom *A;
            A = analyzeAllocExpr(CE, CS, ArgTy, FuncName, Context);
            if (A) {
              std::string N = FD->getName(); N = "&"+N;
              ExprType = Context->getPointerType(ArgTy);
              PVConstraint *PVC =
                  new PVConstraint(ExprType, nullptr, N, Info, *Context);
              TempConstraintVars.insert(PVC);
              PVC->constrainOuterTo(CS,A,true);
              ReturnCVs.insert(PVC);
              DidInsert = true;
              if (FuncName.compare("realloc") == 0) {
                // We will constrain the first arg to the return of realloc, below
                ReallocFlow =
                    getExprConstraintVars(CE->getArg(0)->IgnoreParenImpCasts());
              }
            }
          }
          if (!DidInsert)
            ReturnCVs.insert(
                PVConstraint::getWildPVConstraint(Info.getConstraints()));

        /* Normal function call */
        } else {
<<<<<<< HEAD
          // FIXME: Maybe do something to constrain function returns to wild
          //        if the functions has a type param on the return type that
          //        cannot be instantiated. Not sure this is the best place to
          //        do that since ConstraintBuilders vistCastExpr is called
          //        after a function is seen here idk.
          std::set<ConstraintVariable *> CS = Info.getVariable(FD, Context);
          ConstraintVariable *J = getOnly(CS);
=======
          std::set<ConstraintVariable *> CVars = Info.getVariable(FD, Context);
          ConstraintVariable *J = getOnly(CVars);
>>>>>>> f09c375b
          /* Direct function call */
          if (FVConstraint *FVC = dyn_cast<FVConstraint>(J))
            ReturnCVs.insert(FVC->getReturnVars().begin(),
                             FVC->getReturnVars().end());
          /* Call via function pointer */
          else {
            PVConstraint *tmp = dyn_cast<PVConstraint>(J);
            assert(tmp != nullptr);
            if (FVConstraint *FVC = tmp->getFV())
              ReturnCVs.insert(FVC->getReturnVars().begin(),
                               FVC->getReturnVars().end());
            else {
              // No FVConstraint -- make WILD
              auto *TmpFV = new FVConstraint();
              TempConstraintVars.insert(TmpFV);
              ReturnCVs.insert(TmpFV);
            }
          }
        }
      } else {
        // If it ISN'T, though... what to do? How could this happen?
        llvm_unreachable("TODO");
      }

      // This is R-Value, we need to make a copy of the resulting
      // ConstraintVariables.
      std::set<ConstraintVariable *> TmpCVs;
      for (ConstraintVariable *CV : ReturnCVs) {
        ConstraintVariable *NewCV = getTemporaryConstraintVariable(CE, CV);
        // Important: Do Safe_to_Wild from returnvar in this copy, which then
        //   might be assigned otherwise (Same_to_Same) to LHS
        constrainConsVarGeq(NewCV, CV, CS, nullptr, Safe_to_Wild, false, &Info);
        TmpCVs.insert(NewCV);
        // If this is realloc, constrain the first arg to flow to the return
        if (!ReallocFlow.empty()) {
          for (auto &Constraint : ReallocFlow)
            constrainConsVarGeq(NewCV, Constraint, Info.getConstraints(),
                                nullptr, Wild_to_Safe, false, &Info);

        }
      }

      return getPersistentConstraints(CE, TmpCVs);

    // e1 ? e2 : e3
    } else if (ConditionalOperator *CO = dyn_cast<ConditionalOperator>(E)) {
      std::vector<Expr *> SubExprs;
      SubExprs.push_back(CO->getLHS());
      SubExprs.push_back(CO->getRHS());
      return getAllSubExprConstraintVars(SubExprs);

    // { e1, e2, e3, ... }
    } else if (InitListExpr *ILE = dyn_cast<InitListExpr>(E)) {
      std::vector<Expr *> SubExprs = ILE->inits().vec();
      std::set<ConstraintVariable *> CVars =
          getAllSubExprConstraintVars(SubExprs);
      if(ILE->getType()->isArrayType()) {
        // Array initialization is similar AddrOf, so the same pattern is used
        // where a new indirection is added to constraint variables.
        return addAtomAll(CVars, CS.getArr(), CS);
      } else {
        // This branch should only be taken on compound literal expressions
        // with pointer type (e.g. int *a = (int*){(int*) 1}). In particular,
        // structure initialization should not reach here, as that caught by the
        // non-pointer check at the top of this method.
        assert("InitlistExpr of type other than array or pointer in "
               "getExprConstraintVars" && ILE->getType()->isPointerType());
        return CVars;
      }

    // (int[]){e1, e2, e3, ... }
    } else if (CompoundLiteralExpr *CLE = dyn_cast<CompoundLiteralExpr>(E)) {
      std::set<ConstraintVariable *>
          Vars = getExprConstraintVars(CLE->getInitializer());

      PVConstraint *P = new PVConstraint(CLE->getType(), nullptr,
                                         CLE->getStmtClassName(), Info,
                                         *Context, nullptr);
      std::set<ConstraintVariable *> T = {P};

      PersistentSourceLoc PL = PersistentSourceLoc::mkPSL(CLE, *Context);
      constrainConsVarGeq(T, Vars, Info.getConstraints(), &PL,
                          Same_to_Same, false, &Info);

      return getPersistentConstraints(CLE, T);

    // "foo"
    } else if (clang::StringLiteral *Str = dyn_cast<clang::StringLiteral>(E)) {
      // If this is a string literal. i.e., "foo".
      // We create a new constraint variable and constraint it to an Nt_array.

      PVConstraint *P = new PVConstraint(Str->getType(), nullptr,
                                         Str->getStmtClassName(), Info,
                                         *Context, nullptr);
      P->constrainOuterTo(CS, CS.getNTArr()); // NB: ARR already there
      TempConstraintVars.insert(P);
      std::set<ConstraintVariable *> T = {P};

      return getPersistentConstraints(Str, T);

    // Checked-C temporary
    } else if (CHKCBindTemporaryExpr *CE = dyn_cast<CHKCBindTemporaryExpr>(E)) {
      return getExprConstraintVars(CE->getSubExpr());

    // Not specifically handled -- impose no constraint
    } else {
      if (Verbose) {
        llvm::errs() << "WARNING! Initialization expression ignored: ";
        E->dump(llvm::errs());
        llvm::errs() << "\n";
      }
      return std::set<ConstraintVariable *>();
    }
  }
  return std::set<ConstraintVariable *>();
}

// Get the set of constraint variables for an expression that will persist
// between the constraint generation and rewriting pass. If the expression
// already has a set of persistent constraints, this set is returned. Otherwise,
// the set provided in the arguments is stored persistent and returned. This is
// required for correct cast insertion.
std::set<ConstraintVariable *> ConstraintResolver::getPersistentConstraints(
    clang::Expr *E, std::set<ConstraintVariable *> &Vars) {
  std::set<ConstraintVariable *>
      &Persist = Info.getPersistentConstraintVars(E, Context);
  if (Persist.empty())
    Persist.insert(Vars.begin(), Vars.end());
  return Persist;
}

// Collect constraint variables for Exprs into a set.
std::set<ConstraintVariable *> ConstraintResolver::getAllSubExprConstraintVars(
    std::vector<Expr *> &Exprs) {

  std::set<ConstraintVariable *> AggregateCons;
  for (const auto &E : Exprs) {
    std::set<ConstraintVariable *> ECons;
    ECons = getExprConstraintVars(E);
    AggregateCons.insert(ECons.begin(), ECons.end());
  }

  return AggregateCons;
}

void ConstraintResolver::constrainLocalAssign(Stmt *TSt, Expr *LHS, Expr *RHS,
                                              ConsAction CAction) {
  PersistentSourceLoc PL = PersistentSourceLoc::mkPSL(TSt, *Context);
  std::set<ConstraintVariable *> L = getExprConstraintVars(LHS);
  std::set<ConstraintVariable *> R = getExprConstraintVars(RHS);
  constrainConsVarGeq(L, R, Info.getConstraints(), &PL, CAction, false, &Info);

  // Only if all types are enabled and these are not pointers, then track
  // the assignment.
  if (AllTypes && !containsValidCons(L) &&
      !containsValidCons(R)) {
    BoundsKey LKey, RKey;
    auto &ABI = Info.getABoundsInfo();
    if ((resolveBoundsKey(L, LKey) ||
        ABI.tryGetVariable(LHS, *Context, LKey)) &&
        (resolveBoundsKey(R, RKey) ||
        ABI.tryGetVariable(RHS, *Context, RKey))) {
      ABI.addAssignment(LKey, RKey);
    }
  }
}

void ConstraintResolver::constrainLocalAssign(Stmt *TSt, DeclaratorDecl *D,
                                              Expr *RHS, ConsAction CAction) {
  PersistentSourceLoc PL, *PLPtr = nullptr;
  if (TSt != nullptr) {
   PL = PersistentSourceLoc::mkPSL(TSt, *Context);
   PLPtr = &PL;
  }
  // Get the in-context local constraints.
  std::set<ConstraintVariable *> V = Info.getVariable(D, Context);
  auto RHSCons = getExprConstraintVars(RHS);

  constrainConsVarGeq(V, RHSCons, Info.getConstraints(), PLPtr, CAction, false,
                      &Info);

  if (AllTypes && !containsValidCons(V) && !containsValidCons(RHSCons)) {
    BoundsKey LKey, RKey;
    auto &ABI = Info.getABoundsInfo();
    if ((resolveBoundsKey(V, LKey) ||
         ABI.tryGetVariable(D, LKey)) &&
        (resolveBoundsKey(RHSCons, RKey) ||
         ABI.tryGetVariable(RHS, *Context, RKey))) {
      ABI.addAssignment(LKey, RKey);
    }
  }
}

std::set<ConstraintVariable *> ConstraintResolver::getWildPVConstraint() {
  std::set<ConstraintVariable *> Ret;
  Ret.insert(PVConstraint::getWildPVConstraint(Info.getConstraints()));
  return Ret;
}

std::set<ConstraintVariable *>
    ConstraintResolver::PVConstraintFromType(QualType TypE) {
  std::set<ConstraintVariable *> Ret;
  if (TypE->isRecordType() || TypE->isArithmeticType())
    Ret.insert(PVConstraint::getNonPtrPVConstraint(Info.getConstraints()));
  else if (TypE->isPointerType())
    Ret.insert(PVConstraint::getWildPVConstraint(Info.getConstraints()));
  else
    llvm::errs() << "Warning: Returning non-base, non-wild type";
  return Ret;
}

std::set<ConstraintVariable *>
    ConstraintResolver::getBaseVarPVConstraint(DeclRefExpr *Decl) {
  assert(Decl->getType()->isRecordType() || Decl->getType()->isArithmeticType());
  std::set<ConstraintVariable *> Ret;
  auto DN = Decl->getDecl()->getName();
  Ret.insert(PVConstraint::getNamedNonPtrPVConstraint(DN,
                                                      Info.getConstraints()));
  return Ret;
}

bool
ConstraintResolver::containsValidCons(std::set<ConstraintVariable *> &CVs) {
  bool RetVal = false;
  for (auto *ConsVar : CVs) {
    if (PVConstraint *PV = dyn_cast<PVConstraint>(ConsVar)) {
      if (!PV->getCvars().empty()) {
        RetVal = true;
        break;
      }
    }
  }
  return RetVal;
}

bool ConstraintResolver::resolveBoundsKey(std::set<ConstraintVariable *> &CVs,
                                          BoundsKey &BK) {
  bool RetVal = false;
  if (CVs.size() == 1) {
    auto *OCons = getOnly(CVs);
    if (PVConstraint *PV = dyn_cast<PVConstraint>(OCons)) {
      if (PV->hasBoundsKey()) {
        BK = PV->getBoundsKey();
        RetVal = true;
      }
    }
  }
  return RetVal;
}<|MERGE_RESOLUTION|>--- conflicted
+++ resolved
@@ -414,18 +414,13 @@
 
         /* Normal function call */
         } else {
-<<<<<<< HEAD
           // FIXME: Maybe do something to constrain function returns to wild
           //        if the functions has a type param on the return type that
           //        cannot be instantiated. Not sure this is the best place to
           //        do that since ConstraintBuilders vistCastExpr is called
           //        after a function is seen here idk.
-          std::set<ConstraintVariable *> CS = Info.getVariable(FD, Context);
-          ConstraintVariable *J = getOnly(CS);
-=======
           std::set<ConstraintVariable *> CVars = Info.getVariable(FD, Context);
           ConstraintVariable *J = getOnly(CVars);
->>>>>>> f09c375b
           /* Direct function call */
           if (FVConstraint *FVC = dyn_cast<FVConstraint>(J))
             ReturnCVs.insert(FVC->getReturnVars().begin(),
