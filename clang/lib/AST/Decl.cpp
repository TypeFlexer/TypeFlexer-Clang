//===- Decl.cpp - Declaration AST Node Implementation ---------------------===//
//
// Part of the LLVM Project, under the Apache License v2.0 with LLVM Exceptions.
// See https://llvm.org/LICENSE.txt for license information.
// SPDX-License-Identifier: Apache-2.0 WITH LLVM-exception
//
//===----------------------------------------------------------------------===//
//
// This file implements the Decl subclasses.
//
//===----------------------------------------------------------------------===//

#include "clang/AST/Decl.h"
#include "Linkage.h"
#include "clang/AST/ASTContext.h"
#include "clang/AST/ASTDiagnostic.h"
#include "clang/AST/ASTLambda.h"
#include "clang/AST/ASTMutationListener.h"
#include "clang/AST/Attr.h"
#include "clang/AST/CanonicalType.h"
#include "clang/AST/DeclBase.h"
#include "clang/AST/DeclCXX.h"
#include "clang/AST/DeclObjC.h"
#include "clang/AST/DeclOpenMP.h"
#include "clang/AST/DeclTemplate.h"
#include "clang/AST/DeclarationName.h"
#include "clang/AST/Expr.h"
#include "clang/AST/ExprCXX.h"
#include "clang/AST/ExternalASTSource.h"
#include "clang/AST/ODRHash.h"
#include "clang/AST/PrettyDeclStackTrace.h"
#include "clang/AST/PrettyPrinter.h"
#include "clang/AST/Redeclarable.h"
#include "clang/AST/Stmt.h"
#include "clang/AST/TemplateBase.h"
#include "clang/AST/Type.h"
#include "clang/AST/TypeLoc.h"
#include "clang/Basic/Builtins.h"
#include "clang/Basic/IdentifierTable.h"
#include "clang/Basic/LLVM.h"
#include "clang/Basic/LangOptions.h"
#include "clang/Basic/Linkage.h"
#include "clang/Basic/Module.h"
#include "clang/Basic/PartialDiagnostic.h"
#include "clang/Basic/SanitizerBlacklist.h"
#include "clang/Basic/Sanitizers.h"
#include "clang/Basic/SourceLocation.h"
#include "clang/Basic/SourceManager.h"
#include "clang/Basic/Specifiers.h"
#include "clang/Basic/TargetCXXABI.h"
#include "clang/Basic/TargetInfo.h"
#include "clang/Basic/Visibility.h"
#include "llvm/ADT/APSInt.h"
#include "llvm/ADT/ArrayRef.h"
#include "llvm/ADT/None.h"
#include "llvm/ADT/Optional.h"
#include "llvm/ADT/STLExtras.h"
#include "llvm/ADT/SmallVector.h"
#include "llvm/ADT/StringRef.h"
#include "llvm/ADT/StringSwitch.h"
#include "llvm/ADT/Triple.h"
#include "llvm/Support/Casting.h"
#include "llvm/Support/ErrorHandling.h"
#include "llvm/Support/raw_ostream.h"
#include <algorithm>
#include <cassert>
#include <cstddef>
#include <cstring>
#include <memory>
#include <string>
#include <tuple>
#include <type_traits>

using namespace clang;

Decl *clang::getPrimaryMergedDecl(Decl *D) {
  return D->getASTContext().getPrimaryMergedDecl(D);
}

void PrettyDeclStackTraceEntry::print(raw_ostream &OS) const {
  SourceLocation Loc = this->Loc;
  if (!Loc.isValid() && TheDecl) Loc = TheDecl->getLocation();
  if (Loc.isValid()) {
    Loc.print(OS, Context.getSourceManager());
    OS << ": ";
  }
  OS << Message;

  if (auto *ND = dyn_cast_or_null<NamedDecl>(TheDecl)) {
    OS << " '";
    ND->getNameForDiagnostic(OS, Context.getPrintingPolicy(), true);
    OS << "'";
  }

  OS << '\n';
}

// Defined here so that it can be inlined into its direct callers.
bool Decl::isOutOfLine() const {
  return !getLexicalDeclContext()->Equals(getDeclContext());
}

TranslationUnitDecl::TranslationUnitDecl(ASTContext &ctx)
    : Decl(TranslationUnit, nullptr, SourceLocation()),
      DeclContext(TranslationUnit), Ctx(ctx) {}

//===----------------------------------------------------------------------===//
// NamedDecl Implementation
//===----------------------------------------------------------------------===//

// Visibility rules aren't rigorously externally specified, but here
// are the basic principles behind what we implement:
//
// 1. An explicit visibility attribute is generally a direct expression
// of the user's intent and should be honored.  Only the innermost
// visibility attribute applies.  If no visibility attribute applies,
// global visibility settings are considered.
//
// 2. There is one caveat to the above: on or in a template pattern,
// an explicit visibility attribute is just a default rule, and
// visibility can be decreased by the visibility of template
// arguments.  But this, too, has an exception: an attribute on an
// explicit specialization or instantiation causes all the visibility
// restrictions of the template arguments to be ignored.
//
// 3. A variable that does not otherwise have explicit visibility can
// be restricted by the visibility of its type.
//
// 4. A visibility restriction is explicit if it comes from an
// attribute (or something like it), not a global visibility setting.
// When emitting a reference to an external symbol, visibility
// restrictions are ignored unless they are explicit.
//
// 5. When computing the visibility of a non-type, including a
// non-type member of a class, only non-type visibility restrictions
// are considered: the 'visibility' attribute, global value-visibility
// settings, and a few special cases like __private_extern.
//
// 6. When computing the visibility of a type, including a type member
// of a class, only type visibility restrictions are considered:
// the 'type_visibility' attribute and global type-visibility settings.
// However, a 'visibility' attribute counts as a 'type_visibility'
// attribute on any declaration that only has the former.
//
// The visibility of a "secondary" entity, like a template argument,
// is computed using the kind of that entity, not the kind of the
// primary entity for which we are computing visibility.  For example,
// the visibility of a specialization of either of these templates:
//   template <class T, bool (&compare)(T, X)> bool has_match(list<T>, X);
//   template <class T, bool (&compare)(T, X)> class matcher;
// is restricted according to the type visibility of the argument 'T',
// the type visibility of 'bool(&)(T,X)', and the value visibility of
// the argument function 'compare'.  That 'has_match' is a value
// and 'matcher' is a type only matters when looking for attributes
// and settings from the immediate context.

/// Does this computation kind permit us to consider additional
/// visibility settings from attributes and the like?
static bool hasExplicitVisibilityAlready(LVComputationKind computation) {
  return computation.IgnoreExplicitVisibility;
}

/// Given an LVComputationKind, return one of the same type/value sort
/// that records that it already has explicit visibility.
static LVComputationKind
withExplicitVisibilityAlready(LVComputationKind Kind) {
  Kind.IgnoreExplicitVisibility = true;
  return Kind;
}

static Optional<Visibility> getExplicitVisibility(const NamedDecl *D,
                                                  LVComputationKind kind) {
  assert(!kind.IgnoreExplicitVisibility &&
         "asking for explicit visibility when we shouldn't be");
  return D->getExplicitVisibility(kind.getExplicitVisibilityKind());
}

/// Is the given declaration a "type" or a "value" for the purposes of
/// visibility computation?
static bool usesTypeVisibility(const NamedDecl *D) {
  return isa<TypeDecl>(D) ||
         isa<ClassTemplateDecl>(D) ||
         isa<ObjCInterfaceDecl>(D);
}

/// Does the given declaration have member specialization information,
/// and if so, is it an explicit specialization?
template <class T> static typename
std::enable_if<!std::is_base_of<RedeclarableTemplateDecl, T>::value, bool>::type
isExplicitMemberSpecialization(const T *D) {
  if (const MemberSpecializationInfo *member =
        D->getMemberSpecializationInfo()) {
    return member->isExplicitSpecialization();
  }
  return false;
}

/// For templates, this question is easier: a member template can't be
/// explicitly instantiated, so there's a single bit indicating whether
/// or not this is an explicit member specialization.
static bool isExplicitMemberSpecialization(const RedeclarableTemplateDecl *D) {
  return D->isMemberSpecialization();
}

/// Given a visibility attribute, return the explicit visibility
/// associated with it.
template <class T>
static Visibility getVisibilityFromAttr(const T *attr) {
  switch (attr->getVisibility()) {
  case T::Default:
    return DefaultVisibility;
  case T::Hidden:
    return HiddenVisibility;
  case T::Protected:
    return ProtectedVisibility;
  }
  llvm_unreachable("bad visibility kind");
}

/// Return the explicit visibility of the given declaration.
static Optional<Visibility> getVisibilityOf(const NamedDecl *D,
                                    NamedDecl::ExplicitVisibilityKind kind) {
  // If we're ultimately computing the visibility of a type, look for
  // a 'type_visibility' attribute before looking for 'visibility'.
  if (kind == NamedDecl::VisibilityForType) {
    if (const auto *A = D->getAttr<TypeVisibilityAttr>()) {
      return getVisibilityFromAttr(A);
    }
  }

  // If this declaration has an explicit visibility attribute, use it.
  if (const auto *A = D->getAttr<VisibilityAttr>()) {
    return getVisibilityFromAttr(A);
  }

  return None;
}

LinkageInfo LinkageComputer::getLVForType(const Type &T,
                                          LVComputationKind computation) {
  if (computation.IgnoreAllVisibility)
    return LinkageInfo(T.getLinkage(), DefaultVisibility, true);
  return getTypeLinkageAndVisibility(&T);
}

/// Get the most restrictive linkage for the types in the given
/// template parameter list.  For visibility purposes, template
/// parameters are part of the signature of a template.
LinkageInfo LinkageComputer::getLVForTemplateParameterList(
    const TemplateParameterList *Params, LVComputationKind computation) {
  LinkageInfo LV;
  for (const NamedDecl *P : *Params) {
    // Template type parameters are the most common and never
    // contribute to visibility, pack or not.
    if (isa<TemplateTypeParmDecl>(P))
      continue;

    // Non-type template parameters can be restricted by the value type, e.g.
    //   template <enum X> class A { ... };
    // We have to be careful here, though, because we can be dealing with
    // dependent types.
    if (const auto *NTTP = dyn_cast<NonTypeTemplateParmDecl>(P)) {
      // Handle the non-pack case first.
      if (!NTTP->isExpandedParameterPack()) {
        if (!NTTP->getType()->isDependentType()) {
          LV.merge(getLVForType(*NTTP->getType(), computation));
        }
        continue;
      }

      // Look at all the types in an expanded pack.
      for (unsigned i = 0, n = NTTP->getNumExpansionTypes(); i != n; ++i) {
        QualType type = NTTP->getExpansionType(i);
        if (!type->isDependentType())
          LV.merge(getTypeLinkageAndVisibility(type));
      }
      continue;
    }

    // Template template parameters can be restricted by their
    // template parameters, recursively.
    const auto *TTP = cast<TemplateTemplateParmDecl>(P);

    // Handle the non-pack case first.
    if (!TTP->isExpandedParameterPack()) {
      LV.merge(getLVForTemplateParameterList(TTP->getTemplateParameters(),
                                             computation));
      continue;
    }

    // Look at all expansions in an expanded pack.
    for (unsigned i = 0, n = TTP->getNumExpansionTemplateParameters();
           i != n; ++i) {
      LV.merge(getLVForTemplateParameterList(
          TTP->getExpansionTemplateParameters(i), computation));
    }
  }

  return LV;
}

static const Decl *getOutermostFuncOrBlockContext(const Decl *D) {
  const Decl *Ret = nullptr;
  const DeclContext *DC = D->getDeclContext();
  while (DC->getDeclKind() != Decl::TranslationUnit) {
    if (isa<FunctionDecl>(DC) || isa<BlockDecl>(DC))
      Ret = cast<Decl>(DC);
    DC = DC->getParent();
  }
  return Ret;
}

/// Get the most restrictive linkage for the types and
/// declarations in the given template argument list.
///
/// Note that we don't take an LVComputationKind because we always
/// want to honor the visibility of template arguments in the same way.
LinkageInfo
LinkageComputer::getLVForTemplateArgumentList(ArrayRef<TemplateArgument> Args,
                                              LVComputationKind computation) {
  LinkageInfo LV;

  for (const TemplateArgument &Arg : Args) {
    switch (Arg.getKind()) {
    case TemplateArgument::Null:
    case TemplateArgument::Integral:
    case TemplateArgument::Expression:
      continue;

    case TemplateArgument::Type:
      LV.merge(getLVForType(*Arg.getAsType(), computation));
      continue;

    case TemplateArgument::Declaration: {
      const NamedDecl *ND = Arg.getAsDecl();
      assert(!usesTypeVisibility(ND));
      LV.merge(getLVForDecl(ND, computation));
      continue;
    }

    case TemplateArgument::NullPtr:
      LV.merge(getTypeLinkageAndVisibility(Arg.getNullPtrType()));
      continue;

    case TemplateArgument::Template:
    case TemplateArgument::TemplateExpansion:
      if (TemplateDecl *Template =
              Arg.getAsTemplateOrTemplatePattern().getAsTemplateDecl())
        LV.merge(getLVForDecl(Template, computation));
      continue;

    case TemplateArgument::Pack:
      LV.merge(getLVForTemplateArgumentList(Arg.getPackAsArray(), computation));
      continue;
    }
    llvm_unreachable("bad template argument kind");
  }

  return LV;
}

LinkageInfo
LinkageComputer::getLVForTemplateArgumentList(const TemplateArgumentList &TArgs,
                                              LVComputationKind computation) {
  return getLVForTemplateArgumentList(TArgs.asArray(), computation);
}

static bool shouldConsiderTemplateVisibility(const FunctionDecl *fn,
                        const FunctionTemplateSpecializationInfo *specInfo) {
  // Include visibility from the template parameters and arguments
  // only if this is not an explicit instantiation or specialization
  // with direct explicit visibility.  (Implicit instantiations won't
  // have a direct attribute.)
  if (!specInfo->isExplicitInstantiationOrSpecialization())
    return true;

  return !fn->hasAttr<VisibilityAttr>();
}

/// Merge in template-related linkage and visibility for the given
/// function template specialization.
///
/// We don't need a computation kind here because we can assume
/// LVForValue.
///
/// \param[out] LV the computation to use for the parent
void LinkageComputer::mergeTemplateLV(
    LinkageInfo &LV, const FunctionDecl *fn,
    const FunctionTemplateSpecializationInfo *specInfo,
    LVComputationKind computation) {
  bool considerVisibility =
    shouldConsiderTemplateVisibility(fn, specInfo);

  // Merge information from the template parameters.
  FunctionTemplateDecl *temp = specInfo->getTemplate();
  LinkageInfo tempLV =
    getLVForTemplateParameterList(temp->getTemplateParameters(), computation);
  LV.mergeMaybeWithVisibility(tempLV, considerVisibility);

  // Merge information from the template arguments.
  const TemplateArgumentList &templateArgs = *specInfo->TemplateArguments;
  LinkageInfo argsLV = getLVForTemplateArgumentList(templateArgs, computation);
  LV.mergeMaybeWithVisibility(argsLV, considerVisibility);
}

/// Does the given declaration have a direct visibility attribute
/// that would match the given rules?
static bool hasDirectVisibilityAttribute(const NamedDecl *D,
                                         LVComputationKind computation) {
  if (computation.IgnoreAllVisibility)
    return false;

  return (computation.isTypeVisibility() && D->hasAttr<TypeVisibilityAttr>()) ||
         D->hasAttr<VisibilityAttr>();
}

/// Should we consider visibility associated with the template
/// arguments and parameters of the given class template specialization?
static bool shouldConsiderTemplateVisibility(
                                 const ClassTemplateSpecializationDecl *spec,
                                 LVComputationKind computation) {
  // Include visibility from the template parameters and arguments
  // only if this is not an explicit instantiation or specialization
  // with direct explicit visibility (and note that implicit
  // instantiations won't have a direct attribute).
  //
  // Furthermore, we want to ignore template parameters and arguments
  // for an explicit specialization when computing the visibility of a
  // member thereof with explicit visibility.
  //
  // This is a bit complex; let's unpack it.
  //
  // An explicit class specialization is an independent, top-level
  // declaration.  As such, if it or any of its members has an
  // explicit visibility attribute, that must directly express the
  // user's intent, and we should honor it.  The same logic applies to
  // an explicit instantiation of a member of such a thing.

  // Fast path: if this is not an explicit instantiation or
  // specialization, we always want to consider template-related
  // visibility restrictions.
  if (!spec->isExplicitInstantiationOrSpecialization())
    return true;

  // This is the 'member thereof' check.
  if (spec->isExplicitSpecialization() &&
      hasExplicitVisibilityAlready(computation))
    return false;

  return !hasDirectVisibilityAttribute(spec, computation);
}

/// Merge in template-related linkage and visibility for the given
/// class template specialization.
void LinkageComputer::mergeTemplateLV(
    LinkageInfo &LV, const ClassTemplateSpecializationDecl *spec,
    LVComputationKind computation) {
  bool considerVisibility = shouldConsiderTemplateVisibility(spec, computation);

  // Merge information from the template parameters, but ignore
  // visibility if we're only considering template arguments.

  ClassTemplateDecl *temp = spec->getSpecializedTemplate();
  LinkageInfo tempLV =
    getLVForTemplateParameterList(temp->getTemplateParameters(), computation);
  LV.mergeMaybeWithVisibility(tempLV,
           considerVisibility && !hasExplicitVisibilityAlready(computation));

  // Merge information from the template arguments.  We ignore
  // template-argument visibility if we've got an explicit
  // instantiation with a visibility attribute.
  const TemplateArgumentList &templateArgs = spec->getTemplateArgs();
  LinkageInfo argsLV = getLVForTemplateArgumentList(templateArgs, computation);
  if (considerVisibility)
    LV.mergeVisibility(argsLV);
  LV.mergeExternalVisibility(argsLV);
}

/// Should we consider visibility associated with the template
/// arguments and parameters of the given variable template
/// specialization? As usual, follow class template specialization
/// logic up to initialization.
static bool shouldConsiderTemplateVisibility(
                                 const VarTemplateSpecializationDecl *spec,
                                 LVComputationKind computation) {
  // Include visibility from the template parameters and arguments
  // only if this is not an explicit instantiation or specialization
  // with direct explicit visibility (and note that implicit
  // instantiations won't have a direct attribute).
  if (!spec->isExplicitInstantiationOrSpecialization())
    return true;

  // An explicit variable specialization is an independent, top-level
  // declaration.  As such, if it has an explicit visibility attribute,
  // that must directly express the user's intent, and we should honor
  // it.
  if (spec->isExplicitSpecialization() &&
      hasExplicitVisibilityAlready(computation))
    return false;

  return !hasDirectVisibilityAttribute(spec, computation);
}

/// Merge in template-related linkage and visibility for the given
/// variable template specialization. As usual, follow class template
/// specialization logic up to initialization.
void LinkageComputer::mergeTemplateLV(LinkageInfo &LV,
                                      const VarTemplateSpecializationDecl *spec,
                                      LVComputationKind computation) {
  bool considerVisibility = shouldConsiderTemplateVisibility(spec, computation);

  // Merge information from the template parameters, but ignore
  // visibility if we're only considering template arguments.

  VarTemplateDecl *temp = spec->getSpecializedTemplate();
  LinkageInfo tempLV =
    getLVForTemplateParameterList(temp->getTemplateParameters(), computation);
  LV.mergeMaybeWithVisibility(tempLV,
           considerVisibility && !hasExplicitVisibilityAlready(computation));

  // Merge information from the template arguments.  We ignore
  // template-argument visibility if we've got an explicit
  // instantiation with a visibility attribute.
  const TemplateArgumentList &templateArgs = spec->getTemplateArgs();
  LinkageInfo argsLV = getLVForTemplateArgumentList(templateArgs, computation);
  if (considerVisibility)
    LV.mergeVisibility(argsLV);
  LV.mergeExternalVisibility(argsLV);
}

static bool useInlineVisibilityHidden(const NamedDecl *D) {
  // FIXME: we should warn if -fvisibility-inlines-hidden is used with c.
  const LangOptions &Opts = D->getASTContext().getLangOpts();
  if (!Opts.CPlusPlus || !Opts.InlineVisibilityHidden)
    return false;

  const auto *FD = dyn_cast<FunctionDecl>(D);
  if (!FD)
    return false;

  TemplateSpecializationKind TSK = TSK_Undeclared;
  if (FunctionTemplateSpecializationInfo *spec
      = FD->getTemplateSpecializationInfo()) {
    TSK = spec->getTemplateSpecializationKind();
  } else if (MemberSpecializationInfo *MSI =
             FD->getMemberSpecializationInfo()) {
    TSK = MSI->getTemplateSpecializationKind();
  }

  const FunctionDecl *Def = nullptr;
  // InlineVisibilityHidden only applies to definitions, and
  // isInlined() only gives meaningful answers on definitions
  // anyway.
  return TSK != TSK_ExplicitInstantiationDeclaration &&
    TSK != TSK_ExplicitInstantiationDefinition &&
    FD->hasBody(Def) && Def->isInlined() && !Def->hasAttr<GNUInlineAttr>();
}

template <typename T> static bool isFirstInExternCContext(T *D) {
  const T *First = D->getFirstDecl();
  return First->isInExternCContext();
}

static bool isSingleLineLanguageLinkage(const Decl &D) {
  if (const auto *SD = dyn_cast<LinkageSpecDecl>(D.getDeclContext()))
    if (!SD->hasBraces())
      return true;
  return false;
}

/// Determine whether D is declared in the purview of a named module.
static bool isInModulePurview(const NamedDecl *D) {
  if (auto *M = D->getOwningModule())
    return M->isModulePurview();
  return false;
}

static bool isExportedFromModuleInterfaceUnit(const NamedDecl *D) {
  // FIXME: Handle isModulePrivate.
  switch (D->getModuleOwnershipKind()) {
  case Decl::ModuleOwnershipKind::Unowned:
  case Decl::ModuleOwnershipKind::ModulePrivate:
    return false;
  case Decl::ModuleOwnershipKind::Visible:
  case Decl::ModuleOwnershipKind::VisibleWhenImported:
    return isInModulePurview(D);
  }
  llvm_unreachable("unexpected module ownership kind");
}

static LinkageInfo getInternalLinkageFor(const NamedDecl *D) {
  // Internal linkage declarations within a module interface unit are modeled
  // as "module-internal linkage", which means that they have internal linkage
  // formally but can be indirectly accessed from outside the module via inline
  // functions and templates defined within the module.
  if (isInModulePurview(D))
    return LinkageInfo(ModuleInternalLinkage, DefaultVisibility, false);

  return LinkageInfo::internal();
}

static LinkageInfo getExternalLinkageFor(const NamedDecl *D) {
  // C++ Modules TS [basic.link]/6.8:
  //   - A name declared at namespace scope that does not have internal linkage
  //     by the previous rules and that is introduced by a non-exported
  //     declaration has module linkage.
  if (isInModulePurview(D) && !isExportedFromModuleInterfaceUnit(
                                  cast<NamedDecl>(D->getCanonicalDecl())))
    return LinkageInfo(ModuleLinkage, DefaultVisibility, false);

  return LinkageInfo::external();
}

static StorageClass getStorageClass(const Decl *D) {
  if (auto *TD = dyn_cast<TemplateDecl>(D))
    D = TD->getTemplatedDecl();
  if (D) {
    if (auto *VD = dyn_cast<VarDecl>(D))
      return VD->getStorageClass();
    if (auto *FD = dyn_cast<FunctionDecl>(D))
      return FD->getStorageClass();
  }
  return SC_None;
}

LinkageInfo
LinkageComputer::getLVForNamespaceScopeDecl(const NamedDecl *D,
                                            LVComputationKind computation,
                                            bool IgnoreVarTypeLinkage) {
  assert(D->getDeclContext()->getRedeclContext()->isFileContext() &&
         "Not a name having namespace scope");
  ASTContext &Context = D->getASTContext();

  // C++ [basic.link]p3:
  //   A name having namespace scope (3.3.6) has internal linkage if it
  //   is the name of

  if (getStorageClass(D->getCanonicalDecl()) == SC_Static) {
    // - a variable, variable template, function, or function template
    //   that is explicitly declared static; or
    // (This bullet corresponds to C99 6.2.2p3.)
    return getInternalLinkageFor(D);
  }

  if (const auto *Var = dyn_cast<VarDecl>(D)) {
    // - a non-template variable of non-volatile const-qualified type, unless
    //   - it is explicitly declared extern, or
    //   - it is inline or exported, or
    //   - it was previously declared and the prior declaration did not have
    //     internal linkage
    // (There is no equivalent in C99.)
    if (Context.getLangOpts().CPlusPlus &&
        Var->getType().isConstQualified() &&
        !Var->getType().isVolatileQualified() &&
        !Var->isInline() &&
        !isExportedFromModuleInterfaceUnit(Var) &&
        !isa<VarTemplateSpecializationDecl>(Var) &&
        !Var->getDescribedVarTemplate()) {
      const VarDecl *PrevVar = Var->getPreviousDecl();
      if (PrevVar)
        return getLVForDecl(PrevVar, computation);

      if (Var->getStorageClass() != SC_Extern &&
          Var->getStorageClass() != SC_PrivateExtern &&
          !isSingleLineLanguageLinkage(*Var))
        return getInternalLinkageFor(Var);
    }

    for (const VarDecl *PrevVar = Var->getPreviousDecl(); PrevVar;
         PrevVar = PrevVar->getPreviousDecl()) {
      if (PrevVar->getStorageClass() == SC_PrivateExtern &&
          Var->getStorageClass() == SC_None)
        return getDeclLinkageAndVisibility(PrevVar);
      // Explicitly declared static.
      if (PrevVar->getStorageClass() == SC_Static)
        return getInternalLinkageFor(Var);
    }
  } else if (const auto *IFD = dyn_cast<IndirectFieldDecl>(D)) {
    //   - a data member of an anonymous union.
    const VarDecl *VD = IFD->getVarDecl();
    assert(VD && "Expected a VarDecl in this IndirectFieldDecl!");
    return getLVForNamespaceScopeDecl(VD, computation, IgnoreVarTypeLinkage);
  }
  assert(!isa<FieldDecl>(D) && "Didn't expect a FieldDecl!");

  // FIXME: This gives internal linkage to names that should have no linkage
  // (those not covered by [basic.link]p6).
  if (D->isInAnonymousNamespace()) {
    const auto *Var = dyn_cast<VarDecl>(D);
    const auto *Func = dyn_cast<FunctionDecl>(D);
    // FIXME: The check for extern "C" here is not justified by the standard
    // wording, but we retain it from the pre-DR1113 model to avoid breaking
    // code.
    //
    // C++11 [basic.link]p4:
    //   An unnamed namespace or a namespace declared directly or indirectly
    //   within an unnamed namespace has internal linkage.
    if ((!Var || !isFirstInExternCContext(Var)) &&
        (!Func || !isFirstInExternCContext(Func)))
      return getInternalLinkageFor(D);
  }

  // Set up the defaults.

  // C99 6.2.2p5:
  //   If the declaration of an identifier for an object has file
  //   scope and no storage-class specifier, its linkage is
  //   external.
  LinkageInfo LV = getExternalLinkageFor(D);

  if (!hasExplicitVisibilityAlready(computation)) {
    if (Optional<Visibility> Vis = getExplicitVisibility(D, computation)) {
      LV.mergeVisibility(*Vis, true);
    } else {
      // If we're declared in a namespace with a visibility attribute,
      // use that namespace's visibility, and it still counts as explicit.
      for (const DeclContext *DC = D->getDeclContext();
           !isa<TranslationUnitDecl>(DC);
           DC = DC->getParent()) {
        const auto *ND = dyn_cast<NamespaceDecl>(DC);
        if (!ND) continue;
        if (Optional<Visibility> Vis = getExplicitVisibility(ND, computation)) {
          LV.mergeVisibility(*Vis, true);
          break;
        }
      }
    }

    // Add in global settings if the above didn't give us direct visibility.
    if (!LV.isVisibilityExplicit()) {
      // Use global type/value visibility as appropriate.
      Visibility globalVisibility =
          computation.isValueVisibility()
              ? Context.getLangOpts().getValueVisibilityMode()
              : Context.getLangOpts().getTypeVisibilityMode();
      LV.mergeVisibility(globalVisibility, /*explicit*/ false);

      // If we're paying attention to global visibility, apply
      // -finline-visibility-hidden if this is an inline method.
      if (useInlineVisibilityHidden(D))
        LV.mergeVisibility(HiddenVisibility, /*visibilityExplicit=*/false);
    }
  }

  // C++ [basic.link]p4:

  //   A name having namespace scope that has not been given internal linkage
  //   above and that is the name of
  //   [...bullets...]
  //   has its linkage determined as follows:
  //     - if the enclosing namespace has internal linkage, the name has
  //       internal linkage; [handled above]
  //     - otherwise, if the declaration of the name is attached to a named
  //       module and is not exported, the name has module linkage;
  //     - otherwise, the name has external linkage.
  // LV is currently set up to handle the last two bullets.
  //
  //   The bullets are:

  //     - a variable; or
  if (const auto *Var = dyn_cast<VarDecl>(D)) {
    // GCC applies the following optimization to variables and static
    // data members, but not to functions:
    //
    // Modify the variable's LV by the LV of its type unless this is
    // C or extern "C".  This follows from [basic.link]p9:
    //   A type without linkage shall not be used as the type of a
    //   variable or function with external linkage unless
    //    - the entity has C language linkage, or
    //    - the entity is declared within an unnamed namespace, or
    //    - the entity is not used or is defined in the same
    //      translation unit.
    // and [basic.link]p10:
    //   ...the types specified by all declarations referring to a
    //   given variable or function shall be identical...
    // C does not have an equivalent rule.
    //
    // Ignore this if we've got an explicit attribute;  the user
    // probably knows what they're doing.
    //
    // Note that we don't want to make the variable non-external
    // because of this, but unique-external linkage suits us.
    if (Context.getLangOpts().CPlusPlus && !isFirstInExternCContext(Var) &&
        !IgnoreVarTypeLinkage) {
      LinkageInfo TypeLV = getLVForType(*Var->getType(), computation);
      if (!isExternallyVisible(TypeLV.getLinkage()))
        return LinkageInfo::uniqueExternal();
      if (!LV.isVisibilityExplicit())
        LV.mergeVisibility(TypeLV);
    }

    if (Var->getStorageClass() == SC_PrivateExtern)
      LV.mergeVisibility(HiddenVisibility, true);

    // Note that Sema::MergeVarDecl already takes care of implementing
    // C99 6.2.2p4 and propagating the visibility attribute, so we don't have
    // to do it here.

    // As per function and class template specializations (below),
    // consider LV for the template and template arguments.  We're at file
    // scope, so we do not need to worry about nested specializations.
    if (const auto *spec = dyn_cast<VarTemplateSpecializationDecl>(Var)) {
      mergeTemplateLV(LV, spec, computation);
    }

  //     - a function; or
  } else if (const auto *Function = dyn_cast<FunctionDecl>(D)) {
    // In theory, we can modify the function's LV by the LV of its
    // type unless it has C linkage (see comment above about variables
    // for justification).  In practice, GCC doesn't do this, so it's
    // just too painful to make work.

    if (Function->getStorageClass() == SC_PrivateExtern)
      LV.mergeVisibility(HiddenVisibility, true);

    // Note that Sema::MergeCompatibleFunctionDecls already takes care of
    // merging storage classes and visibility attributes, so we don't have to
    // look at previous decls in here.

    // In C++, then if the type of the function uses a type with
    // unique-external linkage, it's not legally usable from outside
    // this translation unit.  However, we should use the C linkage
    // rules instead for extern "C" declarations.
    if (Context.getLangOpts().CPlusPlus && !isFirstInExternCContext(Function)) {
      // Only look at the type-as-written. Otherwise, deducing the return type
      // of a function could change its linkage.
      QualType TypeAsWritten = Function->getType();
      if (TypeSourceInfo *TSI = Function->getTypeSourceInfo())
        TypeAsWritten = TSI->getType();
      if (!isExternallyVisible(TypeAsWritten->getLinkage()))
        return LinkageInfo::uniqueExternal();
    }

    // Consider LV from the template and the template arguments.
    // We're at file scope, so we do not need to worry about nested
    // specializations.
    if (FunctionTemplateSpecializationInfo *specInfo
                               = Function->getTemplateSpecializationInfo()) {
      mergeTemplateLV(LV, Function, specInfo, computation);
    }

  //     - a named class (Clause 9), or an unnamed class defined in a
  //       typedef declaration in which the class has the typedef name
  //       for linkage purposes (7.1.3); or
  //     - a named enumeration (7.2), or an unnamed enumeration
  //       defined in a typedef declaration in which the enumeration
  //       has the typedef name for linkage purposes (7.1.3); or
  } else if (const auto *Tag = dyn_cast<TagDecl>(D)) {
    // Unnamed tags have no linkage.
    if (!Tag->hasNameForLinkage())
      return LinkageInfo::none();

    // If this is a class template specialization, consider the
    // linkage of the template and template arguments.  We're at file
    // scope, so we do not need to worry about nested specializations.
    if (const auto *spec = dyn_cast<ClassTemplateSpecializationDecl>(Tag)) {
      mergeTemplateLV(LV, spec, computation);
    }

  // FIXME: This is not part of the C++ standard any more.
  //     - an enumerator belonging to an enumeration with external linkage; or
  } else if (isa<EnumConstantDecl>(D)) {
    LinkageInfo EnumLV = getLVForDecl(cast<NamedDecl>(D->getDeclContext()),
                                      computation);
    if (!isExternalFormalLinkage(EnumLV.getLinkage()))
      return LinkageInfo::none();
    LV.merge(EnumLV);

  //     - a template
  } else if (const auto *temp = dyn_cast<TemplateDecl>(D)) {
    bool considerVisibility = !hasExplicitVisibilityAlready(computation);
    LinkageInfo tempLV =
      getLVForTemplateParameterList(temp->getTemplateParameters(), computation);
    LV.mergeMaybeWithVisibility(tempLV, considerVisibility);

  //     An unnamed namespace or a namespace declared directly or indirectly
  //     within an unnamed namespace has internal linkage. All other namespaces
  //     have external linkage.
  //
  // We handled names in anonymous namespaces above.
  } else if (isa<NamespaceDecl>(D)) {
    return LV;

  // By extension, we assign external linkage to Objective-C
  // interfaces.
  } else if (isa<ObjCInterfaceDecl>(D)) {
    // fallout

  } else if (auto *TD = dyn_cast<TypedefNameDecl>(D)) {
    // A typedef declaration has linkage if it gives a type a name for
    // linkage purposes.
    if (!TD->getAnonDeclWithTypedefName(/*AnyRedecl*/true))
      return LinkageInfo::none();

  } else if (isa<MSGuidDecl>(D)) {
    // A GUID behaves like an inline variable with external linkage. Fall
    // through.

  // Everything not covered here has no linkage.
  } else {
    return LinkageInfo::none();
  }

  // If we ended up with non-externally-visible linkage, visibility should
  // always be default.
  if (!isExternallyVisible(LV.getLinkage()))
    return LinkageInfo(LV.getLinkage(), DefaultVisibility, false);

  // Mark the symbols as hidden when compiling for the device.
  if (Context.getLangOpts().OpenMP && Context.getLangOpts().OpenMPIsDevice)
    LV.mergeVisibility(HiddenVisibility, /*newExplicit=*/false);

  return LV;
}

LinkageInfo
LinkageComputer::getLVForClassMember(const NamedDecl *D,
                                     LVComputationKind computation,
                                     bool IgnoreVarTypeLinkage) {
  // Only certain class members have linkage.  Note that fields don't
  // really have linkage, but it's convenient to say they do for the
  // purposes of calculating linkage of pointer-to-data-member
  // template arguments.
  //
  // Templates also don't officially have linkage, but since we ignore
  // the C++ standard and look at template arguments when determining
  // linkage and visibility of a template specialization, we might hit
  // a template template argument that way. If we do, we need to
  // consider its linkage.
  if (!(isa<CXXMethodDecl>(D) ||
        isa<VarDecl>(D) ||
        isa<FieldDecl>(D) ||
        isa<IndirectFieldDecl>(D) ||
        isa<TagDecl>(D) ||
        isa<TemplateDecl>(D)))
    return LinkageInfo::none();

  LinkageInfo LV;

  // If we have an explicit visibility attribute, merge that in.
  if (!hasExplicitVisibilityAlready(computation)) {
    if (Optional<Visibility> Vis = getExplicitVisibility(D, computation))
      LV.mergeVisibility(*Vis, true);
    // If we're paying attention to global visibility, apply
    // -finline-visibility-hidden if this is an inline method.
    //
    // Note that we do this before merging information about
    // the class visibility.
    if (!LV.isVisibilityExplicit() && useInlineVisibilityHidden(D))
      LV.mergeVisibility(HiddenVisibility, /*visibilityExplicit=*/false);
  }

  // If this class member has an explicit visibility attribute, the only
  // thing that can change its visibility is the template arguments, so
  // only look for them when processing the class.
  LVComputationKind classComputation = computation;
  if (LV.isVisibilityExplicit())
    classComputation = withExplicitVisibilityAlready(computation);

  LinkageInfo classLV =
    getLVForDecl(cast<RecordDecl>(D->getDeclContext()), classComputation);
  // The member has the same linkage as the class. If that's not externally
  // visible, we don't need to compute anything about the linkage.
  // FIXME: If we're only computing linkage, can we bail out here?
  if (!isExternallyVisible(classLV.getLinkage()))
    return classLV;


  // Otherwise, don't merge in classLV yet, because in certain cases
  // we need to completely ignore the visibility from it.

  // Specifically, if this decl exists and has an explicit attribute.
  const NamedDecl *explicitSpecSuppressor = nullptr;

  if (const auto *MD = dyn_cast<CXXMethodDecl>(D)) {
    // Only look at the type-as-written. Otherwise, deducing the return type
    // of a function could change its linkage.
    QualType TypeAsWritten = MD->getType();
    if (TypeSourceInfo *TSI = MD->getTypeSourceInfo())
      TypeAsWritten = TSI->getType();
    if (!isExternallyVisible(TypeAsWritten->getLinkage()))
      return LinkageInfo::uniqueExternal();

    // If this is a method template specialization, use the linkage for
    // the template parameters and arguments.
    if (FunctionTemplateSpecializationInfo *spec
           = MD->getTemplateSpecializationInfo()) {
      mergeTemplateLV(LV, MD, spec, computation);
      if (spec->isExplicitSpecialization()) {
        explicitSpecSuppressor = MD;
      } else if (isExplicitMemberSpecialization(spec->getTemplate())) {
        explicitSpecSuppressor = spec->getTemplate()->getTemplatedDecl();
      }
    } else if (isExplicitMemberSpecialization(MD)) {
      explicitSpecSuppressor = MD;
    }

  } else if (const auto *RD = dyn_cast<CXXRecordDecl>(D)) {
    if (const auto *spec = dyn_cast<ClassTemplateSpecializationDecl>(RD)) {
      mergeTemplateLV(LV, spec, computation);
      if (spec->isExplicitSpecialization()) {
        explicitSpecSuppressor = spec;
      } else {
        const ClassTemplateDecl *temp = spec->getSpecializedTemplate();
        if (isExplicitMemberSpecialization(temp)) {
          explicitSpecSuppressor = temp->getTemplatedDecl();
        }
      }
    } else if (isExplicitMemberSpecialization(RD)) {
      explicitSpecSuppressor = RD;
    }

  // Static data members.
  } else if (const auto *VD = dyn_cast<VarDecl>(D)) {
    if (const auto *spec = dyn_cast<VarTemplateSpecializationDecl>(VD))
      mergeTemplateLV(LV, spec, computation);

    // Modify the variable's linkage by its type, but ignore the
    // type's visibility unless it's a definition.
    if (!IgnoreVarTypeLinkage) {
      LinkageInfo typeLV = getLVForType(*VD->getType(), computation);
      // FIXME: If the type's linkage is not externally visible, we can
      // give this static data member UniqueExternalLinkage.
      if (!LV.isVisibilityExplicit() && !classLV.isVisibilityExplicit())
        LV.mergeVisibility(typeLV);
      LV.mergeExternalVisibility(typeLV);
    }

    if (isExplicitMemberSpecialization(VD)) {
      explicitSpecSuppressor = VD;
    }

  // Template members.
  } else if (const auto *temp = dyn_cast<TemplateDecl>(D)) {
    bool considerVisibility =
      (!LV.isVisibilityExplicit() &&
       !classLV.isVisibilityExplicit() &&
       !hasExplicitVisibilityAlready(computation));
    LinkageInfo tempLV =
      getLVForTemplateParameterList(temp->getTemplateParameters(), computation);
    LV.mergeMaybeWithVisibility(tempLV, considerVisibility);

    if (const auto *redeclTemp = dyn_cast<RedeclarableTemplateDecl>(temp)) {
      if (isExplicitMemberSpecialization(redeclTemp)) {
        explicitSpecSuppressor = temp->getTemplatedDecl();
      }
    }
  }

  // We should never be looking for an attribute directly on a template.
  assert(!explicitSpecSuppressor || !isa<TemplateDecl>(explicitSpecSuppressor));

  // If this member is an explicit member specialization, and it has
  // an explicit attribute, ignore visibility from the parent.
  bool considerClassVisibility = true;
  if (explicitSpecSuppressor &&
      // optimization: hasDVA() is true only with explicit visibility.
      LV.isVisibilityExplicit() &&
      classLV.getVisibility() != DefaultVisibility &&
      hasDirectVisibilityAttribute(explicitSpecSuppressor, computation)) {
    considerClassVisibility = false;
  }

  // Finally, merge in information from the class.
  LV.mergeMaybeWithVisibility(classLV, considerClassVisibility);
  return LV;
}

void NamedDecl::anchor() {}

bool NamedDecl::isLinkageValid() const {
  if (!hasCachedLinkage())
    return true;

  Linkage L = LinkageComputer{}
                  .computeLVForDecl(this, LVComputationKind::forLinkageOnly())
                  .getLinkage();
  return L == getCachedLinkage();
}

ObjCStringFormatFamily NamedDecl::getObjCFStringFormattingFamily() const {
  StringRef name = getName();
  if (name.empty()) return SFF_None;

  if (name.front() == 'C')
    if (name == "CFStringCreateWithFormat" ||
        name == "CFStringCreateWithFormatAndArguments" ||
        name == "CFStringAppendFormat" ||
        name == "CFStringAppendFormatAndArguments")
      return SFF_CFString;
  return SFF_None;
}

Linkage NamedDecl::getLinkageInternal() const {
  // We don't care about visibility here, so ask for the cheapest
  // possible visibility analysis.
  return LinkageComputer{}
      .getLVForDecl(this, LVComputationKind::forLinkageOnly())
      .getLinkage();
}

LinkageInfo NamedDecl::getLinkageAndVisibility() const {
  return LinkageComputer{}.getDeclLinkageAndVisibility(this);
}

static Optional<Visibility>
getExplicitVisibilityAux(const NamedDecl *ND,
                         NamedDecl::ExplicitVisibilityKind kind,
                         bool IsMostRecent) {
  assert(!IsMostRecent || ND == ND->getMostRecentDecl());

  // Check the declaration itself first.
  if (Optional<Visibility> V = getVisibilityOf(ND, kind))
    return V;

  // If this is a member class of a specialization of a class template
  // and the corresponding decl has explicit visibility, use that.
  if (const auto *RD = dyn_cast<CXXRecordDecl>(ND)) {
    CXXRecordDecl *InstantiatedFrom = RD->getInstantiatedFromMemberClass();
    if (InstantiatedFrom)
      return getVisibilityOf(InstantiatedFrom, kind);
  }

  // If there wasn't explicit visibility there, and this is a
  // specialization of a class template, check for visibility
  // on the pattern.
  if (const auto *spec = dyn_cast<ClassTemplateSpecializationDecl>(ND)) {
    // Walk all the template decl till this point to see if there are
    // explicit visibility attributes.
    const auto *TD = spec->getSpecializedTemplate()->getTemplatedDecl();
    while (TD != nullptr) {
      auto Vis = getVisibilityOf(TD, kind);
      if (Vis != None)
        return Vis;
      TD = TD->getPreviousDecl();
    }
    return None;
  }

  // Use the most recent declaration.
  if (!IsMostRecent && !isa<NamespaceDecl>(ND)) {
    const NamedDecl *MostRecent = ND->getMostRecentDecl();
    if (MostRecent != ND)
      return getExplicitVisibilityAux(MostRecent, kind, true);
  }

  if (const auto *Var = dyn_cast<VarDecl>(ND)) {
    if (Var->isStaticDataMember()) {
      VarDecl *InstantiatedFrom = Var->getInstantiatedFromStaticDataMember();
      if (InstantiatedFrom)
        return getVisibilityOf(InstantiatedFrom, kind);
    }

    if (const auto *VTSD = dyn_cast<VarTemplateSpecializationDecl>(Var))
      return getVisibilityOf(VTSD->getSpecializedTemplate()->getTemplatedDecl(),
                             kind);

    return None;
  }
  // Also handle function template specializations.
  if (const auto *fn = dyn_cast<FunctionDecl>(ND)) {
    // If the function is a specialization of a template with an
    // explicit visibility attribute, use that.
    if (FunctionTemplateSpecializationInfo *templateInfo
          = fn->getTemplateSpecializationInfo())
      return getVisibilityOf(templateInfo->getTemplate()->getTemplatedDecl(),
                             kind);

    // If the function is a member of a specialization of a class template
    // and the corresponding decl has explicit visibility, use that.
    FunctionDecl *InstantiatedFrom = fn->getInstantiatedFromMemberFunction();
    if (InstantiatedFrom)
      return getVisibilityOf(InstantiatedFrom, kind);

    return None;
  }

  // The visibility of a template is stored in the templated decl.
  if (const auto *TD = dyn_cast<TemplateDecl>(ND))
    return getVisibilityOf(TD->getTemplatedDecl(), kind);

  return None;
}

Optional<Visibility>
NamedDecl::getExplicitVisibility(ExplicitVisibilityKind kind) const {
  return getExplicitVisibilityAux(this, kind, false);
}

LinkageInfo LinkageComputer::getLVForClosure(const DeclContext *DC,
                                             Decl *ContextDecl,
                                             LVComputationKind computation) {
  // This lambda has its linkage/visibility determined by its owner.
  const NamedDecl *Owner;
  if (!ContextDecl)
    Owner = dyn_cast<NamedDecl>(DC);
  else if (isa<ParmVarDecl>(ContextDecl))
    Owner =
        dyn_cast<NamedDecl>(ContextDecl->getDeclContext()->getRedeclContext());
  else
    Owner = cast<NamedDecl>(ContextDecl);

  if (!Owner)
    return LinkageInfo::none();

  // If the owner has a deduced type, we need to skip querying the linkage and
  // visibility of that type, because it might involve this closure type.  The
  // only effect of this is that we might give a lambda VisibleNoLinkage rather
  // than NoLinkage when we don't strictly need to, which is benign.
  auto *VD = dyn_cast<VarDecl>(Owner);
  LinkageInfo OwnerLV =
      VD && VD->getType()->getContainedDeducedType()
          ? computeLVForDecl(Owner, computation, /*IgnoreVarTypeLinkage*/true)
          : getLVForDecl(Owner, computation);

  // A lambda never formally has linkage. But if the owner is externally
  // visible, then the lambda is too. We apply the same rules to blocks.
  if (!isExternallyVisible(OwnerLV.getLinkage()))
    return LinkageInfo::none();
  return LinkageInfo(VisibleNoLinkage, OwnerLV.getVisibility(),
                     OwnerLV.isVisibilityExplicit());
}

LinkageInfo LinkageComputer::getLVForLocalDecl(const NamedDecl *D,
                                               LVComputationKind computation) {
  if (const auto *Function = dyn_cast<FunctionDecl>(D)) {
    if (Function->isInAnonymousNamespace() &&
        !isFirstInExternCContext(Function))
      return getInternalLinkageFor(Function);

    // This is a "void f();" which got merged with a file static.
    if (Function->getCanonicalDecl()->getStorageClass() == SC_Static)
      return getInternalLinkageFor(Function);

    LinkageInfo LV;
    if (!hasExplicitVisibilityAlready(computation)) {
      if (Optional<Visibility> Vis =
              getExplicitVisibility(Function, computation))
        LV.mergeVisibility(*Vis, true);
    }

    // Note that Sema::MergeCompatibleFunctionDecls already takes care of
    // merging storage classes and visibility attributes, so we don't have to
    // look at previous decls in here.

    return LV;
  }

  if (const auto *Var = dyn_cast<VarDecl>(D)) {
    if (Var->hasExternalStorage()) {
      if (Var->isInAnonymousNamespace() && !isFirstInExternCContext(Var))
        return getInternalLinkageFor(Var);

      LinkageInfo LV;
      if (Var->getStorageClass() == SC_PrivateExtern)
        LV.mergeVisibility(HiddenVisibility, true);
      else if (!hasExplicitVisibilityAlready(computation)) {
        if (Optional<Visibility> Vis = getExplicitVisibility(Var, computation))
          LV.mergeVisibility(*Vis, true);
      }

      if (const VarDecl *Prev = Var->getPreviousDecl()) {
        LinkageInfo PrevLV = getLVForDecl(Prev, computation);
        if (PrevLV.getLinkage())
          LV.setLinkage(PrevLV.getLinkage());
        LV.mergeVisibility(PrevLV);
      }

      return LV;
    }

    if (!Var->isStaticLocal())
      return LinkageInfo::none();
  }

  ASTContext &Context = D->getASTContext();
  if (!Context.getLangOpts().CPlusPlus)
    return LinkageInfo::none();

  const Decl *OuterD = getOutermostFuncOrBlockContext(D);
  if (!OuterD || OuterD->isInvalidDecl())
    return LinkageInfo::none();

  LinkageInfo LV;
  if (const auto *BD = dyn_cast<BlockDecl>(OuterD)) {
    if (!BD->getBlockManglingNumber())
      return LinkageInfo::none();

    LV = getLVForClosure(BD->getDeclContext()->getRedeclContext(),
                         BD->getBlockManglingContextDecl(), computation);
  } else {
    const auto *FD = cast<FunctionDecl>(OuterD);
    if (!FD->isInlined() &&
        !isTemplateInstantiation(FD->getTemplateSpecializationKind()))
      return LinkageInfo::none();

    // If a function is hidden by -fvisibility-inlines-hidden option and
    // is not explicitly attributed as a hidden function,
    // we should not make static local variables in the function hidden.
    LV = getLVForDecl(FD, computation);
    if (isa<VarDecl>(D) && useInlineVisibilityHidden(FD) &&
        !LV.isVisibilityExplicit()) {
      assert(cast<VarDecl>(D)->isStaticLocal());
      // If this was an implicitly hidden inline method, check again for
      // explicit visibility on the parent class, and use that for static locals
      // if present.
      if (const auto *MD = dyn_cast<CXXMethodDecl>(FD))
        LV = getLVForDecl(MD->getParent(), computation);
      if (!LV.isVisibilityExplicit()) {
        Visibility globalVisibility =
            computation.isValueVisibility()
                ? Context.getLangOpts().getValueVisibilityMode()
                : Context.getLangOpts().getTypeVisibilityMode();
        return LinkageInfo(VisibleNoLinkage, globalVisibility,
                           /*visibilityExplicit=*/false);
      }
    }
  }
  if (!isExternallyVisible(LV.getLinkage()))
    return LinkageInfo::none();
  return LinkageInfo(VisibleNoLinkage, LV.getVisibility(),
                     LV.isVisibilityExplicit());
}

LinkageInfo LinkageComputer::computeLVForDecl(const NamedDecl *D,
                                              LVComputationKind computation,
                                              bool IgnoreVarTypeLinkage) {
  // Internal_linkage attribute overrides other considerations.
  if (D->hasAttr<InternalLinkageAttr>())
    return getInternalLinkageFor(D);

  // Objective-C: treat all Objective-C declarations as having external
  // linkage.
  switch (D->getKind()) {
    default:
      break;

    // Per C++ [basic.link]p2, only the names of objects, references,
    // functions, types, templates, namespaces, and values ever have linkage.
    //
    // Note that the name of a typedef, namespace alias, using declaration,
    // and so on are not the name of the corresponding type, namespace, or
    // declaration, so they do *not* have linkage.
    case Decl::ImplicitParam:
    case Decl::Label:
    case Decl::NamespaceAlias:
    case Decl::ParmVar:
    case Decl::Using:
    case Decl::UsingShadow:
    case Decl::UsingDirective:
      return LinkageInfo::none();

    case Decl::EnumConstant:
      // C++ [basic.link]p4: an enumerator has the linkage of its enumeration.
      if (D->getASTContext().getLangOpts().CPlusPlus)
        return getLVForDecl(cast<EnumDecl>(D->getDeclContext()), computation);
      return LinkageInfo::visible_none();

    case Decl::Typedef:
    case Decl::TypeAlias:
      // A typedef declaration has linkage if it gives a type a name for
      // linkage purposes.
      if (!cast<TypedefNameDecl>(D)
               ->getAnonDeclWithTypedefName(/*AnyRedecl*/true))
        return LinkageInfo::none();
      break;

    case Decl::TemplateTemplateParm: // count these as external
    case Decl::NonTypeTemplateParm:
    case Decl::ObjCAtDefsField:
    case Decl::ObjCCategory:
    case Decl::ObjCCategoryImpl:
    case Decl::ObjCCompatibleAlias:
    case Decl::ObjCImplementation:
    case Decl::ObjCMethod:
    case Decl::ObjCProperty:
    case Decl::ObjCPropertyImpl:
    case Decl::ObjCProtocol:
      return getExternalLinkageFor(D);

    case Decl::CXXRecord: {
      const auto *Record = cast<CXXRecordDecl>(D);
      if (Record->isLambda()) {
        if (Record->hasKnownLambdaInternalLinkage() ||
            !Record->getLambdaManglingNumber()) {
          // This lambda has no mangling number, so it's internal.
          return getInternalLinkageFor(D);
        }

        return getLVForClosure(
                  Record->getDeclContext()->getRedeclContext(),
                  Record->getLambdaContextDecl(), computation);
      }

      break;
    }
  }

  // Handle linkage for namespace-scope names.
  if (D->getDeclContext()->getRedeclContext()->isFileContext())
    return getLVForNamespaceScopeDecl(D, computation, IgnoreVarTypeLinkage);

  // C++ [basic.link]p5:
  //   In addition, a member function, static data member, a named
  //   class or enumeration of class scope, or an unnamed class or
  //   enumeration defined in a class-scope typedef declaration such
  //   that the class or enumeration has the typedef name for linkage
  //   purposes (7.1.3), has external linkage if the name of the class
  //   has external linkage.
  if (D->getDeclContext()->isRecord())
    return getLVForClassMember(D, computation, IgnoreVarTypeLinkage);

  // C++ [basic.link]p6:
  //   The name of a function declared in block scope and the name of
  //   an object declared by a block scope extern declaration have
  //   linkage. If there is a visible declaration of an entity with
  //   linkage having the same name and type, ignoring entities
  //   declared outside the innermost enclosing namespace scope, the
  //   block scope declaration declares that same entity and receives
  //   the linkage of the previous declaration. If there is more than
  //   one such matching entity, the program is ill-formed. Otherwise,
  //   if no matching entity is found, the block scope entity receives
  //   external linkage.
  if (D->getDeclContext()->isFunctionOrMethod())
    return getLVForLocalDecl(D, computation);

  // C++ [basic.link]p6:
  //   Names not covered by these rules have no linkage.
  return LinkageInfo::none();
}

/// getLVForDecl - Get the linkage and visibility for the given declaration.
LinkageInfo LinkageComputer::getLVForDecl(const NamedDecl *D,
                                          LVComputationKind computation) {
  // Internal_linkage attribute overrides other considerations.
  if (D->hasAttr<InternalLinkageAttr>())
    return getInternalLinkageFor(D);

  if (computation.IgnoreAllVisibility && D->hasCachedLinkage())
    return LinkageInfo(D->getCachedLinkage(), DefaultVisibility, false);

  if (llvm::Optional<LinkageInfo> LI = lookup(D, computation))
    return *LI;

  LinkageInfo LV = computeLVForDecl(D, computation);
  if (D->hasCachedLinkage())
    assert(D->getCachedLinkage() == LV.getLinkage());

  D->setCachedLinkage(LV.getLinkage());
  cache(D, computation, LV);

#ifndef NDEBUG
  // In C (because of gnu inline) and in c++ with microsoft extensions an
  // static can follow an extern, so we can have two decls with different
  // linkages.
  const LangOptions &Opts = D->getASTContext().getLangOpts();
  if (!Opts.CPlusPlus || Opts.MicrosoftExt)
    return LV;

  // We have just computed the linkage for this decl. By induction we know
  // that all other computed linkages match, check that the one we just
  // computed also does.
  NamedDecl *Old = nullptr;
  for (auto I : D->redecls()) {
    auto *T = cast<NamedDecl>(I);
    if (T == D)
      continue;
    if (!T->isInvalidDecl() && T->hasCachedLinkage()) {
      Old = T;
      break;
    }
  }
  assert(!Old || Old->getCachedLinkage() == D->getCachedLinkage());
#endif

  return LV;
}

LinkageInfo LinkageComputer::getDeclLinkageAndVisibility(const NamedDecl *D) {
  return getLVForDecl(D,
                      LVComputationKind(usesTypeVisibility(D)
                                            ? NamedDecl::VisibilityForType
                                            : NamedDecl::VisibilityForValue));
}

Module *Decl::getOwningModuleForLinkage(bool IgnoreLinkage) const {
  Module *M = getOwningModule();
  if (!M)
    return nullptr;

  switch (M->Kind) {
  case Module::ModuleMapModule:
    // Module map modules have no special linkage semantics.
    return nullptr;

  case Module::ModuleInterfaceUnit:
    return M;

  case Module::GlobalModuleFragment: {
    // External linkage declarations in the global module have no owning module
    // for linkage purposes. But internal linkage declarations in the global
    // module fragment of a particular module are owned by that module for
    // linkage purposes.
    if (IgnoreLinkage)
      return nullptr;
    bool InternalLinkage;
    if (auto *ND = dyn_cast<NamedDecl>(this))
      InternalLinkage = !ND->hasExternalFormalLinkage();
    else {
      auto *NSD = dyn_cast<NamespaceDecl>(this);
      InternalLinkage = (NSD && NSD->isAnonymousNamespace()) ||
                        isInAnonymousNamespace();
    }
    return InternalLinkage ? M->Parent : nullptr;
  }

  case Module::PrivateModuleFragment:
    // The private module fragment is part of its containing module for linkage
    // purposes.
    return M->Parent;
  }

  llvm_unreachable("unknown module kind");
}

void NamedDecl::printName(raw_ostream &os) const {
  os << Name;
}

std::string NamedDecl::getQualifiedNameAsString() const {
  std::string QualName;
  llvm::raw_string_ostream OS(QualName);
  printQualifiedName(OS, getASTContext().getPrintingPolicy());
  return OS.str();
}

void NamedDecl::printQualifiedName(raw_ostream &OS) const {
  printQualifiedName(OS, getASTContext().getPrintingPolicy());
}

void NamedDecl::printQualifiedName(raw_ostream &OS,
                                   const PrintingPolicy &P) const {
  if (getDeclContext()->isFunctionOrMethod()) {
    // We do not print '(anonymous)' for function parameters without name.
    printName(OS);
    return;
  }
  printNestedNameSpecifier(OS, P);
  if (getDeclName())
    OS << *this;
  else {
    // Give the printName override a chance to pick a different name before we
    // fall back to "(anonymous)".
    SmallString<64> NameBuffer;
    llvm::raw_svector_ostream NameOS(NameBuffer);
    printName(NameOS);
    if (NameBuffer.empty())
      OS << "(anonymous)";
    else
      OS << NameBuffer;
  }
}

void NamedDecl::printNestedNameSpecifier(raw_ostream &OS) const {
  printNestedNameSpecifier(OS, getASTContext().getPrintingPolicy());
}

void NamedDecl::printNestedNameSpecifier(raw_ostream &OS,
                                         const PrintingPolicy &P) const {
  const DeclContext *Ctx = getDeclContext();

  // For ObjC methods and properties, look through categories and use the
  // interface as context.
  if (auto *MD = dyn_cast<ObjCMethodDecl>(this)) {
    if (auto *ID = MD->getClassInterface())
      Ctx = ID;
  } else if (auto *PD = dyn_cast<ObjCPropertyDecl>(this)) {
    if (auto *MD = PD->getGetterMethodDecl())
      if (auto *ID = MD->getClassInterface())
        Ctx = ID;
  } else if (auto *ID = dyn_cast<ObjCIvarDecl>(this)) {
    if (auto *CI = ID->getContainingInterface())
      Ctx = CI;
  }

  if (Ctx->isFunctionOrMethod())
    return;

  using ContextsTy = SmallVector<const DeclContext *, 8>;
  ContextsTy Contexts;

  // Collect named contexts.
  while (Ctx) {
    if (isa<NamedDecl>(Ctx))
      Contexts.push_back(Ctx);
    Ctx = Ctx->getParent();
  }

  for (const DeclContext *DC : llvm::reverse(Contexts)) {
    if (const auto *Spec = dyn_cast<ClassTemplateSpecializationDecl>(DC)) {
      OS << Spec->getName();
      const TemplateArgumentList &TemplateArgs = Spec->getTemplateArgs();
      printTemplateArgumentList(OS, TemplateArgs.asArray(), P);
    } else if (const auto *ND = dyn_cast<NamespaceDecl>(DC)) {
      if (P.SuppressUnwrittenScope &&
          (ND->isAnonymousNamespace() || ND->isInline()))
        continue;
      if (ND->isAnonymousNamespace()) {
        OS << (P.MSVCFormatting ? "`anonymous namespace\'"
                                : "(anonymous namespace)");
      }
      else
        OS << *ND;
    } else if (const auto *RD = dyn_cast<RecordDecl>(DC)) {
      if (!RD->getIdentifier())
        OS << "(anonymous " << RD->getKindName() << ')';
      else
        OS << *RD;
    } else if (const auto *FD = dyn_cast<FunctionDecl>(DC)) {
      const FunctionProtoType *FT = nullptr;
      if (FD->hasWrittenPrototype())
        FT = dyn_cast<FunctionProtoType>(FD->getType()->castAs<FunctionType>());

      OS << *FD << '(';
      if (FT) {
        unsigned NumParams = FD->getNumParams();
        for (unsigned i = 0; i < NumParams; ++i) {
          if (i)
            OS << ", ";
          OS << FD->getParamDecl(i)->getType().stream(P);
        }

        if (FT->isVariadic()) {
          if (NumParams > 0)
            OS << ", ";
          OS << "...";
        }
      }
      OS << ')';
    } else if (const auto *ED = dyn_cast<EnumDecl>(DC)) {
      // C++ [dcl.enum]p10: Each enum-name and each unscoped
      // enumerator is declared in the scope that immediately contains
      // the enum-specifier. Each scoped enumerator is declared in the
      // scope of the enumeration.
      // For the case of unscoped enumerator, do not include in the qualified
      // name any information about its enum enclosing scope, as its visibility
      // is global.
      if (ED->isScoped())
        OS << *ED;
      else
        continue;
    } else {
      OS << *cast<NamedDecl>(DC);
    }
    OS << "::";
  }
}

void NamedDecl::getNameForDiagnostic(raw_ostream &OS,
                                     const PrintingPolicy &Policy,
                                     bool Qualified) const {
  if (Qualified)
    printQualifiedName(OS, Policy);
  else
    printName(OS);
}

template<typename T> static bool isRedeclarableImpl(Redeclarable<T> *) {
  return true;
}
static bool isRedeclarableImpl(...) { return false; }
static bool isRedeclarable(Decl::Kind K) {
  switch (K) {
#define DECL(Type, Base) \
  case Decl::Type: \
    return isRedeclarableImpl((Type##Decl *)nullptr);
#define ABSTRACT_DECL(DECL)
#include "clang/AST/DeclNodes.inc"
  }
  llvm_unreachable("unknown decl kind");
}

bool NamedDecl::declarationReplaces(NamedDecl *OldD, bool IsKnownNewer) const {
  assert(getDeclName() == OldD->getDeclName() && "Declaration name mismatch");

  // Never replace one imported declaration with another; we need both results
  // when re-exporting.
  if (OldD->isFromASTFile() && isFromASTFile())
    return false;

  // A kind mismatch implies that the declaration is not replaced.
  if (OldD->getKind() != getKind())
    return false;

  // For method declarations, we never replace. (Why?)
  if (isa<ObjCMethodDecl>(this))
    return false;

  // For parameters, pick the newer one. This is either an error or (in
  // Objective-C) permitted as an extension.
  if (isa<ParmVarDecl>(this))
    return true;

  // Inline namespaces can give us two declarations with the same
  // name and kind in the same scope but different contexts; we should
  // keep both declarations in this case.
  if (!this->getDeclContext()->getRedeclContext()->Equals(
          OldD->getDeclContext()->getRedeclContext()))
    return false;

  // Using declarations can be replaced if they import the same name from the
  // same context.
  if (auto *UD = dyn_cast<UsingDecl>(this)) {
    ASTContext &Context = getASTContext();
    return Context.getCanonicalNestedNameSpecifier(UD->getQualifier()) ==
           Context.getCanonicalNestedNameSpecifier(
               cast<UsingDecl>(OldD)->getQualifier());
  }
  if (auto *UUVD = dyn_cast<UnresolvedUsingValueDecl>(this)) {
    ASTContext &Context = getASTContext();
    return Context.getCanonicalNestedNameSpecifier(UUVD->getQualifier()) ==
           Context.getCanonicalNestedNameSpecifier(
                        cast<UnresolvedUsingValueDecl>(OldD)->getQualifier());
  }

  if (isRedeclarable(getKind())) {
    if (getCanonicalDecl() != OldD->getCanonicalDecl())
      return false;

    if (IsKnownNewer)
      return true;

    // Check whether this is actually newer than OldD. We want to keep the
    // newer declaration. This loop will usually only iterate once, because
    // OldD is usually the previous declaration.
    for (auto D : redecls()) {
      if (D == OldD)
        break;

      // If we reach the canonical declaration, then OldD is not actually older
      // than this one.
      //
      // FIXME: In this case, we should not add this decl to the lookup table.
      if (D->isCanonicalDecl())
        return false;
    }

    // It's a newer declaration of the same kind of declaration in the same
    // scope: we want this decl instead of the existing one.
    return true;
  }

  // In all other cases, we need to keep both declarations in case they have
  // different visibility. Any attempt to use the name will result in an
  // ambiguity if more than one is visible.
  return false;
}

bool NamedDecl::hasLinkage() const {
  return getFormalLinkage() != NoLinkage;
}

NamedDecl *NamedDecl::getUnderlyingDeclImpl() {
  NamedDecl *ND = this;
  while (auto *UD = dyn_cast<UsingShadowDecl>(ND))
    ND = UD->getTargetDecl();

  if (auto *AD = dyn_cast<ObjCCompatibleAliasDecl>(ND))
    return AD->getClassInterface();

  if (auto *AD = dyn_cast<NamespaceAliasDecl>(ND))
    return AD->getNamespace();

  return ND;
}

bool NamedDecl::isCXXInstanceMember() const {
  if (!isCXXClassMember())
    return false;

  const NamedDecl *D = this;
  if (isa<UsingShadowDecl>(D))
    D = cast<UsingShadowDecl>(D)->getTargetDecl();

  if (isa<FieldDecl>(D) || isa<IndirectFieldDecl>(D) || isa<MSPropertyDecl>(D))
    return true;
  if (const auto *MD = dyn_cast_or_null<CXXMethodDecl>(D->getAsFunction()))
    return MD->isInstance();
  return false;
}

//===----------------------------------------------------------------------===//
// DeclaratorDecl Implementation
//===----------------------------------------------------------------------===//

template <typename DeclT>
static SourceLocation getTemplateOrInnerLocStart(const DeclT *decl) {
  if (decl->getNumTemplateParameterLists() > 0)
    return decl->getTemplateParameterList(0)->getTemplateLoc();
  else
    return decl->getInnerLocStart();
}

SourceLocation DeclaratorDecl::getTypeSpecStartLoc() const {
  TypeSourceInfo *TSI = getTypeSourceInfo();
  if (TSI) return TSI->getTypeLoc().getBeginLoc();
  return SourceLocation();
}

SourceLocation DeclaratorDecl::getTypeSpecEndLoc() const {
  TypeSourceInfo *TSI = getTypeSourceInfo();
  if (TSI) return TSI->getTypeLoc().getEndLoc();
  return SourceLocation();
}

void DeclaratorDecl::setQualifierInfo(NestedNameSpecifierLoc QualifierLoc) {
  if (QualifierLoc) {
    // Make sure the extended decl info is allocated.
    if (!hasExtInfo()) {
      // Save (non-extended) type source info pointer.
      auto *savedTInfo = DeclInfo.get<TypeSourceInfo*>();
      // Allocate external info struct.
      DeclInfo = new (getASTContext()) ExtInfo;
      // Restore savedTInfo into (extended) decl info.
      getExtInfo()->TInfo = savedTInfo;
    }
    // Set qualifier info.
    getExtInfo()->QualifierLoc = QualifierLoc;
  } else if (hasExtInfo()) {
    // Here Qualifier == 0, i.e., we are removing the qualifier (if any).
    getExtInfo()->QualifierLoc = QualifierLoc;
  }
}

void DeclaratorDecl::setTrailingRequiresClause(Expr *TrailingRequiresClause) {
  assert(TrailingRequiresClause);
  // Make sure the extended decl info is allocated.
  if (!hasExtInfo()) {
    // Save (non-extended) type source info pointer.
    auto *savedTInfo = DeclInfo.get<TypeSourceInfo*>();
    // Allocate external info struct.
    DeclInfo = new (getASTContext()) ExtInfo;
    // Restore savedTInfo into (extended) decl info.
    getExtInfo()->TInfo = savedTInfo;
  }
  // Set requires clause info.
  getExtInfo()->TrailingRequiresClause = TrailingRequiresClause;
}

void DeclaratorDecl::setTemplateParameterListsInfo(
    ASTContext &Context, ArrayRef<TemplateParameterList *> TPLists) {
  assert(!TPLists.empty());
  // Make sure the extended decl info is allocated.
  if (!hasExtInfo()) {
    // Save (non-extended) type source info pointer.
    auto *savedTInfo = DeclInfo.get<TypeSourceInfo*>();
    // Allocate external info struct.
    DeclInfo = new (getASTContext()) ExtInfo;
    // Restore savedTInfo into (extended) decl info.
    getExtInfo()->TInfo = savedTInfo;
  }
  // Set the template parameter lists info.
  getExtInfo()->setTemplateParameterListsInfo(Context, TPLists);
}

SourceLocation DeclaratorDecl::getOuterLocStart() const {
  return getTemplateOrInnerLocStart(this);
}

// Helper function: returns true if QT is or contains a type
// having a postfix component.
static bool typeIsPostfix(QualType QT) {
  while (true) {
    const Type* T = QT.getTypePtr();
    switch (T->getTypeClass()) {
    default:
      return false;
    case Type::Pointer:
      QT = cast<PointerType>(T)->getPointeeType();
      break;
    case Type::BlockPointer:
      QT = cast<BlockPointerType>(T)->getPointeeType();
      break;
    case Type::MemberPointer:
      QT = cast<MemberPointerType>(T)->getPointeeType();
      break;
    case Type::LValueReference:
    case Type::RValueReference:
      QT = cast<ReferenceType>(T)->getPointeeType();
      break;
    case Type::PackExpansion:
      QT = cast<PackExpansionType>(T)->getPattern();
      break;
    case Type::Paren:
    case Type::ConstantArray:
    case Type::DependentSizedArray:
    case Type::IncompleteArray:
    case Type::VariableArray:
    case Type::FunctionProto:
    case Type::FunctionNoProto:
      return true;
    }
  }
}

SourceRange DeclaratorDecl::getSourceRange() const {
  SourceLocation RangeEnd = getLocation();
  if (TypeSourceInfo *TInfo = getTypeSourceInfo()) {
    // If the declaration has no name or the type extends past the name take the
    // end location of the type.
    if (!getDeclName() || typeIsPostfix(TInfo->getType()))
      RangeEnd = TInfo->getTypeLoc().getSourceRange().getEnd();
  }
  return SourceRange(getOuterLocStart(), RangeEnd);
}

void QualifierInfo::setTemplateParameterListsInfo(
    ASTContext &Context, ArrayRef<TemplateParameterList *> TPLists) {
  // Free previous template parameters (if any).
  if (NumTemplParamLists > 0) {
    Context.Deallocate(TemplParamLists);
    TemplParamLists = nullptr;
    NumTemplParamLists = 0;
  }
  // Set info on matched template parameter lists (if any).
  if (!TPLists.empty()) {
    TemplParamLists = new (Context) TemplateParameterList *[TPLists.size()];
    NumTemplParamLists = TPLists.size();
    std::copy(TPLists.begin(), TPLists.end(), TemplParamLists);
  }
}

// Checked C bounds information

bool DeclaratorDecl::hasBoundsExpr() const {
  return getBoundsExpr() != nullptr;
}

bool DeclaratorDecl::hasBoundsDeclaration(const ASTContext &Ctx) const {
  if (getBoundsExpr() != nullptr) {
      QualType QT = getType();
      if (QT.isNull())
        return false;
      if (const FunctionType *FT = QT->getAs<FunctionType>())
        QT = FT->getReturnType();
      return (QT->isCheckedPointerType() || QT->isCheckedArrayType() ||
              QT->isIntegralType(Ctx));
  }
  return false;
}

bool DeclaratorDecl::hasBoundsSafeInterface(const ASTContext &Ctx) const {
  return getBoundsExpr() != nullptr && !hasBoundsDeclaration(Ctx);
}

QualType DeclaratorDecl::getInteropType() {
  InteropTypeExpr *BA = getInteropTypeExpr();
  if (BA)
    return BA->getType();
  else
    return QualType();
}


//===----------------------------------------------------------------------===//
// VarDecl Implementation
//===----------------------------------------------------------------------===//

const char *VarDecl::getStorageClassSpecifierString(StorageClass SC) {
  switch (SC) {
  case SC_None:                 break;
  case SC_Auto:                 return "auto";
  case SC_Extern:               return "extern";
  case SC_PrivateExtern:        return "__private_extern__";
  case SC_Register:             return "register";
  case SC_Static:               return "static";
  }

  llvm_unreachable("Invalid storage class");
}

VarDecl::VarDecl(Kind DK, ASTContext &C, DeclContext *DC,
                 SourceLocation StartLoc, SourceLocation IdLoc,
                 IdentifierInfo *Id, QualType T, TypeSourceInfo *TInfo,
                 StorageClass SC)
    : DeclaratorDecl(DK, DC, IdLoc, Id, T, TInfo, StartLoc),
      redeclarable_base(C) {
  static_assert(sizeof(VarDeclBitfields) <= sizeof(unsigned),
                "VarDeclBitfields too large!");
  static_assert(sizeof(ParmVarDeclBitfields) <= sizeof(unsigned),
                "ParmVarDeclBitfields too large!");
  static_assert(sizeof(NonParmVarDeclBitfields) <= sizeof(unsigned),
                "NonParmVarDeclBitfields too large!");
  AllBits = 0;
  VarDeclBits.SClass = SC;
  // Everything else is implicitly initialized to false.
}

VarDecl *VarDecl::Create(ASTContext &C, DeclContext *DC,
                         SourceLocation StartL, SourceLocation IdL,
                         IdentifierInfo *Id, QualType T, TypeSourceInfo *TInfo,
                         StorageClass S) {
  return new (C, DC) VarDecl(Var, C, DC, StartL, IdL, Id, T, TInfo, S);
}

VarDecl *VarDecl::CreateDeserialized(ASTContext &C, unsigned ID) {
  return new (C, ID)
      VarDecl(Var, C, nullptr, SourceLocation(), SourceLocation(), nullptr,
              QualType(), nullptr, SC_None);
}

void VarDecl::setStorageClass(StorageClass SC) {
  assert(isLegalForVariable(SC));
  VarDeclBits.SClass = SC;
}

VarDecl::TLSKind VarDecl::getTLSKind() const {
  switch (VarDeclBits.TSCSpec) {
  case TSCS_unspecified:
    if (!hasAttr<ThreadAttr>() &&
        !(getASTContext().getLangOpts().OpenMPUseTLS &&
          getASTContext().getTargetInfo().isTLSSupported() &&
          hasAttr<OMPThreadPrivateDeclAttr>()))
      return TLS_None;
    return ((getASTContext().getLangOpts().isCompatibleWithMSVC(
                LangOptions::MSVC2015)) ||
            hasAttr<OMPThreadPrivateDeclAttr>())
               ? TLS_Dynamic
               : TLS_Static;
  case TSCS___thread: // Fall through.
  case TSCS__Thread_local:
    return TLS_Static;
  case TSCS_thread_local:
    return TLS_Dynamic;
  }
  llvm_unreachable("Unknown thread storage class specifier!");
}

SourceRange VarDecl::getSourceRange() const {
  if (const Expr *Init = getInit()) {
    SourceLocation InitEnd = Init->getEndLoc();
    // If Init is implicit, ignore its source range and fallback on
    // DeclaratorDecl::getSourceRange() to handle postfix elements.
    if (InitEnd.isValid() && InitEnd != getLocation())
      return SourceRange(getOuterLocStart(), InitEnd);
  }
  return DeclaratorDecl::getSourceRange();
}

template<typename T>
static LanguageLinkage getDeclLanguageLinkage(const T &D) {
  // C++ [dcl.link]p1: All function types, function names with external linkage,
  // and variable names with external linkage have a language linkage.
  if (!D.hasExternalFormalLinkage())
    return NoLanguageLinkage;

  // Language linkage is a C++ concept, but saying that everything else in C has
  // C language linkage fits the implementation nicely.
  ASTContext &Context = D.getASTContext();
  if (!Context.getLangOpts().CPlusPlus)
    return CLanguageLinkage;

  // C++ [dcl.link]p4: A C language linkage is ignored in determining the
  // language linkage of the names of class members and the function type of
  // class member functions.
  const DeclContext *DC = D.getDeclContext();
  if (DC->isRecord())
    return CXXLanguageLinkage;

  // If the first decl is in an extern "C" context, any other redeclaration
  // will have C language linkage. If the first one is not in an extern "C"
  // context, we would have reported an error for any other decl being in one.
  if (isFirstInExternCContext(&D))
    return CLanguageLinkage;
  return CXXLanguageLinkage;
}

template<typename T>
static bool isDeclExternC(const T &D) {
  // Since the context is ignored for class members, they can only have C++
  // language linkage or no language linkage.
  const DeclContext *DC = D.getDeclContext();
  if (DC->isRecord()) {
    // This commented-out assertion cause a compiler crash on incorrect C
    // bitfield declarations.  Function calls aren't allowed in constant
    // expressions by the C standard, but clang allows them in the parse tree.
    // The following code with a call to an undefined function would hit the
    // assert and cause a debug compiler crash:
    // struct S {
    //  int x : f(5);
    // };
    //
    // assert(D.getASTContext().getLangOpts().CPlusPlus);
    return false;
  }

  return D.getLanguageLinkage() == CLanguageLinkage;
}

LanguageLinkage VarDecl::getLanguageLinkage() const {
  return getDeclLanguageLinkage(*this);
}

bool VarDecl::isExternC() const {
  return isDeclExternC(*this);
}

bool VarDecl::isInExternCContext() const {
  return getLexicalDeclContext()->isExternCContext();
}

bool VarDecl::isInExternCXXContext() const {
  return getLexicalDeclContext()->isExternCXXContext();
}

VarDecl *VarDecl::getCanonicalDecl() { return getFirstDecl(); }

VarDecl::DefinitionKind
VarDecl::isThisDeclarationADefinition(ASTContext &C) const {
  if (isThisDeclarationADemotedDefinition())
    return DeclarationOnly;

  // C++ [basic.def]p2:
  //   A declaration is a definition unless [...] it contains the 'extern'
  //   specifier or a linkage-specification and neither an initializer [...],
  //   it declares a non-inline static data member in a class declaration [...],
  //   it declares a static data member outside a class definition and the variable
  //   was defined within the class with the constexpr specifier [...],
  // C++1y [temp.expl.spec]p15:
  //   An explicit specialization of a static data member or an explicit
  //   specialization of a static data member template is a definition if the
  //   declaration includes an initializer; otherwise, it is a declaration.
  //
  // FIXME: How do you declare (but not define) a partial specialization of
  // a static data member template outside the containing class?
  if (isStaticDataMember()) {
    if (isOutOfLine() &&
        !(getCanonicalDecl()->isInline() &&
          getCanonicalDecl()->isConstexpr()) &&
        (hasInit() ||
         // If the first declaration is out-of-line, this may be an
         // instantiation of an out-of-line partial specialization of a variable
         // template for which we have not yet instantiated the initializer.
         (getFirstDecl()->isOutOfLine()
              ? getTemplateSpecializationKind() == TSK_Undeclared
              : getTemplateSpecializationKind() !=
                    TSK_ExplicitSpecialization) ||
         isa<VarTemplatePartialSpecializationDecl>(this)))
      return Definition;
    else if (!isOutOfLine() && isInline())
      return Definition;
    else
      return DeclarationOnly;
  }
  // C99 6.7p5:
  //   A definition of an identifier is a declaration for that identifier that
  //   [...] causes storage to be reserved for that object.
  // Note: that applies for all non-file-scope objects.
  // C99 6.9.2p1:
  //   If the declaration of an identifier for an object has file scope and an
  //   initializer, the declaration is an external definition for the identifier
  if (hasInit())
    return Definition;

  if (hasDefiningAttr())
    return Definition;

  if (const auto *SAA = getAttr<SelectAnyAttr>())
    if (!SAA->isInherited())
      return Definition;

  // A variable template specialization (other than a static data member
  // template or an explicit specialization) is a declaration until we
  // instantiate its initializer.
  if (auto *VTSD = dyn_cast<VarTemplateSpecializationDecl>(this)) {
    if (VTSD->getTemplateSpecializationKind() != TSK_ExplicitSpecialization &&
        !isa<VarTemplatePartialSpecializationDecl>(VTSD) &&
        !VTSD->IsCompleteDefinition)
      return DeclarationOnly;
  }

  if (hasExternalStorage())
    return DeclarationOnly;

  // [dcl.link] p7:
  //   A declaration directly contained in a linkage-specification is treated
  //   as if it contains the extern specifier for the purpose of determining
  //   the linkage of the declared name and whether it is a definition.
  if (isSingleLineLanguageLinkage(*this))
    return DeclarationOnly;

  // C99 6.9.2p2:
  //   A declaration of an object that has file scope without an initializer,
  //   and without a storage class specifier or the scs 'static', constitutes
  //   a tentative definition.
  // No such thing in C++.
  if (!C.getLangOpts().CPlusPlus && isFileVarDecl())
    return TentativeDefinition;

  // What's left is (in C, block-scope) declarations without initializers or
  // external storage. These are definitions.
  return Definition;
}

VarDecl *VarDecl::getActingDefinition() {
  DefinitionKind Kind = isThisDeclarationADefinition();
  if (Kind != TentativeDefinition)
    return nullptr;

  VarDecl *LastTentative = nullptr;
  VarDecl *First = getFirstDecl();
  for (auto I : First->redecls()) {
    Kind = I->isThisDeclarationADefinition();
    if (Kind == Definition)
      return nullptr;
    else if (Kind == TentativeDefinition)
      LastTentative = I;
  }
  return LastTentative;
}

VarDecl *VarDecl::getDefinition(ASTContext &C) {
  VarDecl *First = getFirstDecl();
  for (auto I : First->redecls()) {
    if (I->isThisDeclarationADefinition(C) == Definition)
      return I;
  }
  return nullptr;
}

VarDecl::DefinitionKind VarDecl::hasDefinition(ASTContext &C) const {
  DefinitionKind Kind = DeclarationOnly;

  const VarDecl *First = getFirstDecl();
  for (auto I : First->redecls()) {
    Kind = std::max(Kind, I->isThisDeclarationADefinition(C));
    if (Kind == Definition)
      break;
  }

  return Kind;
}




const Expr *VarDecl::getAnyInitializer(const VarDecl *&D) const {
  for (auto I : redecls()) {
    if (auto Expr = I->getInit()) {
      D = I;
      return Expr;
    }
  }
  return nullptr;
}

bool VarDecl::hasInit() const {
  if (auto *P = dyn_cast<ParmVarDecl>(this))
    if (P->hasUnparsedDefaultArg() || P->hasUninstantiatedDefaultArg())
      return false;

  return !Init.isNull();
}

Expr *VarDecl::getInit() {
  if (!hasInit())
    return nullptr;

  if (auto *S = Init.dyn_cast<Stmt *>())
    return cast<Expr>(S);

  return cast_or_null<Expr>(Init.get<EvaluatedStmt *>()->Value);
}

Stmt **VarDecl::getInitAddress() {
  if (auto *ES = Init.dyn_cast<EvaluatedStmt *>())
    return &ES->Value;

  return Init.getAddrOfPtr1();
}

VarDecl *VarDecl::getInitializingDeclaration() {
  VarDecl *Def = nullptr;
  for (auto I : redecls()) {
    if (I->hasInit())
      return I;

    if (I->isThisDeclarationADefinition()) {
      if (isStaticDataMember())
        return I;
      else
        Def = I;
    }
  }
  return Def;
}

bool VarDecl::isOutOfLine() const {
  if (Decl::isOutOfLine())
    return true;

  if (!isStaticDataMember())
    return false;

  // If this static data member was instantiated from a static data member of
  // a class template, check whether that static data member was defined
  // out-of-line.
  if (VarDecl *VD = getInstantiatedFromStaticDataMember())
    return VD->isOutOfLine();

  return false;
}

void VarDecl::setInit(Expr *I) {
  if (auto *Eval = Init.dyn_cast<EvaluatedStmt *>()) {
    Eval->~EvaluatedStmt();
    getASTContext().Deallocate(Eval);
  }

  Init = I;
}

bool VarDecl::mightBeUsableInConstantExpressions(ASTContext &C) const {
  const LangOptions &Lang = C.getLangOpts();

  if (!Lang.CPlusPlus)
    return false;

  // Function parameters are never usable in constant expressions.
  if (isa<ParmVarDecl>(this))
    return false;

  // In C++11, any variable of reference type can be used in a constant
  // expression if it is initialized by a constant expression.
  if (Lang.CPlusPlus11 && getType()->isReferenceType())
    return true;

  // Only const objects can be used in constant expressions in C++. C++98 does
  // not require the variable to be non-volatile, but we consider this to be a
  // defect.
  if (!getType().isConstQualified() || getType().isVolatileQualified())
    return false;

  // In C++, const, non-volatile variables of integral or enumeration types
  // can be used in constant expressions.
  if (getType()->isIntegralOrEnumerationType())
    return true;

  // Additionally, in C++11, non-volatile constexpr variables can be used in
  // constant expressions.
  return Lang.CPlusPlus11 && isConstexpr();
}

bool VarDecl::isUsableInConstantExpressions(ASTContext &Context) const {
  // C++2a [expr.const]p3:
  //   A variable is usable in constant expressions after its initializing
  //   declaration is encountered...
  const VarDecl *DefVD = nullptr;
  const Expr *Init = getAnyInitializer(DefVD);
  if (!Init || Init->isValueDependent() || getType()->isDependentType())
    return false;
  //   ... if it is a constexpr variable, or it is of reference type or of
  //   const-qualified integral or enumeration type, ...
  if (!DefVD->mightBeUsableInConstantExpressions(Context))
    return false;
  //   ... and its initializer is a constant initializer.
  return DefVD->checkInitIsICE();
}

/// Convert the initializer for this declaration to the elaborated EvaluatedStmt
/// form, which contains extra information on the evaluated value of the
/// initializer.
EvaluatedStmt *VarDecl::ensureEvaluatedStmt() const {
  auto *Eval = Init.dyn_cast<EvaluatedStmt *>();
  if (!Eval) {
    // Note: EvaluatedStmt contains an APValue, which usually holds
    // resources not allocated from the ASTContext.  We need to do some
    // work to avoid leaking those, but we do so in VarDecl::evaluateValue
    // where we can detect whether there's anything to clean up or not.
    Eval = new (getASTContext()) EvaluatedStmt;
    Eval->Value = Init.get<Stmt *>();
    Init = Eval;
  }
  return Eval;
}

APValue *VarDecl::evaluateValue() const {
  SmallVector<PartialDiagnosticAt, 8> Notes;
  return evaluateValue(Notes);
}

APValue *VarDecl::evaluateValue(
    SmallVectorImpl<PartialDiagnosticAt> &Notes) const {
  EvaluatedStmt *Eval = ensureEvaluatedStmt();

  // We only produce notes indicating why an initializer is non-constant the
  // first time it is evaluated. FIXME: The notes won't always be emitted the
  // first time we try evaluation, so might not be produced at all.
  if (Eval->WasEvaluated)
    return Eval->Evaluated.isAbsent() ? nullptr : &Eval->Evaluated;

  const auto *Init = cast<Expr>(Eval->Value);
  assert(!Init->isValueDependent());

  if (Eval->IsEvaluating) {
    // FIXME: Produce a diagnostic for self-initialization.
    Eval->CheckedICE = true;
    Eval->IsICE = false;
    return nullptr;
  }

  Eval->IsEvaluating = true;

  bool Result = Init->EvaluateAsInitializer(Eval->Evaluated, getASTContext(),
                                            this, Notes);

  // Ensure the computed APValue is cleaned up later if evaluation succeeded,
  // or that it's empty (so that there's nothing to clean up) if evaluation
  // failed.
  if (!Result)
    Eval->Evaluated = APValue();
  else if (Eval->Evaluated.needsCleanup())
    getASTContext().addDestruction(&Eval->Evaluated);

  Eval->IsEvaluating = false;
  Eval->WasEvaluated = true;

  // In C++11, we have determined whether the initializer was a constant
  // expression as a side-effect.
  if (getASTContext().getLangOpts().CPlusPlus11 && !Eval->CheckedICE) {
    Eval->CheckedICE = true;
    Eval->IsICE = Result && Notes.empty();
  }

  return Result ? &Eval->Evaluated : nullptr;
}

APValue *VarDecl::getEvaluatedValue() const {
  if (EvaluatedStmt *Eval = Init.dyn_cast<EvaluatedStmt *>())
    if (Eval->WasEvaluated)
      return &Eval->Evaluated;

  return nullptr;
}

bool VarDecl::isInitKnownICE() const {
  if (EvaluatedStmt *Eval = Init.dyn_cast<EvaluatedStmt *>())
    return Eval->CheckedICE;

  return false;
}

bool VarDecl::isInitICE() const {
  assert(isInitKnownICE() &&
         "Check whether we already know that the initializer is an ICE");
  return Init.get<EvaluatedStmt *>()->IsICE;
}

bool VarDecl::checkInitIsICE() const {
  // Initializers of weak variables are never ICEs.
  if (isWeak())
    return false;

  EvaluatedStmt *Eval = ensureEvaluatedStmt();
  if (Eval->CheckedICE)
    // We have already checked whether this subexpression is an
    // integral constant expression.
    return Eval->IsICE;

  const auto *Init = cast<Expr>(Eval->Value);
  assert(!Init->isValueDependent());

  // In C++11, evaluate the initializer to check whether it's a constant
  // expression.
  if (getASTContext().getLangOpts().CPlusPlus11) {
    SmallVector<PartialDiagnosticAt, 8> Notes;
    evaluateValue(Notes);
    return Eval->IsICE;
  }

  // It's an ICE whether or not the definition we found is
  // out-of-line.  See DR 721 and the discussion in Clang PR
  // 6206 for details.

  if (Eval->CheckingICE)
    return false;
  Eval->CheckingICE = true;

  Eval->IsICE = Init->isIntegerConstantExpr(getASTContext());
  Eval->CheckingICE = false;
  Eval->CheckedICE = true;
  return Eval->IsICE;
}

bool VarDecl::isParameterPack() const {
  return isa<PackExpansionType>(getType());
}

template<typename DeclT>
static DeclT *getDefinitionOrSelf(DeclT *D) {
  assert(D);
  if (auto *Def = D->getDefinition())
    return Def;
  return D;
}

bool VarDecl::isEscapingByref() const {
  return hasAttr<BlocksAttr>() && NonParmVarDeclBits.EscapingByref;
}

bool VarDecl::isNonEscapingByref() const {
  return hasAttr<BlocksAttr>() && !NonParmVarDeclBits.EscapingByref;
}

VarDecl *VarDecl::getTemplateInstantiationPattern() const {
  const VarDecl *VD = this;

  // If this is an instantiated member, walk back to the template from which
  // it was instantiated.
  if (MemberSpecializationInfo *MSInfo = VD->getMemberSpecializationInfo()) {
    if (isTemplateInstantiation(MSInfo->getTemplateSpecializationKind())) {
      VD = VD->getInstantiatedFromStaticDataMember();
      while (auto *NewVD = VD->getInstantiatedFromStaticDataMember())
        VD = NewVD;
    }
  }

  // If it's an instantiated variable template specialization, find the
  // template or partial specialization from which it was instantiated.
  if (auto *VDTemplSpec = dyn_cast<VarTemplateSpecializationDecl>(VD)) {
    if (isTemplateInstantiation(VDTemplSpec->getTemplateSpecializationKind())) {
      auto From = VDTemplSpec->getInstantiatedFrom();
      if (auto *VTD = From.dyn_cast<VarTemplateDecl *>()) {
        while (!VTD->isMemberSpecialization()) {
          auto *NewVTD = VTD->getInstantiatedFromMemberTemplate();
          if (!NewVTD)
            break;
          VTD = NewVTD;
        }
        return getDefinitionOrSelf(VTD->getTemplatedDecl());
      }
      if (auto *VTPSD =
              From.dyn_cast<VarTemplatePartialSpecializationDecl *>()) {
        while (!VTPSD->isMemberSpecialization()) {
          auto *NewVTPSD = VTPSD->getInstantiatedFromMember();
          if (!NewVTPSD)
            break;
          VTPSD = NewVTPSD;
        }
        return getDefinitionOrSelf<VarDecl>(VTPSD);
      }
    }
  }

  // If this is the pattern of a variable template, find where it was
  // instantiated from. FIXME: Is this necessary?
  if (VarTemplateDecl *VarTemplate = VD->getDescribedVarTemplate()) {
    while (!VarTemplate->isMemberSpecialization()) {
      auto *NewVT = VarTemplate->getInstantiatedFromMemberTemplate();
      if (!NewVT)
        break;
      VarTemplate = NewVT;
    }

    return getDefinitionOrSelf(VarTemplate->getTemplatedDecl());
  }

  if (VD == this)
    return nullptr;
  return getDefinitionOrSelf(const_cast<VarDecl*>(VD));
}

VarDecl *VarDecl::getInstantiatedFromStaticDataMember() const {
  if (MemberSpecializationInfo *MSI = getMemberSpecializationInfo())
    return cast<VarDecl>(MSI->getInstantiatedFrom());

  return nullptr;
}

TemplateSpecializationKind VarDecl::getTemplateSpecializationKind() const {
  if (const auto *Spec = dyn_cast<VarTemplateSpecializationDecl>(this))
    return Spec->getSpecializationKind();

  if (MemberSpecializationInfo *MSI = getMemberSpecializationInfo())
    return MSI->getTemplateSpecializationKind();

  return TSK_Undeclared;
}

TemplateSpecializationKind
VarDecl::getTemplateSpecializationKindForInstantiation() const {
  if (MemberSpecializationInfo *MSI = getMemberSpecializationInfo())
    return MSI->getTemplateSpecializationKind();

  if (const auto *Spec = dyn_cast<VarTemplateSpecializationDecl>(this))
    return Spec->getSpecializationKind();

  return TSK_Undeclared;
}

SourceLocation VarDecl::getPointOfInstantiation() const {
  if (const auto *Spec = dyn_cast<VarTemplateSpecializationDecl>(this))
    return Spec->getPointOfInstantiation();

  if (MemberSpecializationInfo *MSI = getMemberSpecializationInfo())
    return MSI->getPointOfInstantiation();

  return SourceLocation();
}

VarTemplateDecl *VarDecl::getDescribedVarTemplate() const {
  return getASTContext().getTemplateOrSpecializationInfo(this)
      .dyn_cast<VarTemplateDecl *>();
}

void VarDecl::setDescribedVarTemplate(VarTemplateDecl *Template) {
  getASTContext().setTemplateOrSpecializationInfo(this, Template);
}

bool VarDecl::isKnownToBeDefined() const {
  const auto &LangOpts = getASTContext().getLangOpts();
  // In CUDA mode without relocatable device code, variables of form 'extern
  // __shared__ Foo foo[]' are pointers to the base of the GPU core's shared
  // memory pool.  These are never undefined variables, even if they appear
  // inside of an anon namespace or static function.
  //
  // With CUDA relocatable device code enabled, these variables don't get
  // special handling; they're treated like regular extern variables.
  if (LangOpts.CUDA && !LangOpts.GPURelocatableDeviceCode &&
      hasExternalStorage() && hasAttr<CUDASharedAttr>() &&
      isa<IncompleteArrayType>(getType()))
    return true;

  return hasDefinition();
}

bool VarDecl::isNoDestroy(const ASTContext &Ctx) const {
  return hasGlobalStorage() && (hasAttr<NoDestroyAttr>() ||
                                (!Ctx.getLangOpts().RegisterStaticDestructors &&
                                 !hasAttr<AlwaysDestroyAttr>()));
}

QualType::DestructionKind
VarDecl::needsDestruction(const ASTContext &Ctx) const {
  if (EvaluatedStmt *Eval = Init.dyn_cast<EvaluatedStmt *>())
    if (Eval->HasConstantDestruction)
      return QualType::DK_none;

  if (isNoDestroy(Ctx))
    return QualType::DK_none;

  return getType().isDestructedType();
}

MemberSpecializationInfo *VarDecl::getMemberSpecializationInfo() const {
  if (isStaticDataMember())
    // FIXME: Remove ?
    // return getASTContext().getInstantiatedFromStaticDataMember(this);
    return getASTContext().getTemplateOrSpecializationInfo(this)
        .dyn_cast<MemberSpecializationInfo *>();
  return nullptr;
}

void VarDecl::setTemplateSpecializationKind(TemplateSpecializationKind TSK,
                                         SourceLocation PointOfInstantiation) {
  assert((isa<VarTemplateSpecializationDecl>(this) ||
          getMemberSpecializationInfo()) &&
         "not a variable or static data member template specialization");

  if (VarTemplateSpecializationDecl *Spec =
          dyn_cast<VarTemplateSpecializationDecl>(this)) {
    Spec->setSpecializationKind(TSK);
    if (TSK != TSK_ExplicitSpecialization &&
        PointOfInstantiation.isValid() &&
        Spec->getPointOfInstantiation().isInvalid()) {
      Spec->setPointOfInstantiation(PointOfInstantiation);
      if (ASTMutationListener *L = getASTContext().getASTMutationListener())
        L->InstantiationRequested(this);
    }
  } else if (MemberSpecializationInfo *MSI = getMemberSpecializationInfo()) {
    MSI->setTemplateSpecializationKind(TSK);
    if (TSK != TSK_ExplicitSpecialization && PointOfInstantiation.isValid() &&
        MSI->getPointOfInstantiation().isInvalid()) {
      MSI->setPointOfInstantiation(PointOfInstantiation);
      if (ASTMutationListener *L = getASTContext().getASTMutationListener())
        L->InstantiationRequested(this);
    }
  }
}

void
VarDecl::setInstantiationOfStaticDataMember(VarDecl *VD,
                                            TemplateSpecializationKind TSK) {
  assert(getASTContext().getTemplateOrSpecializationInfo(this).isNull() &&
         "Previous template or instantiation?");
  getASTContext().setInstantiatedFromStaticDataMember(this, VD, TSK);
}

//===----------------------------------------------------------------------===//
// ParmVarDecl Implementation
//===----------------------------------------------------------------------===//

ParmVarDecl *ParmVarDecl::Create(ASTContext &C, DeclContext *DC,
                                 SourceLocation StartLoc,
                                 SourceLocation IdLoc, IdentifierInfo *Id,
                                 QualType T, TypeSourceInfo *TInfo,
                                 StorageClass S, Expr *DefArg) {
  return new (C, DC) ParmVarDecl(ParmVar, C, DC, StartLoc, IdLoc, Id, T, TInfo,
                                 S, DefArg);
}

QualType ParmVarDecl::getOriginalType() const {
  TypeSourceInfo *TSI = getTypeSourceInfo();
  QualType T = TSI ? TSI->getType() : getType();
  if (const auto *DT = dyn_cast<DecayedType>(T))
    return DT->getOriginalType();
  return T;
}

ParmVarDecl *ParmVarDecl::CreateDeserialized(ASTContext &C, unsigned ID) {
  return new (C, ID)
      ParmVarDecl(ParmVar, C, nullptr, SourceLocation(), SourceLocation(),
                  nullptr, QualType(), nullptr, SC_None, nullptr);
}

SourceRange ParmVarDecl::getSourceRange() const {
  if (!hasInheritedDefaultArg()) {
    SourceRange ArgRange = getDefaultArgRange();
    if (ArgRange.isValid())
      return SourceRange(getOuterLocStart(), ArgRange.getEnd());
  }

  // DeclaratorDecl considers the range of postfix types as overlapping with the
  // declaration name, but this is not the case with parameters in ObjC methods.
  if (isa<ObjCMethodDecl>(getDeclContext()))
    return SourceRange(DeclaratorDecl::getBeginLoc(), getLocation());

  return DeclaratorDecl::getSourceRange();
}

Expr *ParmVarDecl::getDefaultArg() {
  assert(!hasUnparsedDefaultArg() && "Default argument is not yet parsed!");
  assert(!hasUninstantiatedDefaultArg() &&
         "Default argument is not yet instantiated!");

  Expr *Arg = getInit();
  if (auto *E = dyn_cast_or_null<FullExpr>(Arg))
    return E->getSubExpr();

  return Arg;
}

void ParmVarDecl::setDefaultArg(Expr *defarg) {
  ParmVarDeclBits.DefaultArgKind = DAK_Normal;
  Init = defarg;
}

SourceRange ParmVarDecl::getDefaultArgRange() const {
  switch (ParmVarDeclBits.DefaultArgKind) {
  case DAK_None:
  case DAK_Unparsed:
    // Nothing we can do here.
    return SourceRange();

  case DAK_Uninstantiated:
    return getUninstantiatedDefaultArg()->getSourceRange();

  case DAK_Normal:
    if (const Expr *E = getInit())
      return E->getSourceRange();

    // Missing an actual expression, may be invalid.
    return SourceRange();
  }
  llvm_unreachable("Invalid default argument kind.");
}

void ParmVarDecl::setUninstantiatedDefaultArg(Expr *arg) {
  ParmVarDeclBits.DefaultArgKind = DAK_Uninstantiated;
  Init = arg;
}

Expr *ParmVarDecl::getUninstantiatedDefaultArg() {
  assert(hasUninstantiatedDefaultArg() &&
         "Wrong kind of initialization expression!");
  return cast_or_null<Expr>(Init.get<Stmt *>());
}

bool ParmVarDecl::hasDefaultArg() const {
  // FIXME: We should just return false for DAK_None here once callers are
  // prepared for the case that we encountered an invalid default argument and
  // were unable to even build an invalid expression.
  return hasUnparsedDefaultArg() || hasUninstantiatedDefaultArg() ||
         !Init.isNull();
}

void ParmVarDecl::setParameterIndexLarge(unsigned parameterIndex) {
  getASTContext().setParameterIndex(this, parameterIndex);
  ParmVarDeclBits.ParameterIndex = ParameterIndexSentinel;
}

unsigned ParmVarDecl::getParameterIndexLarge() const {
  return getASTContext().getParameterIndex(this);
}

//===----------------------------------------------------------------------===//
// FunctionDecl Implementation
//===----------------------------------------------------------------------===//

FunctionDecl::FunctionDecl(Kind DK, ASTContext &C, DeclContext *DC,
                           SourceLocation StartLoc,
                           const DeclarationNameInfo &NameInfo, QualType T,
                           TypeSourceInfo *TInfo, StorageClass S,
                           bool isInlineSpecified,
                           ConstexprSpecKind ConstexprKind,
                           Expr *TrailingRequiresClause)
    : DeclaratorDecl(DK, DC, NameInfo.getLoc(), NameInfo.getName(), T, TInfo,
                     StartLoc),
<<<<<<< HEAD
      DeclContext(DK), redeclarable_base(C), Body(), ODRHash(0),
=======
      DeclContext(DK), redeclarable_base(C), TypeVarInfo(nullptr), ODRHash(0),
>>>>>>> 5b343589
      EndRangeLoc(NameInfo.getEndLoc()), DNLoc(NameInfo.getInfo()) {
  assert(T.isNull() || T->isFunctionType());
  FunctionDeclBits.SClass = S;
  FunctionDeclBits.IsInline = isInlineSpecified;
  FunctionDeclBits.IsInlineSpecified = isInlineSpecified;
  FunctionDeclBits.IsVirtualAsWritten = false;
  FunctionDeclBits.IsPure = false;
  FunctionDeclBits.HasInheritedPrototype = false;
  FunctionDeclBits.HasWrittenPrototype = true;
  FunctionDeclBits.IsDeleted = false;
  FunctionDeclBits.IsTrivial = false;
  FunctionDeclBits.IsTrivialForCall = false;
  FunctionDeclBits.IsDefaulted = false;
  FunctionDeclBits.IsExplicitlyDefaulted = false;
  FunctionDeclBits.HasDefaultedFunctionInfo = false;
  FunctionDeclBits.HasImplicitReturnZero = false;
  FunctionDeclBits.IsLateTemplateParsed = false;
  FunctionDeclBits.ConstexprKind = ConstexprKind;
  FunctionDeclBits.InstantiationIsPending = false;
  FunctionDeclBits.UsesSEHTry = false;
  FunctionDeclBits.UsesFPIntrin = false;
  FunctionDeclBits.HasSkippedBody = false;
  FunctionDeclBits.WillHaveBody = false;
  FunctionDeclBits.IsGenericFunction = false;
  FunctionDeclBits.IsItypeGenericFunction = false;
  FunctionDeclBits.WrittenCheckedSpecifier = CSS_None;
  FunctionDeclBits.CheckedSpecifier = CSS_None;
  FunctionDeclBits.IsMultiVersion = false;
  FunctionDeclBits.IsCopyDeductionCandidate = false;
  FunctionDeclBits.HasODRHash = false;
  if (TrailingRequiresClause)
    setTrailingRequiresClause(TrailingRequiresClause);
}

void FunctionDecl::getNameForDiagnostic(
    raw_ostream &OS, const PrintingPolicy &Policy, bool Qualified) const {
  NamedDecl::getNameForDiagnostic(OS, Policy, Qualified);
  const TemplateArgumentList *TemplateArgs = getTemplateSpecializationArgs();
  if (TemplateArgs)
    printTemplateArgumentList(OS, TemplateArgs->asArray(), Policy);
}

bool FunctionDecl::isVariadic() const {
  if (const auto *FT = getType()->getAs<FunctionProtoType>())
    return FT->isVariadic();
  return false;
}

FunctionDecl::DefaultedFunctionInfo *
FunctionDecl::DefaultedFunctionInfo::Create(ASTContext &Context,
                                            ArrayRef<DeclAccessPair> Lookups) {
  DefaultedFunctionInfo *Info = new (Context.Allocate(
      totalSizeToAlloc<DeclAccessPair>(Lookups.size()),
      std::max(alignof(DefaultedFunctionInfo), alignof(DeclAccessPair))))
      DefaultedFunctionInfo;
  Info->NumLookups = Lookups.size();
  std::uninitialized_copy(Lookups.begin(), Lookups.end(),
                          Info->getTrailingObjects<DeclAccessPair>());
  return Info;
}

void FunctionDecl::setDefaultedFunctionInfo(DefaultedFunctionInfo *Info) {
  assert(!FunctionDeclBits.HasDefaultedFunctionInfo && "already have this");
  assert(!Body && "can't replace function body with defaulted function info");

  FunctionDeclBits.HasDefaultedFunctionInfo = true;
  DefaultedInfo = Info;
}

FunctionDecl::DefaultedFunctionInfo *
FunctionDecl::getDefaultedFunctionInfo() const {
  return FunctionDeclBits.HasDefaultedFunctionInfo ? DefaultedInfo : nullptr;
}

bool FunctionDecl::hasBody(const FunctionDecl *&Definition) const {
  for (auto I : redecls()) {
    if (I->doesThisDeclarationHaveABody()) {
      Definition = I;
      return true;
    }
  }

  return false;
}

bool FunctionDecl::hasTrivialBody() const {
  Stmt *S = getBody();
  if (!S) {
    // Since we don't have a body for this function, we don't know if it's
    // trivial or not.
    return false;
  }

  if (isa<CompoundStmt>(S) && cast<CompoundStmt>(S)->body_empty())
    return true;
  return false;
}

bool FunctionDecl::isDefined(const FunctionDecl *&Definition) const {
  for (auto I : redecls()) {
    if (I->isThisDeclarationADefinition()) {
      Definition = I;
      return true;
    }
  }

  return false;
}

Stmt *FunctionDecl::getBody(const FunctionDecl *&Definition) const {
  if (!hasBody(Definition))
    return nullptr;

  assert(!Definition->FunctionDeclBits.HasDefaultedFunctionInfo &&
         "definition should not have a body");
  if (Definition->Body)
    return Definition->Body.get(getASTContext().getExternalSource());

  return nullptr;
}

void FunctionDecl::setBody(Stmt *B) {
  FunctionDeclBits.HasDefaultedFunctionInfo = false;
  Body = LazyDeclStmtPtr(B);
  if (B)
    EndRangeLoc = B->getEndLoc();
}

void FunctionDecl::setPure(bool P) {
  FunctionDeclBits.IsPure = P;
  if (P)
    if (auto *Parent = dyn_cast<CXXRecordDecl>(getDeclContext()))
      Parent->markedVirtualFunctionPure();
}

template<std::size_t Len>
static bool isNamed(const NamedDecl *ND, const char (&Str)[Len]) {
  IdentifierInfo *II = ND->getIdentifier();
  return II && II->isStr(Str);
}

bool FunctionDecl::isMain() const {
  const TranslationUnitDecl *tunit =
    dyn_cast<TranslationUnitDecl>(getDeclContext()->getRedeclContext());
  return tunit &&
         !tunit->getASTContext().getLangOpts().Freestanding &&
         isNamed(this, "main");
}

bool FunctionDecl::isMSVCRTEntryPoint() const {
  const TranslationUnitDecl *TUnit =
      dyn_cast<TranslationUnitDecl>(getDeclContext()->getRedeclContext());
  if (!TUnit)
    return false;

  // Even though we aren't really targeting MSVCRT if we are freestanding,
  // semantic analysis for these functions remains the same.

  // MSVCRT entry points only exist on MSVCRT targets.
  if (!TUnit->getASTContext().getTargetInfo().getTriple().isOSMSVCRT())
    return false;

  // Nameless functions like constructors cannot be entry points.
  if (!getIdentifier())
    return false;

  return llvm::StringSwitch<bool>(getName())
      .Cases("main",     // an ANSI console app
             "wmain",    // a Unicode console App
             "WinMain",  // an ANSI GUI app
             "wWinMain", // a Unicode GUI app
             "DllMain",  // a DLL
             true)
      .Default(false);
}

bool FunctionDecl::isReservedGlobalPlacementOperator() const {
  assert(getDeclName().getNameKind() == DeclarationName::CXXOperatorName);
  assert(getDeclName().getCXXOverloadedOperator() == OO_New ||
         getDeclName().getCXXOverloadedOperator() == OO_Delete ||
         getDeclName().getCXXOverloadedOperator() == OO_Array_New ||
         getDeclName().getCXXOverloadedOperator() == OO_Array_Delete);

  if (!getDeclContext()->getRedeclContext()->isTranslationUnit())
    return false;

  const auto *proto = getType()->castAs<FunctionProtoType>();
  if (proto->getNumParams() != 2 || proto->isVariadic())
    return false;

  ASTContext &Context =
    cast<TranslationUnitDecl>(getDeclContext()->getRedeclContext())
      ->getASTContext();

  // The result type and first argument type are constant across all
  // these operators.  The second argument must be exactly void*.
  return (proto->getParamType(1).getCanonicalType() == Context.VoidPtrTy);
}

bool FunctionDecl::isReplaceableGlobalAllocationFunction(
    Optional<unsigned> *AlignmentParam, bool *IsNothrow) const {
  if (getDeclName().getNameKind() != DeclarationName::CXXOperatorName)
    return false;
  if (getDeclName().getCXXOverloadedOperator() != OO_New &&
      getDeclName().getCXXOverloadedOperator() != OO_Delete &&
      getDeclName().getCXXOverloadedOperator() != OO_Array_New &&
      getDeclName().getCXXOverloadedOperator() != OO_Array_Delete)
    return false;

  if (isa<CXXRecordDecl>(getDeclContext()))
    return false;

  // This can only fail for an invalid 'operator new' declaration.
  if (!getDeclContext()->getRedeclContext()->isTranslationUnit())
    return false;

  const auto *FPT = getType()->castAs<FunctionProtoType>();
  if (FPT->getNumParams() == 0 || FPT->getNumParams() > 3 || FPT->isVariadic())
    return false;

  // If this is a single-parameter function, it must be a replaceable global
  // allocation or deallocation function.
  if (FPT->getNumParams() == 1)
    return true;

  unsigned Params = 1;
  QualType Ty = FPT->getParamType(Params);
  ASTContext &Ctx = getASTContext();

  auto Consume = [&] {
    ++Params;
    Ty = Params < FPT->getNumParams() ? FPT->getParamType(Params) : QualType();
  };

  // In C++14, the next parameter can be a 'std::size_t' for sized delete.
  bool IsSizedDelete = false;
  if (Ctx.getLangOpts().SizedDeallocation &&
      (getDeclName().getCXXOverloadedOperator() == OO_Delete ||
       getDeclName().getCXXOverloadedOperator() == OO_Array_Delete) &&
      Ctx.hasSameType(Ty, Ctx.getSizeType())) {
    IsSizedDelete = true;
    Consume();
  }

  // In C++17, the next parameter can be a 'std::align_val_t' for aligned
  // new/delete.
  if (Ctx.getLangOpts().AlignedAllocation && !Ty.isNull() && Ty->isAlignValT()) {
    Consume();
    if (AlignmentParam)
      *AlignmentParam = Params;
  }

  // Finally, if this is not a sized delete, the final parameter can
  // be a 'const std::nothrow_t&'.
  if (!IsSizedDelete && !Ty.isNull() && Ty->isReferenceType()) {
    Ty = Ty->getPointeeType();
    if (Ty.getCVRQualifiers() != Qualifiers::Const)
      return false;
    if (Ty->isNothrowT()) {
      if (IsNothrow)
        *IsNothrow = true;
      Consume();
    }
  }

  return Params == FPT->getNumParams();
}

bool FunctionDecl::isInlineBuiltinDeclaration() const {
  if (!getBuiltinID())
    return false;

  const FunctionDecl *Definition;
  return hasBody(Definition) && Definition->isInlineSpecified();
}

bool FunctionDecl::isDestroyingOperatorDelete() const {
  // C++ P0722:
  //   Within a class C, a single object deallocation function with signature
  //     (T, std::destroying_delete_t, <more params>)
  //   is a destroying operator delete.
  if (!isa<CXXMethodDecl>(this) || getOverloadedOperator() != OO_Delete ||
      getNumParams() < 2)
    return false;

  auto *RD = getParamDecl(1)->getType()->getAsCXXRecordDecl();
  return RD && RD->isInStdNamespace() && RD->getIdentifier() &&
         RD->getIdentifier()->isStr("destroying_delete_t");
}

LanguageLinkage FunctionDecl::getLanguageLinkage() const {
  return getDeclLanguageLinkage(*this);
}

bool FunctionDecl::isExternC() const {
  return isDeclExternC(*this);
}

bool FunctionDecl::isInExternCContext() const {
  if (hasAttr<OpenCLKernelAttr>())
    return true;
  return getLexicalDeclContext()->isExternCContext();
}

bool FunctionDecl::isInExternCXXContext() const {
  return getLexicalDeclContext()->isExternCXXContext();
}

bool FunctionDecl::isGlobal() const {
  if (const auto *Method = dyn_cast<CXXMethodDecl>(this))
    return Method->isStatic();

  if (getCanonicalDecl()->getStorageClass() == SC_Static)
    return false;

  for (const DeclContext *DC = getDeclContext();
       DC->isNamespace();
       DC = DC->getParent()) {
    if (const auto *Namespace = cast<NamespaceDecl>(DC)) {
      if (!Namespace->getDeclName())
        return false;
      break;
    }
  }

  return true;
}

bool FunctionDecl::isNoReturn() const {
  if (hasAttr<NoReturnAttr>() || hasAttr<CXX11NoReturnAttr>() ||
      hasAttr<C11NoReturnAttr>())
    return true;

  if (auto *FnTy = getType()->getAs<FunctionType>())
    return FnTy->getNoReturnAttr();

  return false;
}


MultiVersionKind FunctionDecl::getMultiVersionKind() const {
  if (hasAttr<TargetAttr>())
    return MultiVersionKind::Target;
  if (hasAttr<CPUDispatchAttr>())
    return MultiVersionKind::CPUDispatch;
  if (hasAttr<CPUSpecificAttr>())
    return MultiVersionKind::CPUSpecific;
  return MultiVersionKind::None;
}

bool FunctionDecl::isCPUDispatchMultiVersion() const {
  return isMultiVersion() && hasAttr<CPUDispatchAttr>();
}

bool FunctionDecl::isCPUSpecificMultiVersion() const {
  return isMultiVersion() && hasAttr<CPUSpecificAttr>();
}

bool FunctionDecl::isTargetMultiVersion() const {
  return isMultiVersion() && hasAttr<TargetAttr>();
}

void
FunctionDecl::setPreviousDeclaration(FunctionDecl *PrevDecl) {
  redeclarable_base::setPreviousDecl(PrevDecl);

  if (FunctionTemplateDecl *FunTmpl = getDescribedFunctionTemplate()) {
    FunctionTemplateDecl *PrevFunTmpl
      = PrevDecl? PrevDecl->getDescribedFunctionTemplate() : nullptr;
    assert((!PrevDecl || PrevFunTmpl) && "Function/function template mismatch");
    FunTmpl->setPreviousDecl(PrevFunTmpl);
  }

  if (PrevDecl && PrevDecl->isInlined())
    setImplicitlyInline(true);
}

FunctionDecl *FunctionDecl::getCanonicalDecl() { return getFirstDecl(); }

/// Returns a value indicating whether this function corresponds to a builtin
/// function.
///
/// The function corresponds to a built-in function if it is declared at
/// translation scope or within an extern "C" block and its name matches with
/// the name of a builtin. The returned value will be 0 for functions that do
/// not correspond to a builtin, a value of type \c Builtin::ID if in the
/// target-independent range \c [1,Builtin::First), or a target-specific builtin
/// value.
///
/// \param ConsiderWrapperFunctions If true, we should consider wrapper
/// functions as their wrapped builtins. This shouldn't be done in general, but
/// it's useful in Sema to diagnose calls to wrappers based on their semantics.
unsigned FunctionDecl::getBuiltinID(bool ConsiderWrapperFunctions) const {
  unsigned BuiltinID;

  if (const auto *ABAA = getAttr<ArmBuiltinAliasAttr>()) {
    BuiltinID = ABAA->getBuiltinName()->getBuiltinID();
  } else {
    if (!getIdentifier())
      return 0;

    BuiltinID = getIdentifier()->getBuiltinID();
  }

  if (!BuiltinID)
    return 0;

  ASTContext &Context = getASTContext();
  if (Context.getLangOpts().CPlusPlus) {
    const auto *LinkageDecl =
        dyn_cast<LinkageSpecDecl>(getFirstDecl()->getDeclContext());
    // In C++, the first declaration of a builtin is always inside an implicit
    // extern "C".
    // FIXME: A recognised library function may not be directly in an extern "C"
    // declaration, for instance "extern "C" { namespace std { decl } }".
    if (!LinkageDecl) {
      if (BuiltinID == Builtin::BI__GetExceptionInfo &&
          Context.getTargetInfo().getCXXABI().isMicrosoft())
        return Builtin::BI__GetExceptionInfo;
      return 0;
    }
    if (LinkageDecl->getLanguage() != LinkageSpecDecl::lang_c)
      return 0;
  }

  // If the function is marked "overloadable", it has a different mangled name
  // and is not the C library function.
  if (!ConsiderWrapperFunctions && hasAttr<OverloadableAttr>() &&
      !hasAttr<ArmBuiltinAliasAttr>())
    return 0;

  if (!Context.BuiltinInfo.isPredefinedLibFunction(BuiltinID))
    return BuiltinID;

  // This function has the name of a known C library
  // function. Determine whether it actually refers to the C library
  // function or whether it just has the same name.

  // If this is a static function, it's not a builtin.
  if (!ConsiderWrapperFunctions && getStorageClass() == SC_Static)
    return 0;

  // OpenCL v1.2 s6.9.f - The library functions defined in
  // the C99 standard headers are not available.
  if (Context.getLangOpts().OpenCL &&
      Context.BuiltinInfo.isPredefinedLibFunction(BuiltinID))
    return 0;

  // CUDA does not have device-side standard library. printf and malloc are the
  // only special cases that are supported by device-side runtime.
  if (Context.getLangOpts().CUDA && hasAttr<CUDADeviceAttr>() &&
      !hasAttr<CUDAHostAttr>() &&
      !(BuiltinID == Builtin::BIprintf || BuiltinID == Builtin::BImalloc))
    return 0;

  // As AMDGCN implementation of OpenMP does not have a device-side standard
  // library, none of the predefined library functions except printf and malloc
  // should be treated as a builtin i.e. 0 should be returned for them.
  if (Context.getTargetInfo().getTriple().isAMDGCN() &&
      Context.getLangOpts().OpenMPIsDevice &&
      Context.BuiltinInfo.isPredefinedLibFunction(BuiltinID) &&
      !(BuiltinID == Builtin::BIprintf || BuiltinID == Builtin::BImalloc))
    return 0;

  return BuiltinID;
}

/// getNumParams - Return the number of parameters this function must have
/// based on its FunctionType.  This is the length of the ParamInfo array
/// after it has been created.
unsigned FunctionDecl::getNumParams() const {
  const auto *FPT = getType()->getAs<FunctionProtoType>();
  return FPT ? FPT->getNumParams() : 0;
}

unsigned FunctionDecl::getNumTypeVars() const {
  const auto *FPT = getType()->getAs<FunctionProtoType>();
  return FPT ? FPT->getNumTypeVars() : 0;
}

void FunctionDecl::setTypeVars(ASTContext &C, 
                               ArrayRef<TypedefDecl *> NewTypeVarInfo) {
  assert(!TypeVarInfo && "Already has type variable info!");
  assert(NewTypeVarInfo.size() == getNumTypeVars() && "Type variable count mismatch!");

  // Zero params -> null pointer.
  if (!NewTypeVarInfo.empty()) {
    TypeVarInfo = new (C) TypedefDecl*[NewTypeVarInfo.size()];
    std::copy(NewTypeVarInfo.begin(), NewTypeVarInfo.end(), TypeVarInfo);
  }
}

void FunctionDecl::setParams(ASTContext &C,
                             ArrayRef<ParmVarDecl *> NewParamInfo) {
  assert(!ParamInfo && "Already has param info!");
  assert(NewParamInfo.size() == getNumParams() && "Parameter count mismatch!");

  // Zero params -> null pointer.
  if (!NewParamInfo.empty()) {
    ParamInfo = new (C) ParmVarDecl*[NewParamInfo.size()];
    std::copy(NewParamInfo.begin(), NewParamInfo.end(), ParamInfo);
  }
}

/// getMinRequiredArguments - Returns the minimum number of arguments
/// needed to call this function. This may be fewer than the number of
/// function parameters, if some of the parameters have default
/// arguments (in C++) or are parameter packs (C++11).
unsigned FunctionDecl::getMinRequiredArguments() const {
  if (!getASTContext().getLangOpts().CPlusPlus)
    return getNumParams();

  // Note that it is possible for a parameter with no default argument to
  // follow a parameter with a default argument.
  unsigned NumRequiredArgs = 0;
  unsigned MinParamsSoFar = 0;
  for (auto *Param : parameters()) {
    if (!Param->isParameterPack()) {
      ++MinParamsSoFar;
      if (!Param->hasDefaultArg())
        NumRequiredArgs = MinParamsSoFar;
    }
  }
  return NumRequiredArgs;
}

bool FunctionDecl::hasOneParamOrDefaultArgs() const {
  return getNumParams() == 1 ||
         (getNumParams() > 1 &&
          std::all_of(param_begin() + 1, param_end(),
                      [](ParmVarDecl *P) { return P->hasDefaultArg(); }));
}

/// The combination of the extern and inline keywords under MSVC forces
/// the function to be required.
///
/// Note: This function assumes that we will only get called when isInlined()
/// would return true for this FunctionDecl.
bool FunctionDecl::isMSExternInline() const {
  assert(isInlined() && "expected to get called on an inlined function!");

  const ASTContext &Context = getASTContext();
  if (!Context.getTargetInfo().getCXXABI().isMicrosoft() &&
      !hasAttr<DLLExportAttr>())
    return false;

  for (const FunctionDecl *FD = getMostRecentDecl(); FD;
       FD = FD->getPreviousDecl())
    if (!FD->isImplicit() && FD->getStorageClass() == SC_Extern)
      return true;

  return false;
}

static bool redeclForcesDefMSVC(const FunctionDecl *Redecl) {
  if (Redecl->getStorageClass() != SC_Extern)
    return false;

  for (const FunctionDecl *FD = Redecl->getPreviousDecl(); FD;
       FD = FD->getPreviousDecl())
    if (!FD->isImplicit() && FD->getStorageClass() == SC_Extern)
      return false;

  return true;
}

static bool RedeclForcesDefC99(const FunctionDecl *Redecl) {
  // Only consider file-scope declarations in this test.
  if (!Redecl->getLexicalDeclContext()->isTranslationUnit())
    return false;

  // Only consider explicit declarations; the presence of a builtin for a
  // libcall shouldn't affect whether a definition is externally visible.
  if (Redecl->isImplicit())
    return false;

  if (!Redecl->isInlineSpecified() || Redecl->getStorageClass() == SC_Extern)
    return true; // Not an inline definition

  return false;
}

/// For a function declaration in C or C++, determine whether this
/// declaration causes the definition to be externally visible.
///
/// For instance, this determines if adding the current declaration to the set
/// of redeclarations of the given functions causes
/// isInlineDefinitionExternallyVisible to change from false to true.
bool FunctionDecl::doesDeclarationForceExternallyVisibleDefinition() const {
  assert(!doesThisDeclarationHaveABody() &&
         "Must have a declaration without a body.");

  ASTContext &Context = getASTContext();

  if (Context.getLangOpts().MSVCCompat) {
    const FunctionDecl *Definition;
    if (hasBody(Definition) && Definition->isInlined() &&
        redeclForcesDefMSVC(this))
      return true;
  }

  if (Context.getLangOpts().CPlusPlus)
    return false;

  if (Context.getLangOpts().GNUInline || hasAttr<GNUInlineAttr>()) {
    // With GNU inlining, a declaration with 'inline' but not 'extern', forces
    // an externally visible definition.
    //
    // FIXME: What happens if gnu_inline gets added on after the first
    // declaration?
    if (!isInlineSpecified() || getStorageClass() == SC_Extern)
      return false;

    const FunctionDecl *Prev = this;
    bool FoundBody = false;
    while ((Prev = Prev->getPreviousDecl())) {
      FoundBody |= Prev->doesThisDeclarationHaveABody();

      if (Prev->doesThisDeclarationHaveABody()) {
        // If it's not the case that both 'inline' and 'extern' are
        // specified on the definition, then it is always externally visible.
        if (!Prev->isInlineSpecified() ||
            Prev->getStorageClass() != SC_Extern)
          return false;
      } else if (Prev->isInlineSpecified() &&
                 Prev->getStorageClass() != SC_Extern) {
        return false;
      }
    }
    return FoundBody;
  }

  // C99 6.7.4p6:
  //   [...] If all of the file scope declarations for a function in a
  //   translation unit include the inline function specifier without extern,
  //   then the definition in that translation unit is an inline definition.
  if (isInlineSpecified() && getStorageClass() != SC_Extern)
    return false;
  const FunctionDecl *Prev = this;
  bool FoundBody = false;
  while ((Prev = Prev->getPreviousDecl())) {
    FoundBody |= Prev->doesThisDeclarationHaveABody();
    if (RedeclForcesDefC99(Prev))
      return false;
  }
  return FoundBody;
}

FunctionTypeLoc FunctionDecl::getFunctionTypeLoc() const {
  const TypeSourceInfo *TSI = getTypeSourceInfo();
  return TSI ? TSI->getTypeLoc().IgnoreParens().getAs<FunctionTypeLoc>()
             : FunctionTypeLoc();
}

SourceRange FunctionDecl::getReturnTypeSourceRange() const {
  FunctionTypeLoc FTL = getFunctionTypeLoc();
  if (!FTL)
    return SourceRange();

  // Skip self-referential return types.
  const SourceManager &SM = getASTContext().getSourceManager();
  SourceRange RTRange = FTL.getReturnLoc().getSourceRange();
  SourceLocation Boundary = getNameInfo().getBeginLoc();
  if (RTRange.isInvalid() || Boundary.isInvalid() ||
      !SM.isBeforeInTranslationUnit(RTRange.getEnd(), Boundary))
    return SourceRange();

  return RTRange;
}

SourceRange FunctionDecl::getParametersSourceRange() const {
  unsigned NP = getNumParams();
  SourceLocation EllipsisLoc = getEllipsisLoc();

  if (NP == 0 && EllipsisLoc.isInvalid())
    return SourceRange();

  SourceLocation Begin =
      NP > 0 ? ParamInfo[0]->getSourceRange().getBegin() : EllipsisLoc;
  SourceLocation End = EllipsisLoc.isValid()
                           ? EllipsisLoc
                           : ParamInfo[NP - 1]->getSourceRange().getEnd();

  return SourceRange(Begin, End);
}

SourceRange FunctionDecl::getExceptionSpecSourceRange() const {
  FunctionTypeLoc FTL = getFunctionTypeLoc();
  return FTL ? FTL.getExceptionSpecRange() : SourceRange();
}

/// For an inline function definition in C, or for a gnu_inline function
/// in C++, determine whether the definition will be externally visible.
///
/// Inline function definitions are always available for inlining optimizations.
/// However, depending on the language dialect, declaration specifiers, and
/// attributes, the definition of an inline function may or may not be
/// "externally" visible to other translation units in the program.
///
/// In C99, inline definitions are not externally visible by default. However,
/// if even one of the global-scope declarations is marked "extern inline", the
/// inline definition becomes externally visible (C99 6.7.4p6).
///
/// In GNU89 mode, or if the gnu_inline attribute is attached to the function
/// definition, we use the GNU semantics for inline, which are nearly the
/// opposite of C99 semantics. In particular, "inline" by itself will create
/// an externally visible symbol, but "extern inline" will not create an
/// externally visible symbol.
bool FunctionDecl::isInlineDefinitionExternallyVisible() const {
  assert((doesThisDeclarationHaveABody() || willHaveBody() ||
          hasAttr<AliasAttr>()) &&
         "Must be a function definition");
  assert(isInlined() && "Function must be inline");
  ASTContext &Context = getASTContext();

  if (Context.getLangOpts().GNUInline || hasAttr<GNUInlineAttr>()) {
    // Note: If you change the logic here, please change
    // doesDeclarationForceExternallyVisibleDefinition as well.
    //
    // If it's not the case that both 'inline' and 'extern' are
    // specified on the definition, then this inline definition is
    // externally visible.
    if (Context.getLangOpts().CPlusPlus)
      return false;
    if (!(isInlineSpecified() && getStorageClass() == SC_Extern))
      return true;

    // If any declaration is 'inline' but not 'extern', then this definition
    // is externally visible.
    for (auto Redecl : redecls()) {
      if (Redecl->isInlineSpecified() &&
          Redecl->getStorageClass() != SC_Extern)
        return true;
    }

    return false;
  }

  // The rest of this function is C-only.
  assert(!Context.getLangOpts().CPlusPlus &&
         "should not use C inline rules in C++");

  // C99 6.7.4p6:
  //   [...] If all of the file scope declarations for a function in a
  //   translation unit include the inline function specifier without extern,
  //   then the definition in that translation unit is an inline definition.
  for (auto Redecl : redecls()) {
    if (RedeclForcesDefC99(Redecl))
      return true;
  }

  // C99 6.7.4p6:
  //   An inline definition does not provide an external definition for the
  //   function, and does not forbid an external definition in another
  //   translation unit.
  return false;
}

/// getOverloadedOperator - Which C++ overloaded operator this
/// function represents, if any.
OverloadedOperatorKind FunctionDecl::getOverloadedOperator() const {
  if (getDeclName().getNameKind() == DeclarationName::CXXOperatorName)
    return getDeclName().getCXXOverloadedOperator();
  else
    return OO_None;
}

/// getLiteralIdentifier - The literal suffix identifier this function
/// represents, if any.
const IdentifierInfo *FunctionDecl::getLiteralIdentifier() const {
  if (getDeclName().getNameKind() == DeclarationName::CXXLiteralOperatorName)
    return getDeclName().getCXXLiteralIdentifier();
  else
    return nullptr;
}

FunctionDecl::TemplatedKind FunctionDecl::getTemplatedKind() const {
  if (TemplateOrSpecialization.isNull())
    return TK_NonTemplate;
  if (TemplateOrSpecialization.is<FunctionTemplateDecl *>())
    return TK_FunctionTemplate;
  if (TemplateOrSpecialization.is<MemberSpecializationInfo *>())
    return TK_MemberSpecialization;
  if (TemplateOrSpecialization.is<FunctionTemplateSpecializationInfo *>())
    return TK_FunctionTemplateSpecialization;
  if (TemplateOrSpecialization.is
                               <DependentFunctionTemplateSpecializationInfo*>())
    return TK_DependentFunctionTemplateSpecialization;

  llvm_unreachable("Did we miss a TemplateOrSpecialization type?");
}

FunctionDecl *FunctionDecl::getInstantiatedFromMemberFunction() const {
  if (MemberSpecializationInfo *Info = getMemberSpecializationInfo())
    return cast<FunctionDecl>(Info->getInstantiatedFrom());

  return nullptr;
}

MemberSpecializationInfo *FunctionDecl::getMemberSpecializationInfo() const {
  if (auto *MSI =
          TemplateOrSpecialization.dyn_cast<MemberSpecializationInfo *>())
    return MSI;
  if (auto *FTSI = TemplateOrSpecialization
                       .dyn_cast<FunctionTemplateSpecializationInfo *>())
    return FTSI->getMemberSpecializationInfo();
  return nullptr;
}

void
FunctionDecl::setInstantiationOfMemberFunction(ASTContext &C,
                                               FunctionDecl *FD,
                                               TemplateSpecializationKind TSK) {
  assert(TemplateOrSpecialization.isNull() &&
         "Member function is already a specialization");
  MemberSpecializationInfo *Info
    = new (C) MemberSpecializationInfo(FD, TSK);
  TemplateOrSpecialization = Info;
}

FunctionTemplateDecl *FunctionDecl::getDescribedFunctionTemplate() const {
  return TemplateOrSpecialization.dyn_cast<FunctionTemplateDecl *>();
}

void FunctionDecl::setDescribedFunctionTemplate(FunctionTemplateDecl *Template) {
  assert(TemplateOrSpecialization.isNull() &&
         "Member function is already a specialization");
  TemplateOrSpecialization = Template;
}

bool FunctionDecl::isImplicitlyInstantiable() const {
  // If the function is invalid, it can't be implicitly instantiated.
  if (isInvalidDecl())
    return false;

  switch (getTemplateSpecializationKindForInstantiation()) {
  case TSK_Undeclared:
  case TSK_ExplicitInstantiationDefinition:
  case TSK_ExplicitSpecialization:
    return false;

  case TSK_ImplicitInstantiation:
    return true;

  case TSK_ExplicitInstantiationDeclaration:
    // Handled below.
    break;
  }

  // Find the actual template from which we will instantiate.
  const FunctionDecl *PatternDecl = getTemplateInstantiationPattern();
  bool HasPattern = false;
  if (PatternDecl)
    HasPattern = PatternDecl->hasBody(PatternDecl);

  // C++0x [temp.explicit]p9:
  //   Except for inline functions, other explicit instantiation declarations
  //   have the effect of suppressing the implicit instantiation of the entity
  //   to which they refer.
  if (!HasPattern || !PatternDecl)
    return true;

  return PatternDecl->isInlined();
}

bool FunctionDecl::isTemplateInstantiation() const {
  // FIXME: Remove this, it's not clear what it means. (Which template
  // specialization kind?)
  return clang::isTemplateInstantiation(getTemplateSpecializationKind());
}

FunctionDecl *
FunctionDecl::getTemplateInstantiationPattern(bool ForDefinition) const {
  // If this is a generic lambda call operator specialization, its
  // instantiation pattern is always its primary template's pattern
  // even if its primary template was instantiated from another
  // member template (which happens with nested generic lambdas).
  // Since a lambda's call operator's body is transformed eagerly,
  // we don't have to go hunting for a prototype definition template
  // (i.e. instantiated-from-member-template) to use as an instantiation
  // pattern.

  if (isGenericLambdaCallOperatorSpecialization(
          dyn_cast<CXXMethodDecl>(this))) {
    assert(getPrimaryTemplate() && "not a generic lambda call operator?");
    return getDefinitionOrSelf(getPrimaryTemplate()->getTemplatedDecl());
  }

  if (MemberSpecializationInfo *Info = getMemberSpecializationInfo()) {
    if (ForDefinition &&
        !clang::isTemplateInstantiation(Info->getTemplateSpecializationKind()))
      return nullptr;
    return getDefinitionOrSelf(cast<FunctionDecl>(Info->getInstantiatedFrom()));
  }

  if (ForDefinition &&
      !clang::isTemplateInstantiation(getTemplateSpecializationKind()))
    return nullptr;

  if (FunctionTemplateDecl *Primary = getPrimaryTemplate()) {
    // If we hit a point where the user provided a specialization of this
    // template, we're done looking.
    while (!ForDefinition || !Primary->isMemberSpecialization()) {
      auto *NewPrimary = Primary->getInstantiatedFromMemberTemplate();
      if (!NewPrimary)
        break;
      Primary = NewPrimary;
    }

    return getDefinitionOrSelf(Primary->getTemplatedDecl());
  }

  return nullptr;
}

FunctionTemplateDecl *FunctionDecl::getPrimaryTemplate() const {
  if (FunctionTemplateSpecializationInfo *Info
        = TemplateOrSpecialization
            .dyn_cast<FunctionTemplateSpecializationInfo*>()) {
    return Info->getTemplate();
  }
  return nullptr;
}

FunctionTemplateSpecializationInfo *
FunctionDecl::getTemplateSpecializationInfo() const {
  return TemplateOrSpecialization
      .dyn_cast<FunctionTemplateSpecializationInfo *>();
}

const TemplateArgumentList *
FunctionDecl::getTemplateSpecializationArgs() const {
  if (FunctionTemplateSpecializationInfo *Info
        = TemplateOrSpecialization
            .dyn_cast<FunctionTemplateSpecializationInfo*>()) {
    return Info->TemplateArguments;
  }
  return nullptr;
}

const ASTTemplateArgumentListInfo *
FunctionDecl::getTemplateSpecializationArgsAsWritten() const {
  if (FunctionTemplateSpecializationInfo *Info
        = TemplateOrSpecialization
            .dyn_cast<FunctionTemplateSpecializationInfo*>()) {
    return Info->TemplateArgumentsAsWritten;
  }
  return nullptr;
}

void
FunctionDecl::setFunctionTemplateSpecialization(ASTContext &C,
                                                FunctionTemplateDecl *Template,
                                     const TemplateArgumentList *TemplateArgs,
                                                void *InsertPos,
                                                TemplateSpecializationKind TSK,
                        const TemplateArgumentListInfo *TemplateArgsAsWritten,
                                          SourceLocation PointOfInstantiation) {
  assert((TemplateOrSpecialization.isNull() ||
          TemplateOrSpecialization.is<MemberSpecializationInfo *>()) &&
         "Member function is already a specialization");
  assert(TSK != TSK_Undeclared &&
         "Must specify the type of function template specialization");
  assert((TemplateOrSpecialization.isNull() ||
          TSK == TSK_ExplicitSpecialization) &&
         "Member specialization must be an explicit specialization");
  FunctionTemplateSpecializationInfo *Info =
      FunctionTemplateSpecializationInfo::Create(
          C, this, Template, TSK, TemplateArgs, TemplateArgsAsWritten,
          PointOfInstantiation,
          TemplateOrSpecialization.dyn_cast<MemberSpecializationInfo *>());
  TemplateOrSpecialization = Info;
  Template->addSpecialization(Info, InsertPos);
}

void
FunctionDecl::setDependentTemplateSpecialization(ASTContext &Context,
                                    const UnresolvedSetImpl &Templates,
                             const TemplateArgumentListInfo &TemplateArgs) {
  assert(TemplateOrSpecialization.isNull());
  DependentFunctionTemplateSpecializationInfo *Info =
      DependentFunctionTemplateSpecializationInfo::Create(Context, Templates,
                                                          TemplateArgs);
  TemplateOrSpecialization = Info;
}

DependentFunctionTemplateSpecializationInfo *
FunctionDecl::getDependentSpecializationInfo() const {
  return TemplateOrSpecialization
      .dyn_cast<DependentFunctionTemplateSpecializationInfo *>();
}

DependentFunctionTemplateSpecializationInfo *
DependentFunctionTemplateSpecializationInfo::Create(
    ASTContext &Context, const UnresolvedSetImpl &Ts,
    const TemplateArgumentListInfo &TArgs) {
  void *Buffer = Context.Allocate(
      totalSizeToAlloc<TemplateArgumentLoc, FunctionTemplateDecl *>(
          TArgs.size(), Ts.size()));
  return new (Buffer) DependentFunctionTemplateSpecializationInfo(Ts, TArgs);
}

DependentFunctionTemplateSpecializationInfo::
DependentFunctionTemplateSpecializationInfo(const UnresolvedSetImpl &Ts,
                                      const TemplateArgumentListInfo &TArgs)
  : AngleLocs(TArgs.getLAngleLoc(), TArgs.getRAngleLoc()) {
  NumTemplates = Ts.size();
  NumArgs = TArgs.size();

  FunctionTemplateDecl **TsArray = getTrailingObjects<FunctionTemplateDecl *>();
  for (unsigned I = 0, E = Ts.size(); I != E; ++I)
    TsArray[I] = cast<FunctionTemplateDecl>(Ts[I]->getUnderlyingDecl());

  TemplateArgumentLoc *ArgsArray = getTrailingObjects<TemplateArgumentLoc>();
  for (unsigned I = 0, E = TArgs.size(); I != E; ++I)
    new (&ArgsArray[I]) TemplateArgumentLoc(TArgs[I]);
}

TemplateSpecializationKind FunctionDecl::getTemplateSpecializationKind() const {
  // For a function template specialization, query the specialization
  // information object.
  if (FunctionTemplateSpecializationInfo *FTSInfo =
          TemplateOrSpecialization
              .dyn_cast<FunctionTemplateSpecializationInfo *>())
    return FTSInfo->getTemplateSpecializationKind();

  if (MemberSpecializationInfo *MSInfo =
          TemplateOrSpecialization.dyn_cast<MemberSpecializationInfo *>())
    return MSInfo->getTemplateSpecializationKind();

  return TSK_Undeclared;
}

TemplateSpecializationKind
FunctionDecl::getTemplateSpecializationKindForInstantiation() const {
  // This is the same as getTemplateSpecializationKind(), except that for a
  // function that is both a function template specialization and a member
  // specialization, we prefer the member specialization information. Eg:
  //
  // template<typename T> struct A {
  //   template<typename U> void f() {}
  //   template<> void f<int>() {}
  // };
  //
  // For A<int>::f<int>():
  // * getTemplateSpecializationKind() will return TSK_ExplicitSpecialization
  // * getTemplateSpecializationKindForInstantiation() will return
  //       TSK_ImplicitInstantiation
  //
  // This reflects the facts that A<int>::f<int> is an explicit specialization
  // of A<int>::f, and that A<int>::f<int> should be implicitly instantiated
  // from A::f<int> if a definition is needed.
  if (FunctionTemplateSpecializationInfo *FTSInfo =
          TemplateOrSpecialization
              .dyn_cast<FunctionTemplateSpecializationInfo *>()) {
    if (auto *MSInfo = FTSInfo->getMemberSpecializationInfo())
      return MSInfo->getTemplateSpecializationKind();
    return FTSInfo->getTemplateSpecializationKind();
  }

  if (MemberSpecializationInfo *MSInfo =
          TemplateOrSpecialization.dyn_cast<MemberSpecializationInfo *>())
    return MSInfo->getTemplateSpecializationKind();

  return TSK_Undeclared;
}

void
FunctionDecl::setTemplateSpecializationKind(TemplateSpecializationKind TSK,
                                          SourceLocation PointOfInstantiation) {
  if (FunctionTemplateSpecializationInfo *FTSInfo
        = TemplateOrSpecialization.dyn_cast<
                                    FunctionTemplateSpecializationInfo*>()) {
    FTSInfo->setTemplateSpecializationKind(TSK);
    if (TSK != TSK_ExplicitSpecialization &&
        PointOfInstantiation.isValid() &&
        FTSInfo->getPointOfInstantiation().isInvalid()) {
      FTSInfo->setPointOfInstantiation(PointOfInstantiation);
      if (ASTMutationListener *L = getASTContext().getASTMutationListener())
        L->InstantiationRequested(this);
    }
  } else if (MemberSpecializationInfo *MSInfo
             = TemplateOrSpecialization.dyn_cast<MemberSpecializationInfo*>()) {
    MSInfo->setTemplateSpecializationKind(TSK);
    if (TSK != TSK_ExplicitSpecialization &&
        PointOfInstantiation.isValid() &&
        MSInfo->getPointOfInstantiation().isInvalid()) {
      MSInfo->setPointOfInstantiation(PointOfInstantiation);
      if (ASTMutationListener *L = getASTContext().getASTMutationListener())
        L->InstantiationRequested(this);
    }
  } else
    llvm_unreachable("Function cannot have a template specialization kind");
}

SourceLocation FunctionDecl::getPointOfInstantiation() const {
  if (FunctionTemplateSpecializationInfo *FTSInfo
        = TemplateOrSpecialization.dyn_cast<
                                        FunctionTemplateSpecializationInfo*>())
    return FTSInfo->getPointOfInstantiation();
  else if (MemberSpecializationInfo *MSInfo
             = TemplateOrSpecialization.dyn_cast<MemberSpecializationInfo*>())
    return MSInfo->getPointOfInstantiation();

  return SourceLocation();
}

bool FunctionDecl::isOutOfLine() const {
  if (Decl::isOutOfLine())
    return true;

  // If this function was instantiated from a member function of a
  // class template, check whether that member function was defined out-of-line.
  if (FunctionDecl *FD = getInstantiatedFromMemberFunction()) {
    const FunctionDecl *Definition;
    if (FD->hasBody(Definition))
      return Definition->isOutOfLine();
  }

  // If this function was instantiated from a function template,
  // check whether that function template was defined out-of-line.
  if (FunctionTemplateDecl *FunTmpl = getPrimaryTemplate()) {
    const FunctionDecl *Definition;
    if (FunTmpl->getTemplatedDecl()->hasBody(Definition))
      return Definition->isOutOfLine();
  }

  return false;
}

SourceRange FunctionDecl::getSourceRange() const {
  return SourceRange(getOuterLocStart(), EndRangeLoc);
}

unsigned FunctionDecl::getMemoryFunctionKind() const {
  IdentifierInfo *FnInfo = getIdentifier();

  if (!FnInfo)
    return 0;

  // Builtin handling.
  switch (getBuiltinID()) {
  case Builtin::BI__builtin_memset:
  case Builtin::BI__builtin___memset_chk:
  case Builtin::BImemset:
    return Builtin::BImemset;

  case Builtin::BI__builtin_memcpy:
  case Builtin::BI__builtin___memcpy_chk:
  case Builtin::BImemcpy:
    return Builtin::BImemcpy;

  case Builtin::BI__builtin_mempcpy:
  case Builtin::BI__builtin___mempcpy_chk:
  case Builtin::BImempcpy:
    return Builtin::BImempcpy;

  case Builtin::BI__builtin_memmove:
  case Builtin::BI__builtin___memmove_chk:
  case Builtin::BImemmove:
    return Builtin::BImemmove;

  case Builtin::BIstrlcpy:
  case Builtin::BI__builtin___strlcpy_chk:
    return Builtin::BIstrlcpy;

  case Builtin::BIstrlcat:
  case Builtin::BI__builtin___strlcat_chk:
    return Builtin::BIstrlcat;

  case Builtin::BI__builtin_memcmp:
  case Builtin::BImemcmp:
    return Builtin::BImemcmp;

  case Builtin::BI__builtin_bcmp:
  case Builtin::BIbcmp:
    return Builtin::BIbcmp;

  case Builtin::BI__builtin_strncpy:
  case Builtin::BI__builtin___strncpy_chk:
  case Builtin::BIstrncpy:
    return Builtin::BIstrncpy;

  case Builtin::BI__builtin_strncmp:
  case Builtin::BIstrncmp:
    return Builtin::BIstrncmp;

  case Builtin::BI__builtin_strncasecmp:
  case Builtin::BIstrncasecmp:
    return Builtin::BIstrncasecmp;

  case Builtin::BI__builtin_strncat:
  case Builtin::BI__builtin___strncat_chk:
  case Builtin::BIstrncat:
    return Builtin::BIstrncat;

  case Builtin::BI__builtin_strndup:
  case Builtin::BIstrndup:
    return Builtin::BIstrndup;

  case Builtin::BI__builtin_strlen:
  case Builtin::BIstrlen:
    return Builtin::BIstrlen;

  case Builtin::BI__builtin_bzero:
  case Builtin::BIbzero:
    return Builtin::BIbzero;

  default:
    if (isExternC()) {
      if (FnInfo->isStr("memset"))
        return Builtin::BImemset;
      else if (FnInfo->isStr("memcpy"))
        return Builtin::BImemcpy;
      else if (FnInfo->isStr("mempcpy"))
        return Builtin::BImempcpy;
      else if (FnInfo->isStr("memmove"))
        return Builtin::BImemmove;
      else if (FnInfo->isStr("memcmp"))
        return Builtin::BImemcmp;
      else if (FnInfo->isStr("bcmp"))
        return Builtin::BIbcmp;
      else if (FnInfo->isStr("strncpy"))
        return Builtin::BIstrncpy;
      else if (FnInfo->isStr("strncmp"))
        return Builtin::BIstrncmp;
      else if (FnInfo->isStr("strncasecmp"))
        return Builtin::BIstrncasecmp;
      else if (FnInfo->isStr("strncat"))
        return Builtin::BIstrncat;
      else if (FnInfo->isStr("strndup"))
        return Builtin::BIstrndup;
      else if (FnInfo->isStr("strlen"))
        return Builtin::BIstrlen;
      else if (FnInfo->isStr("bzero"))
        return Builtin::BIbzero;
    }
    break;
  }
  return 0;
}

unsigned FunctionDecl::getODRHash() const {
  assert(hasODRHash());
  return ODRHash;
}

unsigned FunctionDecl::getODRHash() {
  if (hasODRHash())
    return ODRHash;

  if (auto *FT = getInstantiatedFromMemberFunction()) {
    setHasODRHash(true);
    ODRHash = FT->getODRHash();
    return ODRHash;
  }

  class ODRHash Hash;
  Hash.AddFunctionDecl(this);
  setHasODRHash(true);
  ODRHash = Hash.CalculateHash();
  return ODRHash;
}

//===----------------------------------------------------------------------===//
// FieldDecl Implementation
//===----------------------------------------------------------------------===//

FieldDecl *FieldDecl::Create(const ASTContext &C, DeclContext *DC,
                             SourceLocation StartLoc, SourceLocation IdLoc,
                             IdentifierInfo *Id, QualType T,
                             TypeSourceInfo *TInfo, Expr *BW, bool Mutable,
                             InClassInitStyle InitStyle) {
  return new (C, DC) FieldDecl(Decl::Field, DC, StartLoc, IdLoc, Id, T, TInfo,
                               BW, Mutable, InitStyle);
}

FieldDecl *FieldDecl::CreateDeserialized(ASTContext &C, unsigned ID) {
  return new (C, ID) FieldDecl(Field, nullptr, SourceLocation(),
                               SourceLocation(), nullptr, QualType(), nullptr,
                               nullptr, false, ICIS_NoInit);
}

bool FieldDecl::isAnonymousStructOrUnion() const {
  if (!isImplicit() || getDeclName())
    return false;

  if (const auto *Record = getType()->getAs<RecordType>())
    return Record->getDecl()->isAnonymousStructOrUnion();

  return false;
}

unsigned FieldDecl::getBitWidthValue(const ASTContext &Ctx) const {
  assert(isBitField() && "not a bitfield");
  return getBitWidth()->EvaluateKnownConstInt(Ctx).getZExtValue();
}

bool FieldDecl::isZeroLengthBitField(const ASTContext &Ctx) const {
  return isUnnamedBitfield() && !getBitWidth()->isValueDependent() &&
         getBitWidthValue(Ctx) == 0;
}

bool FieldDecl::isZeroSize(const ASTContext &Ctx) const {
  if (isZeroLengthBitField(Ctx))
    return true;

  // C++2a [intro.object]p7:
  //   An object has nonzero size if it
  //     -- is not a potentially-overlapping subobject, or
  if (!hasAttr<NoUniqueAddressAttr>())
    return false;

  //     -- is not of class type, or
  const auto *RT = getType()->getAs<RecordType>();
  if (!RT)
    return false;
  const RecordDecl *RD = RT->getDecl()->getDefinition();
  if (!RD) {
    assert(isInvalidDecl() && "valid field has incomplete type");
    return false;
  }

  //     -- [has] virtual member functions or virtual base classes, or
  //     -- has subobjects of nonzero size or bit-fields of nonzero length
  const auto *CXXRD = cast<CXXRecordDecl>(RD);
  if (!CXXRD->isEmpty())
    return false;

  // Otherwise, [...] the circumstances under which the object has zero size
  // are implementation-defined.
  // FIXME: This might be Itanium ABI specific; we don't yet know what the MS
  // ABI will do.
  return true;
}

unsigned FieldDecl::getFieldIndex() const {
  const FieldDecl *Canonical = getCanonicalDecl();
  if (Canonical != this)
    return Canonical->getFieldIndex();

  if (CachedFieldIndex) return CachedFieldIndex - 1;

  unsigned Index = 0;
  const RecordDecl *RD = getParent()->getDefinition();
  assert(RD && "requested index for field of struct with no definition");

  for (auto *Field : RD->fields()) {
    Field->getCanonicalDecl()->CachedFieldIndex = Index + 1;
    ++Index;
  }

  assert(CachedFieldIndex && "failed to find field in parent");
  return CachedFieldIndex - 1;
}

SourceRange FieldDecl::getSourceRange() const {
  const Expr *FinalExpr = getInClassInitializer();
  if (!FinalExpr)
    FinalExpr = getBitWidth();
  if (FinalExpr)
    return SourceRange(getInnerLocStart(), FinalExpr->getEndLoc());
  return DeclaratorDecl::getSourceRange();
}

void FieldDecl::setCapturedVLAType(const VariableArrayType *VLAType) {
  assert((getParent()->isLambda() || getParent()->isCapturedRecord()) &&
         "capturing type in non-lambda or captured record.");
  assert(InitStorage.getInt() == ISK_NoInit &&
         InitStorage.getPointer() == nullptr &&
         "bit width, initializer or captured type already set");
  InitStorage.setPointerAndInt(const_cast<VariableArrayType *>(VLAType),
                               ISK_CapturedVLAType);
}

//===----------------------------------------------------------------------===//
// TagDecl Implementation
//===----------------------------------------------------------------------===//

TagDecl::TagDecl(Kind DK, TagKind TK, const ASTContext &C, DeclContext *DC,
                 SourceLocation L, IdentifierInfo *Id, TagDecl *PrevDecl,
                 SourceLocation StartL)
    : TypeDecl(DK, DC, L, Id, StartL), DeclContext(DK), redeclarable_base(C),
      TypedefNameDeclOrQualifier((TypedefNameDecl *)nullptr) {
  assert((DK != Enum || TK == TTK_Enum) &&
         "EnumDecl not matched with TTK_Enum");
  setPreviousDecl(PrevDecl);
  setTagKind(TK);
  setCompleteDefinition(false);
  setBeingDefined(false);
  setEmbeddedInDeclarator(false);
  setFreeStanding(false);
  setCompleteDefinitionRequired(false);
}

SourceLocation TagDecl::getOuterLocStart() const {
  return getTemplateOrInnerLocStart(this);
}

SourceRange TagDecl::getSourceRange() const {
  SourceLocation RBraceLoc = BraceRange.getEnd();
  SourceLocation E = RBraceLoc.isValid() ? RBraceLoc : getLocation();
  return SourceRange(getOuterLocStart(), E);
}

TagDecl *TagDecl::getCanonicalDecl() { return getFirstDecl(); }

void TagDecl::setTypedefNameForAnonDecl(TypedefNameDecl *TDD) {
  TypedefNameDeclOrQualifier = TDD;
  if (const Type *T = getTypeForDecl()) {
    (void)T;
    assert(T->isLinkageValid());
  }
  assert(isLinkageValid());
}

void TagDecl::startDefinition() {
  setBeingDefined(true);

  if (auto *D = dyn_cast<CXXRecordDecl>(this)) {
    struct CXXRecordDecl::DefinitionData *Data =
      new (getASTContext()) struct CXXRecordDecl::DefinitionData(D);
    for (auto I : redecls())
      cast<CXXRecordDecl>(I)->DefinitionData = Data;
  }
}

void TagDecl::completeDefinition() {
  assert((!isa<CXXRecordDecl>(this) ||
          cast<CXXRecordDecl>(this)->hasDefinition()) &&
         "definition completed but not started");

  setCompleteDefinition(true);
  setBeingDefined(false);

  if (ASTMutationListener *L = getASTMutationListener())
    L->CompletedTagDefinition(this);
}

TagDecl *TagDecl::getDefinition() const {
  if (isCompleteDefinition())
    return const_cast<TagDecl *>(this);

  // If it's possible for us to have an out-of-date definition, check now.
  if (mayHaveOutOfDateDef()) {
    if (IdentifierInfo *II = getIdentifier()) {
      if (II->isOutOfDate()) {
        updateOutOfDate(*II);
      }
    }
  }

  if (const auto *CXXRD = dyn_cast<CXXRecordDecl>(this))
    return CXXRD->getDefinition();

  for (auto R : redecls())
    if (R->isCompleteDefinition())
      return R;

  return nullptr;
}

void TagDecl::setQualifierInfo(NestedNameSpecifierLoc QualifierLoc) {
  if (QualifierLoc) {
    // Make sure the extended qualifier info is allocated.
    if (!hasExtInfo())
      TypedefNameDeclOrQualifier = new (getASTContext()) ExtInfo;
    // Set qualifier info.
    getExtInfo()->QualifierLoc = QualifierLoc;
  } else {
    // Here Qualifier == 0, i.e., we are removing the qualifier (if any).
    if (hasExtInfo()) {
      if (getExtInfo()->NumTemplParamLists == 0) {
        getASTContext().Deallocate(getExtInfo());
        TypedefNameDeclOrQualifier = (TypedefNameDecl *)nullptr;
      }
      else
        getExtInfo()->QualifierLoc = QualifierLoc;
    }
  }
}

void TagDecl::setTemplateParameterListsInfo(
    ASTContext &Context, ArrayRef<TemplateParameterList *> TPLists) {
  assert(!TPLists.empty());
  // Make sure the extended decl info is allocated.
  if (!hasExtInfo())
    // Allocate external info struct.
    TypedefNameDeclOrQualifier = new (getASTContext()) ExtInfo;
  // Set the template parameter lists info.
  getExtInfo()->setTemplateParameterListsInfo(Context, TPLists);
}

//===----------------------------------------------------------------------===//
// EnumDecl Implementation
//===----------------------------------------------------------------------===//

EnumDecl::EnumDecl(ASTContext &C, DeclContext *DC, SourceLocation StartLoc,
                   SourceLocation IdLoc, IdentifierInfo *Id, EnumDecl *PrevDecl,
                   bool Scoped, bool ScopedUsingClassTag, bool Fixed)
    : TagDecl(Enum, TTK_Enum, C, DC, IdLoc, Id, PrevDecl, StartLoc) {
  assert(Scoped || !ScopedUsingClassTag);
  IntegerType = nullptr;
  setNumPositiveBits(0);
  setNumNegativeBits(0);
  setScoped(Scoped);
  setScopedUsingClassTag(ScopedUsingClassTag);
  setFixed(Fixed);
  setHasODRHash(false);
  ODRHash = 0;
}

void EnumDecl::anchor() {}

EnumDecl *EnumDecl::Create(ASTContext &C, DeclContext *DC,
                           SourceLocation StartLoc, SourceLocation IdLoc,
                           IdentifierInfo *Id,
                           EnumDecl *PrevDecl, bool IsScoped,
                           bool IsScopedUsingClassTag, bool IsFixed) {
  auto *Enum = new (C, DC) EnumDecl(C, DC, StartLoc, IdLoc, Id, PrevDecl,
                                    IsScoped, IsScopedUsingClassTag, IsFixed);
  Enum->setMayHaveOutOfDateDef(C.getLangOpts().Modules);
  C.getTypeDeclType(Enum, PrevDecl);
  return Enum;
}

EnumDecl *EnumDecl::CreateDeserialized(ASTContext &C, unsigned ID) {
  EnumDecl *Enum =
      new (C, ID) EnumDecl(C, nullptr, SourceLocation(), SourceLocation(),
                           nullptr, nullptr, false, false, false);
  Enum->setMayHaveOutOfDateDef(C.getLangOpts().Modules);
  return Enum;
}

SourceRange EnumDecl::getIntegerTypeRange() const {
  if (const TypeSourceInfo *TI = getIntegerTypeSourceInfo())
    return TI->getTypeLoc().getSourceRange();
  return SourceRange();
}

void EnumDecl::completeDefinition(QualType NewType,
                                  QualType NewPromotionType,
                                  unsigned NumPositiveBits,
                                  unsigned NumNegativeBits) {
  assert(!isCompleteDefinition() && "Cannot redefine enums!");
  if (!IntegerType)
    IntegerType = NewType.getTypePtr();
  PromotionType = NewPromotionType;
  setNumPositiveBits(NumPositiveBits);
  setNumNegativeBits(NumNegativeBits);
  TagDecl::completeDefinition();
}

bool EnumDecl::isClosed() const {
  if (const auto *A = getAttr<EnumExtensibilityAttr>())
    return A->getExtensibility() == EnumExtensibilityAttr::Closed;
  return true;
}

bool EnumDecl::isClosedFlag() const {
  return isClosed() && hasAttr<FlagEnumAttr>();
}

bool EnumDecl::isClosedNonFlag() const {
  return isClosed() && !hasAttr<FlagEnumAttr>();
}

TemplateSpecializationKind EnumDecl::getTemplateSpecializationKind() const {
  if (MemberSpecializationInfo *MSI = getMemberSpecializationInfo())
    return MSI->getTemplateSpecializationKind();

  return TSK_Undeclared;
}

void EnumDecl::setTemplateSpecializationKind(TemplateSpecializationKind TSK,
                                         SourceLocation PointOfInstantiation) {
  MemberSpecializationInfo *MSI = getMemberSpecializationInfo();
  assert(MSI && "Not an instantiated member enumeration?");
  MSI->setTemplateSpecializationKind(TSK);
  if (TSK != TSK_ExplicitSpecialization &&
      PointOfInstantiation.isValid() &&
      MSI->getPointOfInstantiation().isInvalid())
    MSI->setPointOfInstantiation(PointOfInstantiation);
}

EnumDecl *EnumDecl::getTemplateInstantiationPattern() const {
  if (MemberSpecializationInfo *MSInfo = getMemberSpecializationInfo()) {
    if (isTemplateInstantiation(MSInfo->getTemplateSpecializationKind())) {
      EnumDecl *ED = getInstantiatedFromMemberEnum();
      while (auto *NewED = ED->getInstantiatedFromMemberEnum())
        ED = NewED;
      return getDefinitionOrSelf(ED);
    }
  }

  assert(!isTemplateInstantiation(getTemplateSpecializationKind()) &&
         "couldn't find pattern for enum instantiation");
  return nullptr;
}

EnumDecl *EnumDecl::getInstantiatedFromMemberEnum() const {
  if (SpecializationInfo)
    return cast<EnumDecl>(SpecializationInfo->getInstantiatedFrom());

  return nullptr;
}

void EnumDecl::setInstantiationOfMemberEnum(ASTContext &C, EnumDecl *ED,
                                            TemplateSpecializationKind TSK) {
  assert(!SpecializationInfo && "Member enum is already a specialization");
  SpecializationInfo = new (C) MemberSpecializationInfo(ED, TSK);
}

unsigned EnumDecl::getODRHash() {
  if (hasODRHash())
    return ODRHash;

  class ODRHash Hash;
  Hash.AddEnumDecl(this);
  setHasODRHash(true);
  ODRHash = Hash.CalculateHash();
  return ODRHash;
}

//===----------------------------------------------------------------------===//
// RecordDecl Implementation
//===----------------------------------------------------------------------===//

RecordDecl::RecordDecl(Kind DK, TagKind TK, const ASTContext &C,
                       DeclContext *DC,
                       SourceLocation StartLoc,
                       SourceLocation IdLoc,
                       IdentifierInfo *Id,
                       RecordDecl *PrevDecl,
                       Genericity GenericKind,
                       ArrayRef<TypedefDecl*> TypeParams,
                       RecordDecl *GenericBaseDecl,
                       ArrayRef<TypeArgument> TypeArgs)
    : TagDecl(DK, TK, C, DC, IdLoc, Id, PrevDecl, StartLoc),
      GenericKind(GenericKind),
      TypeParams(TypeParams.begin(), TypeParams.end()),
      GenericBaseDecl(GenericBaseDecl),
      TypeArgs(TypeArgs.begin(), TypeArgs.end()) {
  assert(classof(static_cast<Decl *>(this)) && "Invalid Kind!");
  assert(!(isGeneric() && isInstantiated()) && "Record can't be both generic and instantiated");
  assert(!(isInstantiated() ^ static_cast<bool>(GenericBaseDecl)) && "Must provide both base decl and type arguments, or neither");
  setHasFlexibleArrayMember(false);
  setAnonymousStructOrUnion(false);
  setHasObjectMember(false);
  setHasVolatileMember(false);
  setHasLoadedFieldsFromExternalStorage(false);
  setNonTrivialToPrimitiveDefaultInitialize(false);
  setNonTrivialToPrimitiveCopy(false);
  setNonTrivialToPrimitiveDestroy(false);
  setHasNonTrivialToPrimitiveDefaultInitializeCUnion(false);
  setHasNonTrivialToPrimitiveDestructCUnion(false);
  setHasNonTrivialToPrimitiveCopyCUnion(false);
  setParamDestroyedInCallee(false);
  setArgPassingRestrictions(APK_CanPassInRegs);
}

RecordDecl *RecordDecl::Create(const ASTContext &C,
                               TagKind TK,
                               DeclContext *DC,
                               SourceLocation StartLoc,
                               SourceLocation IdLoc,
                               IdentifierInfo *Id,
                               RecordDecl *PrevDecl,
                               Genericity GenericKind,
                               ArrayRef<TypedefDecl*> TypeParams,
                               RecordDecl *GenericBaseDecl,
                               ArrayRef<TypeArgument> TypeArgs) {
  RecordDecl *R = new (C, DC) RecordDecl(Record, TK, C, DC, StartLoc, IdLoc, Id, PrevDecl, GenericKind, TypeParams, GenericBaseDecl, TypeArgs);
  R->setMayHaveOutOfDateDef(C.getLangOpts().Modules);
  C.getTypeDeclType(R, PrevDecl);
  return R;
}

RecordDecl *RecordDecl::CreateDeserialized(const ASTContext &C, unsigned ID) {
  RecordDecl *R =
      new (C, ID) RecordDecl(Record, TTK_Struct, C, nullptr, SourceLocation(), SourceLocation(), nullptr /* Id */, nullptr /* PrevDecl */);
  R->setMayHaveOutOfDateDef(C.getLangOpts().Modules);
  return R;
}

bool RecordDecl::isInjectedClassName() const {
  return isImplicit() && getDeclName() && getDeclContext()->isRecord() &&
    cast<RecordDecl>(getDeclContext())->getDeclName() == getDeclName();
}

bool RecordDecl::isLambda() const {
  if (auto RD = dyn_cast<CXXRecordDecl>(this))
    return RD->isLambda();
  return false;
}

bool RecordDecl::isCapturedRecord() const {
  return hasAttr<CapturedRecordAttr>();
}

void RecordDecl::setCapturedRecord() {
  addAttr(CapturedRecordAttr::CreateImplicit(getASTContext()));
}

bool RecordDecl::isOrContainsUnion() const {
  if (isUnion())
    return true;

  if (const RecordDecl *Def = getDefinition()) {
    for (const FieldDecl *FD : Def->fields()) {
      const RecordType *RT = FD->getType()->getAs<RecordType>();
      if (RT && RT->getDecl()->isOrContainsUnion())
        return true;
    }
  }

  return false;
}

RecordDecl::field_iterator RecordDecl::field_begin() const {
  if (hasExternalLexicalStorage() && !hasLoadedFieldsFromExternalStorage())
    LoadFieldsFromExternalStorage();

  return field_iterator(decl_iterator(FirstDecl));
}

/// completeDefinition - Notes that the definition of this type is now
/// complete.
void RecordDecl::completeDefinition() {
  assert(!isCompleteDefinition() && "Cannot redefine record!");
  TagDecl::completeDefinition();
}

/// isMsStruct - Get whether or not this record uses ms_struct layout.
/// This which can be turned on with an attribute, pragma, or the
/// -mms-bitfields command-line option.
bool RecordDecl::isMsStruct(const ASTContext &C) const {
  return hasAttr<MSStructAttr>() || C.getLangOpts().MSBitfields == 1;
}

void RecordDecl::LoadFieldsFromExternalStorage() const {
  ExternalASTSource *Source = getASTContext().getExternalSource();
  assert(hasExternalLexicalStorage() && Source && "No external storage?");

  // Notify that we have a RecordDecl doing some initialization.
  ExternalASTSource::Deserializing TheFields(Source);

  SmallVector<Decl*, 64> Decls;
  setHasLoadedFieldsFromExternalStorage(true);
  Source->FindExternalLexicalDecls(this, [](Decl::Kind K) {
    return FieldDecl::classofKind(K) || IndirectFieldDecl::classofKind(K);
  }, Decls);

#ifndef NDEBUG
  // Check that all decls we got were FieldDecls.
  for (unsigned i=0, e=Decls.size(); i != e; ++i)
    assert(isa<FieldDecl>(Decls[i]) || isa<IndirectFieldDecl>(Decls[i]));
#endif

  if (Decls.empty())
    return;

  std::tie(FirstDecl, LastDecl) = BuildDeclChain(Decls,
                                                 /*FieldsAlreadyLoaded=*/false);
}

bool RecordDecl::mayInsertExtraPadding(bool EmitRemark) const {
  ASTContext &Context = getASTContext();
  const SanitizerMask EnabledAsanMask = Context.getLangOpts().Sanitize.Mask &
      (SanitizerKind::Address | SanitizerKind::KernelAddress);
  if (!EnabledAsanMask || !Context.getLangOpts().SanitizeAddressFieldPadding)
    return false;
  const auto &Blacklist = Context.getSanitizerBlacklist();
  const auto *CXXRD = dyn_cast<CXXRecordDecl>(this);
  // We may be able to relax some of these requirements.
  int ReasonToReject = -1;
  if (!CXXRD || CXXRD->isExternCContext())
    ReasonToReject = 0;  // is not C++.
  else if (CXXRD->hasAttr<PackedAttr>())
    ReasonToReject = 1;  // is packed.
  else if (CXXRD->isUnion())
    ReasonToReject = 2;  // is a union.
  else if (CXXRD->isTriviallyCopyable())
    ReasonToReject = 3;  // is trivially copyable.
  else if (CXXRD->hasTrivialDestructor())
    ReasonToReject = 4;  // has trivial destructor.
  else if (CXXRD->isStandardLayout())
    ReasonToReject = 5;  // is standard layout.
  else if (Blacklist.isBlacklistedLocation(EnabledAsanMask, getLocation(),
                                           "field-padding"))
    ReasonToReject = 6;  // is in an excluded file.
  else if (Blacklist.isBlacklistedType(EnabledAsanMask,
                                       getQualifiedNameAsString(),
                                       "field-padding"))
    ReasonToReject = 7;  // The type is excluded.

  if (EmitRemark) {
    if (ReasonToReject >= 0)
      Context.getDiagnostics().Report(
          getLocation(),
          diag::remark_sanitize_address_insert_extra_padding_rejected)
          << getQualifiedNameAsString() << ReasonToReject;
    else
      Context.getDiagnostics().Report(
          getLocation(),
          diag::remark_sanitize_address_insert_extra_padding_accepted)
          << getQualifiedNameAsString();
  }
  return ReasonToReject < 0;
}

const FieldDecl *RecordDecl::findFirstNamedDataMember() const {
  for (const auto *I : fields()) {
    if (I->getIdentifier())
      return I;

    if (const auto *RT = I->getType()->getAs<RecordType>())
      if (const FieldDecl *NamedDataMember =
              RT->getDecl()->findFirstNamedDataMember())
        return NamedDataMember;
  }

  // We didn't find a named data member.
  return nullptr;
}

// Checked C

// Type Parameters

bool RecordDecl::isGeneric() const {
  return GenericKind == Generic;
}

bool RecordDecl::isItypeGeneric() const {
  return GenericKind == ItypeGeneric;
}

bool RecordDecl::isGenericOrItypeGeneric() const {
  return GenericKind != NonGeneric;
}

ArrayRef<TypedefDecl *> RecordDecl::typeParams() const {
  return TypeParams;
}

// Type Arguments

bool RecordDecl::isInstantiated() const {
  return !TypeArgs.empty();
}

RecordDecl *RecordDecl::genericBaseDecl() const {
  return GenericBaseDecl;
}

ArrayRef<TypeArgument> RecordDecl::typeArgs() const {
  return TypeArgs;
}

bool RecordDecl::isDelayedTypeApp() const {
  return IsDelayed;
}

void RecordDecl::setDelayedTypeApp(bool IsDelayed) {
  this->IsDelayed = IsDelayed;
}

//===----------------------------------------------------------------------===//
// BlockDecl Implementation
//===----------------------------------------------------------------------===//

BlockDecl::BlockDecl(DeclContext *DC, SourceLocation CaretLoc)
    : Decl(Block, DC, CaretLoc), DeclContext(Block) {
  setIsVariadic(false);
  setCapturesCXXThis(false);
  setBlockMissingReturnType(true);
  setIsConversionFromLambda(false);
  setDoesNotEscape(false);
  setCanAvoidCopyToHeap(false);
}

void BlockDecl::setParams(ArrayRef<ParmVarDecl *> NewParamInfo) {
  assert(!ParamInfo && "Already has param info!");

  // Zero params -> null pointer.
  if (!NewParamInfo.empty()) {
    NumParams = NewParamInfo.size();
    ParamInfo = new (getASTContext()) ParmVarDecl*[NewParamInfo.size()];
    std::copy(NewParamInfo.begin(), NewParamInfo.end(), ParamInfo);
  }
}

void BlockDecl::setCaptures(ASTContext &Context, ArrayRef<Capture> Captures,
                            bool CapturesCXXThis) {
  this->setCapturesCXXThis(CapturesCXXThis);
  this->NumCaptures = Captures.size();

  if (Captures.empty()) {
    this->Captures = nullptr;
    return;
  }

  this->Captures = Captures.copy(Context).data();
}

bool BlockDecl::capturesVariable(const VarDecl *variable) const {
  for (const auto &I : captures())
    // Only auto vars can be captured, so no redeclaration worries.
    if (I.getVariable() == variable)
      return true;

  return false;
}

SourceRange BlockDecl::getSourceRange() const {
  return SourceRange(getLocation(), Body ? Body->getEndLoc() : getLocation());
}

//===----------------------------------------------------------------------===//
// Other Decl Allocation/Deallocation Method Implementations
//===----------------------------------------------------------------------===//

void TranslationUnitDecl::anchor() {}

TranslationUnitDecl *TranslationUnitDecl::Create(ASTContext &C) {
  return new (C, (DeclContext *)nullptr) TranslationUnitDecl(C);
}

void PragmaCommentDecl::anchor() {}

PragmaCommentDecl *PragmaCommentDecl::Create(const ASTContext &C,
                                             TranslationUnitDecl *DC,
                                             SourceLocation CommentLoc,
                                             PragmaMSCommentKind CommentKind,
                                             StringRef Arg) {
  PragmaCommentDecl *PCD =
      new (C, DC, additionalSizeToAlloc<char>(Arg.size() + 1))
          PragmaCommentDecl(DC, CommentLoc, CommentKind);
  memcpy(PCD->getTrailingObjects<char>(), Arg.data(), Arg.size());
  PCD->getTrailingObjects<char>()[Arg.size()] = '\0';
  return PCD;
}

PragmaCommentDecl *PragmaCommentDecl::CreateDeserialized(ASTContext &C,
                                                         unsigned ID,
                                                         unsigned ArgSize) {
  return new (C, ID, additionalSizeToAlloc<char>(ArgSize + 1))
      PragmaCommentDecl(nullptr, SourceLocation(), PCK_Unknown);
}

void PragmaDetectMismatchDecl::anchor() {}

PragmaDetectMismatchDecl *
PragmaDetectMismatchDecl::Create(const ASTContext &C, TranslationUnitDecl *DC,
                                 SourceLocation Loc, StringRef Name,
                                 StringRef Value) {
  size_t ValueStart = Name.size() + 1;
  PragmaDetectMismatchDecl *PDMD =
      new (C, DC, additionalSizeToAlloc<char>(ValueStart + Value.size() + 1))
          PragmaDetectMismatchDecl(DC, Loc, ValueStart);
  memcpy(PDMD->getTrailingObjects<char>(), Name.data(), Name.size());
  PDMD->getTrailingObjects<char>()[Name.size()] = '\0';
  memcpy(PDMD->getTrailingObjects<char>() + ValueStart, Value.data(),
         Value.size());
  PDMD->getTrailingObjects<char>()[ValueStart + Value.size()] = '\0';
  return PDMD;
}

PragmaDetectMismatchDecl *
PragmaDetectMismatchDecl::CreateDeserialized(ASTContext &C, unsigned ID,
                                             unsigned NameValueSize) {
  return new (C, ID, additionalSizeToAlloc<char>(NameValueSize + 1))
      PragmaDetectMismatchDecl(nullptr, SourceLocation(), 0);
}

void ExternCContextDecl::anchor() {}

ExternCContextDecl *ExternCContextDecl::Create(const ASTContext &C,
                                               TranslationUnitDecl *DC) {
  return new (C, DC) ExternCContextDecl(DC);
}

void LabelDecl::anchor() {}

LabelDecl *LabelDecl::Create(ASTContext &C, DeclContext *DC,
                             SourceLocation IdentL, IdentifierInfo *II) {
  return new (C, DC) LabelDecl(DC, IdentL, II, nullptr, IdentL);
}

LabelDecl *LabelDecl::Create(ASTContext &C, DeclContext *DC,
                             SourceLocation IdentL, IdentifierInfo *II,
                             SourceLocation GnuLabelL) {
  assert(GnuLabelL != IdentL && "Use this only for GNU local labels");
  return new (C, DC) LabelDecl(DC, IdentL, II, nullptr, GnuLabelL);
}

LabelDecl *LabelDecl::CreateDeserialized(ASTContext &C, unsigned ID) {
  return new (C, ID) LabelDecl(nullptr, SourceLocation(), nullptr, nullptr,
                               SourceLocation());
}

void LabelDecl::setMSAsmLabel(StringRef Name) {
char *Buffer = new (getASTContext(), 1) char[Name.size() + 1];
  memcpy(Buffer, Name.data(), Name.size());
  Buffer[Name.size()] = '\0';
  MSAsmName = Buffer;
}

void ValueDecl::anchor() {}

bool ValueDecl::isWeak() const {
  for (const auto *I : attrs())
    if (isa<WeakAttr>(I) || isa<WeakRefAttr>(I))
      return true;

  return isWeakImported();
}

void ImplicitParamDecl::anchor() {}

ImplicitParamDecl *ImplicitParamDecl::Create(ASTContext &C, DeclContext *DC,
                                             SourceLocation IdLoc,
                                             IdentifierInfo *Id, QualType Type,
                                             ImplicitParamKind ParamKind) {
  return new (C, DC) ImplicitParamDecl(C, DC, IdLoc, Id, Type, ParamKind);
}

ImplicitParamDecl *ImplicitParamDecl::Create(ASTContext &C, QualType Type,
                                             ImplicitParamKind ParamKind) {
  return new (C, nullptr) ImplicitParamDecl(C, Type, ParamKind);
}

ImplicitParamDecl *ImplicitParamDecl::CreateDeserialized(ASTContext &C,
                                                         unsigned ID) {
  return new (C, ID) ImplicitParamDecl(C, QualType(), ImplicitParamKind::Other);
}

FunctionDecl *FunctionDecl::Create(ASTContext &C, DeclContext *DC,
                                   SourceLocation StartLoc,
                                   const DeclarationNameInfo &NameInfo,
                                   QualType T, TypeSourceInfo *TInfo,
                                   StorageClass SC, bool isInlineSpecified,
                                   bool hasWrittenPrototype,
                                   ConstexprSpecKind ConstexprKind,
                                   Expr *TrailingRequiresClause) {
  FunctionDecl *New =
      new (C, DC) FunctionDecl(Function, C, DC, StartLoc, NameInfo, T, TInfo,
                               SC, isInlineSpecified, ConstexprKind,
                               TrailingRequiresClause);
  New->setHasWrittenPrototype(hasWrittenPrototype);
  return New;
}

FunctionDecl *FunctionDecl::CreateDeserialized(ASTContext &C, unsigned ID) {
  return new (C, ID) FunctionDecl(Function, C, nullptr, SourceLocation(),
                                  DeclarationNameInfo(), QualType(), nullptr,
                                  SC_None, false, CSK_unspecified, nullptr);
}

BlockDecl *BlockDecl::Create(ASTContext &C, DeclContext *DC, SourceLocation L) {
  return new (C, DC) BlockDecl(DC, L);
}

BlockDecl *BlockDecl::CreateDeserialized(ASTContext &C, unsigned ID) {
  return new (C, ID) BlockDecl(nullptr, SourceLocation());
}

CapturedDecl::CapturedDecl(DeclContext *DC, unsigned NumParams)
    : Decl(Captured, DC, SourceLocation()), DeclContext(Captured),
      NumParams(NumParams), ContextParam(0), BodyAndNothrow(nullptr, false) {}

CapturedDecl *CapturedDecl::Create(ASTContext &C, DeclContext *DC,
                                   unsigned NumParams) {
  return new (C, DC, additionalSizeToAlloc<ImplicitParamDecl *>(NumParams))
      CapturedDecl(DC, NumParams);
}

CapturedDecl *CapturedDecl::CreateDeserialized(ASTContext &C, unsigned ID,
                                               unsigned NumParams) {
  return new (C, ID, additionalSizeToAlloc<ImplicitParamDecl *>(NumParams))
      CapturedDecl(nullptr, NumParams);
}

Stmt *CapturedDecl::getBody() const { return BodyAndNothrow.getPointer(); }
void CapturedDecl::setBody(Stmt *B) { BodyAndNothrow.setPointer(B); }

bool CapturedDecl::isNothrow() const { return BodyAndNothrow.getInt(); }
void CapturedDecl::setNothrow(bool Nothrow) { BodyAndNothrow.setInt(Nothrow); }

EnumConstantDecl *EnumConstantDecl::Create(ASTContext &C, EnumDecl *CD,
                                           SourceLocation L,
                                           IdentifierInfo *Id, QualType T,
                                           Expr *E, const llvm::APSInt &V) {
  return new (C, CD) EnumConstantDecl(CD, L, Id, T, E, V);
}

EnumConstantDecl *
EnumConstantDecl::CreateDeserialized(ASTContext &C, unsigned ID) {
  return new (C, ID) EnumConstantDecl(nullptr, SourceLocation(), nullptr,
                                      QualType(), nullptr, llvm::APSInt());
}

void IndirectFieldDecl::anchor() {}

IndirectFieldDecl::IndirectFieldDecl(ASTContext &C, DeclContext *DC,
                                     SourceLocation L, DeclarationName N,
                                     QualType T,
                                     MutableArrayRef<NamedDecl *> CH)
    : ValueDecl(IndirectField, DC, L, N, T), Chaining(CH.data()),
      ChainingSize(CH.size()) {
  // In C++, indirect field declarations conflict with tag declarations in the
  // same scope, so add them to IDNS_Tag so that tag redeclaration finds them.
  if (C.getLangOpts().CPlusPlus)
    IdentifierNamespace |= IDNS_Tag;
}

IndirectFieldDecl *
IndirectFieldDecl::Create(ASTContext &C, DeclContext *DC, SourceLocation L,
                          IdentifierInfo *Id, QualType T,
                          llvm::MutableArrayRef<NamedDecl *> CH) {
  return new (C, DC) IndirectFieldDecl(C, DC, L, Id, T, CH);
}

IndirectFieldDecl *IndirectFieldDecl::CreateDeserialized(ASTContext &C,
                                                         unsigned ID) {
  return new (C, ID) IndirectFieldDecl(C, nullptr, SourceLocation(),
                                       DeclarationName(), QualType(), None);
}

SourceRange EnumConstantDecl::getSourceRange() const {
  SourceLocation End = getLocation();
  if (Init)
    End = Init->getEndLoc();
  return SourceRange(getLocation(), End);
}

void TypeDecl::anchor() {}

TypedefDecl *TypedefDecl::Create(ASTContext &C, DeclContext *DC,
                                 SourceLocation StartLoc, SourceLocation IdLoc,
                                 IdentifierInfo *Id, TypeSourceInfo *TInfo) {
  return new (C, DC) TypedefDecl(C, DC, StartLoc, IdLoc, Id, TInfo);
}

void TypedefNameDecl::anchor() {}

TagDecl *TypedefNameDecl::getAnonDeclWithTypedefName(bool AnyRedecl) const {
  if (auto *TT = getTypeSourceInfo()->getType()->getAs<TagType>()) {
    auto *OwningTypedef = TT->getDecl()->getTypedefNameForAnonDecl();
    auto *ThisTypedef = this;
    if (AnyRedecl && OwningTypedef) {
      OwningTypedef = OwningTypedef->getCanonicalDecl();
      ThisTypedef = ThisTypedef->getCanonicalDecl();
    }
    if (OwningTypedef == ThisTypedef)
      return TT->getDecl();
  }

  return nullptr;
}

bool TypedefNameDecl::isTransparentTagSlow() const {
  auto determineIsTransparent = [&]() {
    if (auto *TT = getUnderlyingType()->getAs<TagType>()) {
      if (auto *TD = TT->getDecl()) {
        if (TD->getName() != getName())
          return false;
        SourceLocation TTLoc = getLocation();
        SourceLocation TDLoc = TD->getLocation();
        if (!TTLoc.isMacroID() || !TDLoc.isMacroID())
          return false;
        SourceManager &SM = getASTContext().getSourceManager();
        return SM.getSpellingLoc(TTLoc) == SM.getSpellingLoc(TDLoc);
      }
    }
    return false;
  };

  bool isTransparent = determineIsTransparent();
  MaybeModedTInfo.setInt((isTransparent << 1) | 1);
  return isTransparent;
}

TypedefDecl *TypedefDecl::CreateDeserialized(ASTContext &C, unsigned ID) {
  return new (C, ID) TypedefDecl(C, nullptr, SourceLocation(), SourceLocation(),
                                 nullptr, nullptr);
}

TypeAliasDecl *TypeAliasDecl::Create(ASTContext &C, DeclContext *DC,
                                     SourceLocation StartLoc,
                                     SourceLocation IdLoc, IdentifierInfo *Id,
                                     TypeSourceInfo *TInfo) {
  return new (C, DC) TypeAliasDecl(C, DC, StartLoc, IdLoc, Id, TInfo);
}

TypeAliasDecl *TypeAliasDecl::CreateDeserialized(ASTContext &C, unsigned ID) {
  return new (C, ID) TypeAliasDecl(C, nullptr, SourceLocation(),
                                   SourceLocation(), nullptr, nullptr);
}

SourceRange TypedefDecl::getSourceRange() const {
  SourceLocation RangeEnd = getLocation();
  if (TypeSourceInfo *TInfo = getTypeSourceInfo()) {
    if (typeIsPostfix(TInfo->getType()))
      RangeEnd = TInfo->getTypeLoc().getSourceRange().getEnd();
  }
  return SourceRange(getBeginLoc(), RangeEnd);
}

SourceRange TypeAliasDecl::getSourceRange() const {
  SourceLocation RangeEnd = getBeginLoc();
  if (TypeSourceInfo *TInfo = getTypeSourceInfo())
    RangeEnd = TInfo->getTypeLoc().getSourceRange().getEnd();
  return SourceRange(getBeginLoc(), RangeEnd);
}

void FileScopeAsmDecl::anchor() {}

FileScopeAsmDecl *FileScopeAsmDecl::Create(ASTContext &C, DeclContext *DC,
                                           StringLiteral *Str,
                                           SourceLocation AsmLoc,
                                           SourceLocation RParenLoc) {
  return new (C, DC) FileScopeAsmDecl(DC, Str, AsmLoc, RParenLoc);
}

FileScopeAsmDecl *FileScopeAsmDecl::CreateDeserialized(ASTContext &C,
                                                       unsigned ID) {
  return new (C, ID) FileScopeAsmDecl(nullptr, nullptr, SourceLocation(),
                                      SourceLocation());
}

void EmptyDecl::anchor() {}

EmptyDecl *EmptyDecl::Create(ASTContext &C, DeclContext *DC, SourceLocation L) {
  return new (C, DC) EmptyDecl(DC, L);
}

EmptyDecl *EmptyDecl::CreateDeserialized(ASTContext &C, unsigned ID) {
  return new (C, ID) EmptyDecl(nullptr, SourceLocation());
}

//===----------------------------------------------------------------------===//
// ImportDecl Implementation
//===----------------------------------------------------------------------===//

/// Retrieve the number of module identifiers needed to name the given
/// module.
static unsigned getNumModuleIdentifiers(Module *Mod) {
  unsigned Result = 1;
  while (Mod->Parent) {
    Mod = Mod->Parent;
    ++Result;
  }
  return Result;
}

ImportDecl::ImportDecl(DeclContext *DC, SourceLocation StartLoc,
                       Module *Imported,
                       ArrayRef<SourceLocation> IdentifierLocs)
    : Decl(Import, DC, StartLoc), ImportedModule(Imported),
      NextLocalImportAndComplete(nullptr, true) {
  assert(getNumModuleIdentifiers(Imported) == IdentifierLocs.size());
  auto *StoredLocs = getTrailingObjects<SourceLocation>();
  std::uninitialized_copy(IdentifierLocs.begin(), IdentifierLocs.end(),
                          StoredLocs);
}

ImportDecl::ImportDecl(DeclContext *DC, SourceLocation StartLoc,
                       Module *Imported, SourceLocation EndLoc)
    : Decl(Import, DC, StartLoc), ImportedModule(Imported),
      NextLocalImportAndComplete(nullptr, false) {
  *getTrailingObjects<SourceLocation>() = EndLoc;
}

ImportDecl *ImportDecl::Create(ASTContext &C, DeclContext *DC,
                               SourceLocation StartLoc, Module *Imported,
                               ArrayRef<SourceLocation> IdentifierLocs) {
  return new (C, DC,
              additionalSizeToAlloc<SourceLocation>(IdentifierLocs.size()))
      ImportDecl(DC, StartLoc, Imported, IdentifierLocs);
}

ImportDecl *ImportDecl::CreateImplicit(ASTContext &C, DeclContext *DC,
                                       SourceLocation StartLoc,
                                       Module *Imported,
                                       SourceLocation EndLoc) {
  ImportDecl *Import = new (C, DC, additionalSizeToAlloc<SourceLocation>(1))
      ImportDecl(DC, StartLoc, Imported, EndLoc);
  Import->setImplicit();
  return Import;
}

ImportDecl *ImportDecl::CreateDeserialized(ASTContext &C, unsigned ID,
                                           unsigned NumLocations) {
  return new (C, ID, additionalSizeToAlloc<SourceLocation>(NumLocations))
      ImportDecl(EmptyShell());
}

ArrayRef<SourceLocation> ImportDecl::getIdentifierLocs() const {
  if (!isImportComplete())
    return None;

  const auto *StoredLocs = getTrailingObjects<SourceLocation>();
  return llvm::makeArrayRef(StoredLocs,
                            getNumModuleIdentifiers(getImportedModule()));
}

SourceRange ImportDecl::getSourceRange() const {
  if (!isImportComplete())
    return SourceRange(getLocation(), *getTrailingObjects<SourceLocation>());

  return SourceRange(getLocation(), getIdentifierLocs().back());
}

//===----------------------------------------------------------------------===//
// ExportDecl Implementation
//===----------------------------------------------------------------------===//

void ExportDecl::anchor() {}

ExportDecl *ExportDecl::Create(ASTContext &C, DeclContext *DC,
                               SourceLocation ExportLoc) {
  return new (C, DC) ExportDecl(DC, ExportLoc);
}

ExportDecl *ExportDecl::CreateDeserialized(ASTContext &C, unsigned ID) {
  return new (C, ID) ExportDecl(nullptr, SourceLocation());
}<|MERGE_RESOLUTION|>--- conflicted
+++ resolved
@@ -2816,12 +2816,9 @@
                            Expr *TrailingRequiresClause)
     : DeclaratorDecl(DK, DC, NameInfo.getLoc(), NameInfo.getName(), T, TInfo,
                      StartLoc),
-<<<<<<< HEAD
-      DeclContext(DK), redeclarable_base(C), Body(), ODRHash(0),
-=======
-      DeclContext(DK), redeclarable_base(C), TypeVarInfo(nullptr), ODRHash(0),
->>>>>>> 5b343589
-      EndRangeLoc(NameInfo.getEndLoc()), DNLoc(NameInfo.getInfo()) {
+      DeclContext(DK), redeclarable_base(C), Body(), TypeVarInfo(nullptr),
+      ODRHash(0), EndRangeLoc(NameInfo.getEndLoc()),
+      DNLoc(NameInfo.getInfo()) {
   assert(T.isNull() || T->isFunctionType());
   FunctionDeclBits.SClass = S;
   FunctionDeclBits.IsInline = isInlineSpecified;
