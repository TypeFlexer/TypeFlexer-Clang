//===--- TextNodeDumper.cpp - Printing of AST nodes -----------------------===//
//
// Part of the LLVM Project, under the Apache License v2.0 with LLVM Exceptions.
// See https://llvm.org/LICENSE.txt for license information.
// SPDX-License-Identifier: Apache-2.0 WITH LLVM-exception
//
//===----------------------------------------------------------------------===//
//
// This file implements AST dumping of components of individual AST nodes.
//
//===----------------------------------------------------------------------===//

#include "clang/AST/TextNodeDumper.h"
#include "clang/AST/DeclFriend.h"
#include "clang/AST/DeclOpenMP.h"
#include "clang/AST/DeclTemplate.h"
#include "clang/AST/LocInfoType.h"

using namespace clang;

static void dumpPreviousDeclImpl(raw_ostream &OS, ...) {}

template <typename T>
static void dumpPreviousDeclImpl(raw_ostream &OS, const Mergeable<T> *D) {
  const T *First = D->getFirstDecl();
  if (First != D)
    OS << " first " << First;
}

template <typename T>
static void dumpPreviousDeclImpl(raw_ostream &OS, const Redeclarable<T> *D) {
  const T *Prev = D->getPreviousDecl();
  if (Prev)
    OS << " prev " << Prev;
}

/// Dump the previous declaration in the redeclaration chain for a declaration,
/// if any.
static void dumpPreviousDecl(raw_ostream &OS, const Decl *D) {
  switch (D->getKind()) {
#define DECL(DERIVED, BASE)                                                    \
  case Decl::DERIVED:                                                          \
    return dumpPreviousDeclImpl(OS, cast<DERIVED##Decl>(D));
#define ABSTRACT_DECL(DECL)
#include "clang/AST/DeclNodes.inc"
  }
  llvm_unreachable("Decl that isn't part of DeclNodes.inc!");
}




TextNodeDumper::TextNodeDumper(raw_ostream &OS, bool ShowColors,
                               const SourceManager *SM,
                               const PrintingPolicy &PrintPolicy,
                               const comments::CommandTraits *Traits)
    : TextTreeStructure(OS, ShowColors), OS(OS), ShowColors(ShowColors), SM(SM),
      PrintPolicy(PrintPolicy), Traits(Traits) {}

void TextNodeDumper::Visit(const comments::Comment *C,
                           const comments::FullComment *FC) {
  if (!C) {
    ColorScope Color(OS, ShowColors, NullColor);
    OS << "<<<NULL>>>";
    return;
  }

  {
    ColorScope Color(OS, ShowColors, CommentColor);
    OS << C->getCommentKindName();
  }
  dumpPointer(C);
  dumpSourceRange(C->getSourceRange());

  ConstCommentVisitor<TextNodeDumper, void,
                      const comments::FullComment *>::visit(C, FC);
}

void TextNodeDumper::Visit(const Attr *A) {
  {
    ColorScope Color(OS, ShowColors, AttrColor);

    switch (A->getKind()) {
#define ATTR(X)                                                                \
  case attr::X:                                                                \
    OS << #X;                                                                  \
    break;
#include "clang/Basic/AttrList.inc"
    }
    OS << "Attr";
  }
  dumpPointer(A);
  dumpSourceRange(A->getRange());
  if (A->isInherited())
    OS << " Inherited";
  if (A->isImplicit())
    OS << " Implicit";

  ConstAttrVisitor<TextNodeDumper>::Visit(A);
}

void TextNodeDumper::Visit(const TemplateArgument &TA, SourceRange R,
                           const Decl *From, StringRef Label) {
  OS << "TemplateArgument";
  if (R.isValid())
    dumpSourceRange(R);

  if (From)
    dumpDeclRef(From, Label);

  ConstTemplateArgumentVisitor<TextNodeDumper>::Visit(TA);
}

void TextNodeDumper::Visit(const Stmt *Node) {
  if (!Node) {
    ColorScope Color(OS, ShowColors, NullColor);
    OS << "<<<NULL>>>";
    return;
  }
  {
    ColorScope Color(OS, ShowColors, StmtColor);
    OS << Node->getStmtClassName();
  }
  dumpPointer(Node);
  dumpSourceRange(Node->getSourceRange());

  if (Node->isOMPStructuredBlock())
    OS << " openmp_structured_block";

  if (const auto *E = dyn_cast<Expr>(Node)) {
    dumpType(E->getType());

    {
      ColorScope Color(OS, ShowColors, ValueKindColor);
      switch (E->getValueKind()) {
      case VK_RValue:
        break;
      case VK_LValue:
        OS << " lvalue";
        break;
      case VK_XValue:
        OS << " xvalue";
        break;
      }
    }

    {
      ColorScope Color(OS, ShowColors, ObjectKindColor);
      switch (E->getObjectKind()) {
      case OK_Ordinary:
        break;
      case OK_BitField:
        OS << " bitfield";
        break;
      case OK_ObjCProperty:
        OS << " objcproperty";
        break;
      case OK_ObjCSubscript:
        OS << " objcsubscript";
        break;
      case OK_VectorComponent:
        OS << " vectorcomponent";
        break;
      }
    }
  }

  ConstStmtVisitor<TextNodeDumper>::Visit(Node);
}

void TextNodeDumper::Visit(const Type *T) {
  if (!T) {
    ColorScope Color(OS, ShowColors, NullColor);
    OS << "<<<NULL>>>";
    return;
  }
  if (isa<LocInfoType>(T)) {
    {
      ColorScope Color(OS, ShowColors, TypeColor);
      OS << "LocInfo Type";
    }
    dumpPointer(T);
    return;
  }

  {
    ColorScope Color(OS, ShowColors, TypeColor);
    OS << T->getTypeClassName() << "Type";
  }
  dumpPointer(T);
  OS << " ";
  dumpBareType(QualType(T, 0), false);

  QualType SingleStepDesugar =
      T->getLocallyUnqualifiedSingleStepDesugaredType();
  if (SingleStepDesugar != QualType(T, 0))
    OS << " sugar";

  if (T->isDependentType())
    OS << " dependent";
  else if (T->isInstantiationDependentType())
    OS << " instantiation_dependent";

  if (T->isVariablyModifiedType())
    OS << " variably_modified";
  if (T->containsUnexpandedParameterPack())
    OS << " contains_unexpanded_pack";
  if (T->isFromAST())
    OS << " imported";

  TypeVisitor<TextNodeDumper>::Visit(T);
}

void TextNodeDumper::Visit(QualType T) {
  OS << "QualType";
  dumpPointer(T.getAsOpaquePtr());
  OS << " ";
  dumpBareType(T, false);
  OS << " " << T.split().Quals.getAsString();
}

void TextNodeDumper::Visit(const Decl *D) {
  if (!D) {
    ColorScope Color(OS, ShowColors, NullColor);
    OS << "<<<NULL>>>";
    return;
  }

  Context = &D->getASTContext();
  {
    ColorScope Color(OS, ShowColors, DeclKindNameColor);
    OS << D->getDeclKindName() << "Decl";
  }
  dumpPointer(D);
  if (D->getLexicalDeclContext() != D->getDeclContext())
    OS << " parent " << cast<Decl>(D->getDeclContext());
  dumpPreviousDecl(OS, D);
  dumpSourceRange(D->getSourceRange());
  OS << ' ';
  dumpLocation(D->getLocation());
  if (D->isFromASTFile())
    OS << " imported";
  if (Module *M = D->getOwningModule())
    OS << " in " << M->getFullModuleName();
  if (auto *ND = dyn_cast<NamedDecl>(D))
    for (Module *M : D->getASTContext().getModulesWithMergedDefinition(
             const_cast<NamedDecl *>(ND)))
      AddChild([=] { OS << "also in " << M->getFullModuleName(); });
  if (const NamedDecl *ND = dyn_cast<NamedDecl>(D))
    if (ND->isHidden())
      OS << " hidden";
  if (D->isImplicit())
    OS << " implicit";

  if (D->isUsed())
    OS << " used";
  else if (D->isThisDeclarationReferenced())
    OS << " referenced";

  if (D->isInvalidDecl())
    OS << " invalid";
  if (const FunctionDecl *FD = dyn_cast<FunctionDecl>(D)) {
    if (FD->isConstexprSpecified())
      OS << " constexpr";
    if (FD->isConsteval())
      OS << " consteval";
  }

  if (!isa<FunctionDecl>(*D)) {
    const auto *MD = dyn_cast<ObjCMethodDecl>(D);
    if (!MD || !MD->isThisDeclarationADefinition()) {
      const auto *DC = dyn_cast<DeclContext>(D);
      if (DC && DC->hasExternalLexicalStorage()) {
        ColorScope Color(OS, ShowColors, UndeserializedColor);
        OS << " <undeserialized declarations>";
      }
    }
  }

  ConstDeclVisitor<TextNodeDumper>::Visit(D);
}

void TextNodeDumper::Visit(const CXXCtorInitializer *Init) {
  OS << "CXXCtorInitializer";
  if (Init->isAnyMemberInitializer()) {
    OS << ' ';
    dumpBareDeclRef(Init->getAnyMember());
  } else if (Init->isBaseInitializer()) {
    dumpType(QualType(Init->getBaseClass(), 0));
  } else if (Init->isDelegatingInitializer()) {
    dumpType(Init->getTypeSourceInfo()->getType());
  } else {
    llvm_unreachable("Unknown initializer type");
  }
}

void TextNodeDumper::Visit(const BlockDecl::Capture &C) {
  OS << "capture";
  if (C.isByRef())
    OS << " byref";
  if (C.isNested())
    OS << " nested";
  if (C.getVariable()) {
    OS << ' ';
    dumpBareDeclRef(C.getVariable());
  }
}

void TextNodeDumper::Visit(const OMPClause *C) {
  if (!C) {
    ColorScope Color(OS, ShowColors, NullColor);
    OS << "<<<NULL>>> OMPClause";
    return;
  }
  {
    ColorScope Color(OS, ShowColors, AttrColor);
    StringRef ClauseName(getOpenMPClauseName(C->getClauseKind()));
    OS << "OMP" << ClauseName.substr(/*Start=*/0, /*N=*/1).upper()
       << ClauseName.drop_front() << "Clause";
  }
  dumpPointer(C);
  dumpSourceRange(SourceRange(C->getBeginLoc(), C->getEndLoc()));
  if (C->isImplicit())
    OS << " <implicit>";
}

<<<<<<< HEAD
void TextNodeDumper::Visit(const GenericSelectionExpr::ConstAssociation &A) {
  const TypeSourceInfo *TSI = A.getTypeSourceInfo();
  if (TSI) {
    OS << "case ";
    dumpType(TSI->getType());
  } else {
    OS << "default";
  }

  if (A.isSelected())
    OS << " selected";
=======
//===----------------------------------------------------------------------===//
// Checked C bounds expressions
//===----------------------------------------------------------------------===//

void TextNodeDumper::Visit(BoundsExpr::Kind K) {
  switch (K) {
    case BoundsExpr::Kind::Invalid: OS << " Invalid"; break;
    case BoundsExpr::Kind::Unknown: OS << " Unknown"; break;
    case BoundsExpr::Kind::Any: OS << " Any"; break;
    case BoundsExpr::Kind::ElementCount: OS << " Element"; break;
    case BoundsExpr::Kind::ByteCount: OS << " Byte"; break;
    case BoundsExpr::Kind::Range: OS << " Range"; break;
  }
}

void TextNodeDumper::Visit(BoundsCheckKind K) {
  switch (K) {
    case BoundsCheckKind::BCK_None: OS << "None"; break;
    case BoundsCheckKind::BCK_Normal: OS << "Normal"; break;
    case BoundsCheckKind::BCK_NullTermRead: OS << "Null-terminated read"; break;
    case BoundsCheckKind::BCK_NullTermWriteAssign: OS << "Null-terminated assignment"; break;
  }
>>>>>>> cb9e1e3e
}

void TextNodeDumper::dumpPointer(const void *Ptr) {
  ColorScope Color(OS, ShowColors, AddressColor);
  OS << ' ' << Ptr;
}

void TextNodeDumper::dumpLocation(SourceLocation Loc) {
  if (!SM)
    return;

  ColorScope Color(OS, ShowColors, LocationColor);
  SourceLocation SpellingLoc = SM->getSpellingLoc(Loc);

  // The general format we print out is filename:line:col, but we drop pieces
  // that haven't changed since the last loc printed.
  PresumedLoc PLoc = SM->getPresumedLoc(SpellingLoc);

  if (PLoc.isInvalid()) {
    OS << "<invalid sloc>";
    return;
  }

  if (strcmp(PLoc.getFilename(), LastLocFilename) != 0) {
    OS << PLoc.getFilename() << ':' << PLoc.getLine() << ':'
       << PLoc.getColumn();
    LastLocFilename = PLoc.getFilename();
    LastLocLine = PLoc.getLine();
  } else if (PLoc.getLine() != LastLocLine) {
    OS << "line" << ':' << PLoc.getLine() << ':' << PLoc.getColumn();
    LastLocLine = PLoc.getLine();
  } else {
    OS << "col" << ':' << PLoc.getColumn();
  }
}

void TextNodeDumper::dumpSourceRange(SourceRange R) {
  // Can't translate locations if a SourceManager isn't available.
  if (!SM)
    return;

  OS << " <";
  dumpLocation(R.getBegin());
  if (R.getBegin() != R.getEnd()) {
    OS << ", ";
    dumpLocation(R.getEnd());
  }
  OS << ">";

  // <t2.c:123:421[blah], t2.c:412:321>
}

void TextNodeDumper::dumpBareType(QualType T, bool Desugar) {
  ColorScope Color(OS, ShowColors, TypeColor);

  SplitQualType T_split = T.split();
  OS << "'" << QualType::getAsString(T_split, PrintPolicy) << "'";

  if (Desugar && !T.isNull()) {
    // If the type is sugared, also dump a (shallow) desugared type.
    SplitQualType D_split = T.getSplitDesugaredType();
    if (T_split != D_split)
      OS << ":'" << QualType::getAsString(D_split, PrintPolicy) << "'";
  }
}

void TextNodeDumper::dumpType(QualType T) {
  OS << ' ';
  dumpBareType(T);
}

void TextNodeDumper::dumpBareDeclRef(const Decl *D) {
  if (!D) {
    ColorScope Color(OS, ShowColors, NullColor);
    OS << "<<<NULL>>>";
    return;
  }

  {
    ColorScope Color(OS, ShowColors, DeclKindNameColor);
    OS << D->getDeclKindName();
  }
  dumpPointer(D);

  if (const NamedDecl *ND = dyn_cast<NamedDecl>(D)) {
    ColorScope Color(OS, ShowColors, DeclNameColor);
    OS << " '" << ND->getDeclName() << '\'';
  }

  if (const ValueDecl *VD = dyn_cast<ValueDecl>(D))
    dumpType(VD->getType());
}

void TextNodeDumper::dumpName(const NamedDecl *ND) {
  if (ND->getDeclName()) {
    ColorScope Color(OS, ShowColors, DeclNameColor);
    OS << ' ' << ND->getNameAsString();
  }
}

void TextNodeDumper::dumpAccessSpecifier(AccessSpecifier AS) {
  switch (AS) {
  case AS_none:
    break;
  case AS_public:
    OS << "public";
    break;
  case AS_protected:
    OS << "protected";
    break;
  case AS_private:
    OS << "private";
    break;
  }
}

void TextNodeDumper::dumpDeclRef(const Decl *D, StringRef Label) {
  if (!D)
    return;

  AddChild([=] {
    if (!Label.empty())
      OS << Label << ' ';
    dumpBareDeclRef(D);
  });
}

const char *TextNodeDumper::getCommandName(unsigned CommandID) {
  if (Traits)
    return Traits->getCommandInfo(CommandID)->Name;
  const comments::CommandInfo *Info =
      comments::CommandTraits::getBuiltinCommandInfo(CommandID);
  if (Info)
    return Info->Name;
  return "<not a builtin command>";
}

void TextNodeDumper::visitTextComment(const comments::TextComment *C,
                                      const comments::FullComment *) {
  OS << " Text=\"" << C->getText() << "\"";
}

void TextNodeDumper::visitInlineCommandComment(
    const comments::InlineCommandComment *C, const comments::FullComment *) {
  OS << " Name=\"" << getCommandName(C->getCommandID()) << "\"";
  switch (C->getRenderKind()) {
  case comments::InlineCommandComment::RenderNormal:
    OS << " RenderNormal";
    break;
  case comments::InlineCommandComment::RenderBold:
    OS << " RenderBold";
    break;
  case comments::InlineCommandComment::RenderMonospaced:
    OS << " RenderMonospaced";
    break;
  case comments::InlineCommandComment::RenderEmphasized:
    OS << " RenderEmphasized";
    break;
  }

  for (unsigned i = 0, e = C->getNumArgs(); i != e; ++i)
    OS << " Arg[" << i << "]=\"" << C->getArgText(i) << "\"";
}

void TextNodeDumper::visitHTMLStartTagComment(
    const comments::HTMLStartTagComment *C, const comments::FullComment *) {
  OS << " Name=\"" << C->getTagName() << "\"";
  if (C->getNumAttrs() != 0) {
    OS << " Attrs: ";
    for (unsigned i = 0, e = C->getNumAttrs(); i != e; ++i) {
      const comments::HTMLStartTagComment::Attribute &Attr = C->getAttr(i);
      OS << " \"" << Attr.Name << "=\"" << Attr.Value << "\"";
    }
  }
  if (C->isSelfClosing())
    OS << " SelfClosing";
}

void TextNodeDumper::visitHTMLEndTagComment(
    const comments::HTMLEndTagComment *C, const comments::FullComment *) {
  OS << " Name=\"" << C->getTagName() << "\"";
}

void TextNodeDumper::visitBlockCommandComment(
    const comments::BlockCommandComment *C, const comments::FullComment *) {
  OS << " Name=\"" << getCommandName(C->getCommandID()) << "\"";
  for (unsigned i = 0, e = C->getNumArgs(); i != e; ++i)
    OS << " Arg[" << i << "]=\"" << C->getArgText(i) << "\"";
}

void TextNodeDumper::visitParamCommandComment(
    const comments::ParamCommandComment *C, const comments::FullComment *FC) {
  OS << " "
     << comments::ParamCommandComment::getDirectionAsString(C->getDirection());

  if (C->isDirectionExplicit())
    OS << " explicitly";
  else
    OS << " implicitly";

  if (C->hasParamName()) {
    if (C->isParamIndexValid())
      OS << " Param=\"" << C->getParamName(FC) << "\"";
    else
      OS << " Param=\"" << C->getParamNameAsWritten() << "\"";
  }

  if (C->isParamIndexValid() && !C->isVarArgParam())
    OS << " ParamIndex=" << C->getParamIndex();
}

void TextNodeDumper::visitTParamCommandComment(
    const comments::TParamCommandComment *C, const comments::FullComment *FC) {
  if (C->hasParamName()) {
    if (C->isPositionValid())
      OS << " Param=\"" << C->getParamName(FC) << "\"";
    else
      OS << " Param=\"" << C->getParamNameAsWritten() << "\"";
  }

  if (C->isPositionValid()) {
    OS << " Position=<";
    for (unsigned i = 0, e = C->getDepth(); i != e; ++i) {
      OS << C->getIndex(i);
      if (i != e - 1)
        OS << ", ";
    }
    OS << ">";
  }
}

void TextNodeDumper::visitVerbatimBlockComment(
    const comments::VerbatimBlockComment *C, const comments::FullComment *) {
  OS << " Name=\"" << getCommandName(C->getCommandID())
     << "\""
        " CloseName=\""
     << C->getCloseName() << "\"";
}

void TextNodeDumper::visitVerbatimBlockLineComment(
    const comments::VerbatimBlockLineComment *C,
    const comments::FullComment *) {
  OS << " Text=\"" << C->getText() << "\"";
}

void TextNodeDumper::visitVerbatimLineComment(
    const comments::VerbatimLineComment *C, const comments::FullComment *) {
  OS << " Text=\"" << C->getText() << "\"";
}

void TextNodeDumper::VisitNullTemplateArgument(const TemplateArgument &) {
  OS << " null";
}

void TextNodeDumper::VisitTypeTemplateArgument(const TemplateArgument &TA) {
  OS << " type";
  dumpType(TA.getAsType());
}

void TextNodeDumper::VisitDeclarationTemplateArgument(
    const TemplateArgument &TA) {
  OS << " decl";
  dumpDeclRef(TA.getAsDecl());
}

void TextNodeDumper::VisitNullPtrTemplateArgument(const TemplateArgument &) {
  OS << " nullptr";
}

void TextNodeDumper::VisitIntegralTemplateArgument(const TemplateArgument &TA) {
  OS << " integral " << TA.getAsIntegral();
}

void TextNodeDumper::VisitTemplateTemplateArgument(const TemplateArgument &TA) {
  OS << " template ";
  TA.getAsTemplate().dump(OS);
}

void TextNodeDumper::VisitTemplateExpansionTemplateArgument(
    const TemplateArgument &TA) {
  OS << " template expansion ";
  TA.getAsTemplateOrTemplatePattern().dump(OS);
}

void TextNodeDumper::VisitExpressionTemplateArgument(const TemplateArgument &) {
  OS << " expr";
}

void TextNodeDumper::VisitPackTemplateArgument(const TemplateArgument &) {
  OS << " pack";
}

static void dumpBasePath(raw_ostream &OS, const CastExpr *Node) {
  if (Node->path_empty())
    return;

  OS << " (";
  bool First = true;
  for (CastExpr::path_const_iterator I = Node->path_begin(),
                                     E = Node->path_end();
       I != E; ++I) {
    const CXXBaseSpecifier *Base = *I;
    if (!First)
      OS << " -> ";

    const CXXRecordDecl *RD =
        cast<CXXRecordDecl>(Base->getType()->getAs<RecordType>()->getDecl());

    if (Base->isVirtual())
      OS << "virtual ";
    OS << RD->getName();
    First = false;
  }

  OS << ')';
}

void TextNodeDumper::VisitIfStmt(const IfStmt *Node) {
  if (Node->hasInitStorage())
    OS << " has_init";
  if (Node->hasVarStorage())
    OS << " has_var";
  if (Node->hasElseStorage())
    OS << " has_else";
}

void TextNodeDumper::VisitSwitchStmt(const SwitchStmt *Node) {
  if (Node->hasInitStorage())
    OS << " has_init";
  if (Node->hasVarStorage())
    OS << " has_var";
}

void TextNodeDumper::VisitWhileStmt(const WhileStmt *Node) {
  if (Node->hasVarStorage())
    OS << " has_var";
}

void TextNodeDumper::VisitLabelStmt(const LabelStmt *Node) {
  OS << " '" << Node->getName() << "'";
}

void TextNodeDumper::VisitGotoStmt(const GotoStmt *Node) {
  OS << " '" << Node->getLabel()->getName() << "'";
  dumpPointer(Node->getLabel());
}

void TextNodeDumper::VisitCaseStmt(const CaseStmt *Node) {
  if (Node->caseStmtIsGNURange())
    OS << " gnu_range";
}

void TextNodeDumper::VisitConstantExpr(const ConstantExpr *Node) {
  if (Node->getResultAPValueKind() != APValue::None) {
    ColorScope Color(OS, ShowColors, ValueColor);
    OS << " ";
    Node->getAPValueResult().printPretty(OS, *Context, Node->getType());
  }
}

void TextNodeDumper::VisitCallExpr(const CallExpr *Node) {
  if (Node->usesADL())
    OS << " adl";
}

void TextNodeDumper::VisitCastExpr(const CastExpr *Node) {
  OS << " <";
  {
    ColorScope Color(OS, ShowColors, CastColor);
    OS << Node->getCastKindName();
  }
  dumpBasePath(OS, Node);
  OS << ">";

  if (Node->isBoundsSafeInterface())
    OS << " BoundsSafeInterface";
}

void TextNodeDumper::VisitImplicitCastExpr(const ImplicitCastExpr *Node) {
  VisitCastExpr(Node);
  if (Node->isPartOfExplicitCast())
    OS << " part_of_explicit_cast";
}

void TextNodeDumper::VisitDeclRefExpr(const DeclRefExpr *Node) {
  OS << " ";
  if (Node->GetTypeArgumentInfo() &&
      !Node->GetTypeArgumentInfo()->typeArgumentss().empty()) {
    OS << "instantiated ";
  }
  dumpBareDeclRef(Node->getDecl());
  if (Node->getDecl() != Node->getFoundDecl()) {
    OS << " (";
    dumpBareDeclRef(Node->getFoundDecl());
    OS << ")";
  }
  switch (Node->isNonOdrUse()) {
  case NOUR_None: break;
  case NOUR_Unevaluated: OS << " non_odr_use_unevaluated"; break;
  case NOUR_Constant: OS << " non_odr_use_constant"; break;
  case NOUR_Discarded: OS << " non_odr_use_discarded"; break;
  }
}

void TextNodeDumper::VisitUnresolvedLookupExpr(
    const UnresolvedLookupExpr *Node) {
  OS << " (";
  if (!Node->requiresADL())
    OS << "no ";
  OS << "ADL) = '" << Node->getName() << '\'';

  UnresolvedLookupExpr::decls_iterator I = Node->decls_begin(),
                                       E = Node->decls_end();
  if (I == E)
    OS << " empty";
  for (; I != E; ++I)
    dumpPointer(*I);
}

void TextNodeDumper::VisitObjCIvarRefExpr(const ObjCIvarRefExpr *Node) {
  {
    ColorScope Color(OS, ShowColors, DeclKindNameColor);
    OS << " " << Node->getDecl()->getDeclKindName() << "Decl";
  }
  OS << "='" << *Node->getDecl() << "'";
  dumpPointer(Node->getDecl());
  if (Node->isFreeIvar())
    OS << " isFreeIvar";
}

void TextNodeDumper::VisitPredefinedExpr(const PredefinedExpr *Node) {
  OS << " " << PredefinedExpr::getIdentKindName(Node->getIdentKind());
}

void TextNodeDumper::VisitCharacterLiteral(const CharacterLiteral *Node) {
  ColorScope Color(OS, ShowColors, ValueColor);
  OS << " " << Node->getValue();
}

void TextNodeDumper::VisitIntegerLiteral(const IntegerLiteral *Node) {
  bool isSigned = Node->getType()->isSignedIntegerType();
  ColorScope Color(OS, ShowColors, ValueColor);
  OS << " " << Node->getValue().toString(10, isSigned);
}

void TextNodeDumper::VisitFixedPointLiteral(const FixedPointLiteral *Node) {
  ColorScope Color(OS, ShowColors, ValueColor);
  OS << " " << Node->getValueAsString(/*Radix=*/10);
}

void TextNodeDumper::VisitFloatingLiteral(const FloatingLiteral *Node) {
  ColorScope Color(OS, ShowColors, ValueColor);
  OS << " " << Node->getValueAsApproximateDouble();
}

void TextNodeDumper::VisitStringLiteral(const StringLiteral *Str) {
  ColorScope Color(OS, ShowColors, ValueColor);
  OS << " ";
  Str->outputString(OS);
}

void TextNodeDumper::VisitInitListExpr(const InitListExpr *ILE) {
  if (auto *Field = ILE->getInitializedFieldInUnion()) {
    OS << " field ";
    dumpBareDeclRef(Field);
  }
}

void TextNodeDumper::VisitGenericSelectionExpr(const GenericSelectionExpr *E) {
  if (E->isResultDependent())
    OS << " result_dependent";
}

void TextNodeDumper::VisitUnaryOperator(const UnaryOperator *Node) {
  OS << " " << (Node->isPostfix() ? "postfix" : "prefix") << " '"
     << UnaryOperator::getOpcodeStr(Node->getOpcode()) << "'";
  if (!Node->canOverflow())
    OS << " cannot overflow";
}

void TextNodeDumper::VisitUnaryExprOrTypeTraitExpr(
    const UnaryExprOrTypeTraitExpr *Node) {
  switch (Node->getKind()) {
  case UETT_SizeOf:
    OS << " sizeof";
    break;
  case UETT_AlignOf:
    OS << " alignof";
    break;
  case UETT_VecStep:
    OS << " vec_step";
    break;
  case UETT_OpenMPRequiredSimdAlign:
    OS << " __builtin_omp_required_simd_align";
    break;
  case UETT_PreferredAlignOf:
    OS << " __alignof";
    break;
  }
  if (Node->isArgumentType())
    dumpType(Node->getArgumentType());
}

void TextNodeDumper::VisitMemberExpr(const MemberExpr *Node) {
  OS << " " << (Node->isArrow() ? "->" : ".") << *Node->getMemberDecl();
  dumpPointer(Node->getMemberDecl());
  switch (Node->isNonOdrUse()) {
  case NOUR_None: break;
  case NOUR_Unevaluated: OS << " non_odr_use_unevaluated"; break;
  case NOUR_Constant: OS << " non_odr_use_constant"; break;
  case NOUR_Discarded: OS << " non_odr_use_discarded"; break;
  }
}

void TextNodeDumper::VisitExtVectorElementExpr(
    const ExtVectorElementExpr *Node) {
  OS << " " << Node->getAccessor().getNameStart();
}

void TextNodeDumper::VisitBinaryOperator(const BinaryOperator *Node) {
  OS << " '" << BinaryOperator::getOpcodeStr(Node->getOpcode()) << "'";
}

void TextNodeDumper::VisitCompoundAssignOperator(
    const CompoundAssignOperator *Node) {
  OS << " '" << BinaryOperator::getOpcodeStr(Node->getOpcode())
     << "' ComputeLHSTy=";
  dumpBareType(Node->getComputationLHSType());
  OS << " ComputeResultTy=";
  dumpBareType(Node->getComputationResultType());
}

void TextNodeDumper::VisitAddrLabelExpr(const AddrLabelExpr *Node) {
  OS << " " << Node->getLabel()->getName();
  dumpPointer(Node->getLabel());
}

void TextNodeDumper::VisitCXXNamedCastExpr(const CXXNamedCastExpr *Node) {
  OS << " " << Node->getCastName() << "<"
     << Node->getTypeAsWritten().getAsString() << ">"
     << " <" << Node->getCastKindName();
  dumpBasePath(OS, Node);
  OS << ">";
}

void TextNodeDumper::VisitCXXBoolLiteralExpr(const CXXBoolLiteralExpr *Node) {
  OS << " " << (Node->getValue() ? "true" : "false");
}

void TextNodeDumper::VisitCXXThisExpr(const CXXThisExpr *Node) {
  if (Node->isImplicit())
    OS << " implicit";
  OS << " this";
}

void TextNodeDumper::VisitCXXFunctionalCastExpr(
    const CXXFunctionalCastExpr *Node) {
  OS << " functional cast to " << Node->getTypeAsWritten().getAsString() << " <"
     << Node->getCastKindName() << ">";
}

void TextNodeDumper::VisitCXXUnresolvedConstructExpr(
    const CXXUnresolvedConstructExpr *Node) {
  dumpType(Node->getTypeAsWritten());
  if (Node->isListInitialization())
    OS << " list";
}

void TextNodeDumper::VisitCXXConstructExpr(const CXXConstructExpr *Node) {
  CXXConstructorDecl *Ctor = Node->getConstructor();
  dumpType(Ctor->getType());
  if (Node->isElidable())
    OS << " elidable";
  if (Node->isListInitialization())
    OS << " list";
  if (Node->isStdInitListInitialization())
    OS << " std::initializer_list";
  if (Node->requiresZeroInitialization())
    OS << " zeroing";
}

void TextNodeDumper::VisitCXXBindTemporaryExpr(
    const CXXBindTemporaryExpr *Node) {
  OS << " (CXXTemporary";
  dumpPointer(Node);
  OS << ")";
}

void TextNodeDumper::VisitCXXNewExpr(const CXXNewExpr *Node) {
  if (Node->isGlobalNew())
    OS << " global";
  if (Node->isArray())
    OS << " array";
  if (Node->getOperatorNew()) {
    OS << ' ';
    dumpBareDeclRef(Node->getOperatorNew());
  }
  // We could dump the deallocation function used in case of error, but it's
  // usually not that interesting.
}

void TextNodeDumper::VisitCXXDeleteExpr(const CXXDeleteExpr *Node) {
  if (Node->isGlobalDelete())
    OS << " global";
  if (Node->isArrayForm())
    OS << " array";
  if (Node->getOperatorDelete()) {
    OS << ' ';
    dumpBareDeclRef(Node->getOperatorDelete());
  }
}

void TextNodeDumper::VisitMaterializeTemporaryExpr(
    const MaterializeTemporaryExpr *Node) {
  if (const ValueDecl *VD = Node->getExtendingDecl()) {
    OS << " extended by ";
    dumpBareDeclRef(VD);
  }
}

void TextNodeDumper::VisitExprWithCleanups(const ExprWithCleanups *Node) {
  for (unsigned i = 0, e = Node->getNumObjects(); i != e; ++i)
    dumpDeclRef(Node->getObject(i), "cleanup");
}

void TextNodeDumper::VisitSizeOfPackExpr(const SizeOfPackExpr *Node) {
  dumpPointer(Node->getPack());
  dumpName(Node->getPack());
}

void TextNodeDumper::VisitCXXDependentScopeMemberExpr(
    const CXXDependentScopeMemberExpr *Node) {
  OS << " " << (Node->isArrow() ? "->" : ".") << Node->getMember();
}

void TextNodeDumper::VisitObjCMessageExpr(const ObjCMessageExpr *Node) {
  OS << " selector=";
  Node->getSelector().print(OS);
  switch (Node->getReceiverKind()) {
  case ObjCMessageExpr::Instance:
    break;

  case ObjCMessageExpr::Class:
    OS << " class=";
    dumpBareType(Node->getClassReceiver());
    break;

  case ObjCMessageExpr::SuperInstance:
    OS << " super (instance)";
    break;

  case ObjCMessageExpr::SuperClass:
    OS << " super (class)";
    break;
  }
}

void TextNodeDumper::VisitObjCBoxedExpr(const ObjCBoxedExpr *Node) {
  if (auto *BoxingMethod = Node->getBoxingMethod()) {
    OS << " selector=";
    BoxingMethod->getSelector().print(OS);
  }
}

void TextNodeDumper::VisitObjCAtCatchStmt(const ObjCAtCatchStmt *Node) {
  if (!Node->getCatchParamDecl())
    OS << " catch all";
}

void TextNodeDumper::VisitObjCEncodeExpr(const ObjCEncodeExpr *Node) {
  dumpType(Node->getEncodedType());
}

void TextNodeDumper::VisitObjCSelectorExpr(const ObjCSelectorExpr *Node) {
  OS << " ";
  Node->getSelector().print(OS);
}

void TextNodeDumper::VisitObjCProtocolExpr(const ObjCProtocolExpr *Node) {
  OS << ' ' << *Node->getProtocol();
}

void TextNodeDumper::VisitObjCPropertyRefExpr(const ObjCPropertyRefExpr *Node) {
  if (Node->isImplicitProperty()) {
    OS << " Kind=MethodRef Getter=\"";
    if (Node->getImplicitPropertyGetter())
      Node->getImplicitPropertyGetter()->getSelector().print(OS);
    else
      OS << "(null)";

    OS << "\" Setter=\"";
    if (ObjCMethodDecl *Setter = Node->getImplicitPropertySetter())
      Setter->getSelector().print(OS);
    else
      OS << "(null)";
    OS << "\"";
  } else {
    OS << " Kind=PropertyRef Property=\"" << *Node->getExplicitProperty()
       << '"';
  }

  if (Node->isSuperReceiver())
    OS << " super";

  OS << " Messaging=";
  if (Node->isMessagingGetter() && Node->isMessagingSetter())
    OS << "Getter&Setter";
  else if (Node->isMessagingGetter())
    OS << "Getter";
  else if (Node->isMessagingSetter())
    OS << "Setter";
}

void TextNodeDumper::VisitObjCSubscriptRefExpr(
    const ObjCSubscriptRefExpr *Node) {
  if (Node->isArraySubscriptRefExpr())
    OS << " Kind=ArraySubscript GetterForArray=\"";
  else
    OS << " Kind=DictionarySubscript GetterForDictionary=\"";
  if (Node->getAtIndexMethodDecl())
    Node->getAtIndexMethodDecl()->getSelector().print(OS);
  else
    OS << "(null)";

  if (Node->isArraySubscriptRefExpr())
    OS << "\" SetterForArray=\"";
  else
    OS << "\" SetterForDictionary=\"";
  if (Node->setAtIndexMethodDecl())
    Node->setAtIndexMethodDecl()->getSelector().print(OS);
  else
    OS << "(null)";
}

void TextNodeDumper::VisitObjCBoolLiteralExpr(const ObjCBoolLiteralExpr *Node) {
  OS << " " << (Node->getValue() ? "__objc_yes" : "__objc_no");
}

void TextNodeDumper::VisitNullaryBoundsExpr(const NullaryBoundsExpr *Node) {
  Visit(Node->getKind());
}

void TextNodeDumper::VisitCountBoundsExpr(const CountBoundsExpr *Node) {
  Visit(Node->getKind());
}

//===----------------------------------------------------------------------===//
// Checked C bounds expressions
//===----------------------------------------------------------------------===//

void TextNodeDumper::VisitPositionalParameterExpr(
  const PositionalParameterExpr *Node) {
  OS << " arg #";
  OS << Node->getIndex();
}

void TextNodeDumper::VisitBoundsValueExpr(const BoundsValueExpr *Node) {
  if (Node->getKind() == BoundsValueExpr::Kind::Temporary) {
    OS << " _BoundTemporary ";
    dumpPointer(Node->getTemporaryBinding());
  } else
    OS << " _Return_value";
}

void TextNodeDumper::VisitRValueReferenceType(const ReferenceType *T) {
  if (T->isSpelledAsLValue())
    OS << " written as lvalue reference";
}

void TextNodeDumper::VisitArrayType(const ArrayType *T) {
  switch (T->getSizeModifier()) {
  case ArrayType::Normal:
    break;
  case ArrayType::Static:
    OS << " static";
    break;
  case ArrayType::Star:
    OS << " *";
    break;
  }
  OS << " " << T->getIndexTypeQualifiers().getAsString();
}

void TextNodeDumper::VisitConstantArrayType(const ConstantArrayType *T) {
  OS << " " << T->getSize();
  VisitArrayType(T);
}

void TextNodeDumper::VisitVariableArrayType(const VariableArrayType *T) {
  OS << " ";
  dumpSourceRange(T->getBracketsRange());
  VisitArrayType(T);
}

void TextNodeDumper::VisitDependentSizedArrayType(
    const DependentSizedArrayType *T) {
  VisitArrayType(T);
  OS << " ";
  dumpSourceRange(T->getBracketsRange());
}

void TextNodeDumper::VisitDependentSizedExtVectorType(
    const DependentSizedExtVectorType *T) {
  OS << " ";
  dumpLocation(T->getAttributeLoc());
}

void TextNodeDumper::VisitVectorType(const VectorType *T) {
  switch (T->getVectorKind()) {
  case VectorType::GenericVector:
    break;
  case VectorType::AltiVecVector:
    OS << " altivec";
    break;
  case VectorType::AltiVecPixel:
    OS << " altivec pixel";
    break;
  case VectorType::AltiVecBool:
    OS << " altivec bool";
    break;
  case VectorType::NeonVector:
    OS << " neon";
    break;
  case VectorType::NeonPolyVector:
    OS << " neon poly";
    break;
  }
  OS << " " << T->getNumElements();
}

void TextNodeDumper::VisitFunctionType(const FunctionType *T) {
  auto EI = T->getExtInfo();
  if (EI.getNoReturn())
    OS << " noreturn";
  if (EI.getProducesResult())
    OS << " produces_result";
  if (EI.getHasRegParm())
    OS << " regparm " << EI.getRegParm();
  OS << " " << FunctionType::getNameForCallConv(EI.getCC());
}

void TextNodeDumper::VisitFunctionProtoType(const FunctionProtoType *T) {
  auto EPI = T->getExtProtoInfo();
  if (EPI.HasTrailingReturn)
    OS << " trailing_return";
  if (T->isConst())
    OS << " const";
  if (T->isVolatile())
    OS << " volatile";
  if (T->isRestrict())
    OS << " restrict";
  if (T->getExtProtoInfo().Variadic)
    OS << " variadic";
  switch (EPI.RefQualifier) {
  case RQ_None:
    break;
  case RQ_LValue:
    OS << " &";
    break;
  case RQ_RValue:
    OS << " &&";
    break;
  }
  // FIXME: Exception specification.
  // FIXME: Consumed parameters.
  VisitFunctionType(T);
}

void TextNodeDumper::VisitUnresolvedUsingType(const UnresolvedUsingType *T) {
  dumpDeclRef(T->getDecl());
}

void TextNodeDumper::VisitTypedefType(const TypedefType *T) {
  dumpDeclRef(T->getDecl());
}

void TextNodeDumper::VisitUnaryTransformType(const UnaryTransformType *T) {
  switch (T->getUTTKind()) {
  case UnaryTransformType::EnumUnderlyingType:
    OS << " underlying_type";
    break;
  }
}

void TextNodeDumper::VisitTagType(const TagType *T) {
  dumpDeclRef(T->getDecl());
}

void TextNodeDumper::VisitTemplateTypeParmType(const TemplateTypeParmType *T) {
  OS << " depth " << T->getDepth() << " index " << T->getIndex();
  if (T->isParameterPack())
    OS << " pack";
  dumpDeclRef(T->getDecl());
}

void TextNodeDumper::VisitAutoType(const AutoType *T) {
  if (T->isDecltypeAuto())
    OS << " decltype(auto)";
  if (!T->isDeduced())
    OS << " undeduced";
}

void TextNodeDumper::VisitTemplateSpecializationType(
    const TemplateSpecializationType *T) {
  if (T->isTypeAlias())
    OS << " alias";
  OS << " ";
  T->getTemplateName().dump(OS);
}

void TextNodeDumper::VisitInjectedClassNameType(
    const InjectedClassNameType *T) {
  dumpDeclRef(T->getDecl());
}

void TextNodeDumper::VisitObjCInterfaceType(const ObjCInterfaceType *T) {
  dumpDeclRef(T->getDecl());
}

void TextNodeDumper::VisitPackExpansionType(const PackExpansionType *T) {
  if (auto N = T->getNumExpansions())
    OS << " expansions " << *N;
}

void TextNodeDumper::VisitLabelDecl(const LabelDecl *D) { dumpName(D); }

void TextNodeDumper::VisitTypedefDecl(const TypedefDecl *D) {
  dumpName(D);
  dumpType(D->getUnderlyingType());
  if (D->isModulePrivate())
    OS << " __module_private__";
}

void TextNodeDumper::VisitEnumDecl(const EnumDecl *D) {
  if (D->isScoped()) {
    if (D->isScopedUsingClassTag())
      OS << " class";
    else
      OS << " struct";
  }
  dumpName(D);
  if (D->isModulePrivate())
    OS << " __module_private__";
  if (D->isFixed())
    dumpType(D->getIntegerType());
}

void TextNodeDumper::VisitRecordDecl(const RecordDecl *D) {
  OS << ' ' << D->getKindName();
  dumpName(D);
  if (D->isModulePrivate())
    OS << " __module_private__";
  if (D->isCompleteDefinition())
    OS << " definition";
}

void TextNodeDumper::VisitEnumConstantDecl(const EnumConstantDecl *D) {
  dumpName(D);
  dumpType(D->getType());
}

void TextNodeDumper::VisitIndirectFieldDecl(const IndirectFieldDecl *D) {
  dumpName(D);
  dumpType(D->getType());

  for (const auto *Child : D->chain())
    dumpDeclRef(Child);
}

void TextNodeDumper::VisitFunctionDecl(const FunctionDecl *D) {
  dumpName(D);
  dumpType(D->getType());

  StorageClass SC = D->getStorageClass();
  if (SC != SC_None)
    OS << ' ' << VarDecl::getStorageClassSpecifierString(SC);
  if (D->isInlineSpecified())
    OS << " inline";
  if (D->isVirtualAsWritten())
    OS << " virtual";
  if (D->isModulePrivate())
    OS << " __module_private__";

  if (D->isPure())
    OS << " pure";
  if (D->isDefaulted()) {
    OS << " default";
    if (D->isDeleted())
      OS << "_delete";
  }
  if (D->isDeletedAsWritten())
    OS << " delete";
  if (D->isTrivial())
    OS << " trivial";

  if (const auto *FPT = D->getType()->getAs<FunctionProtoType>()) {
    FunctionProtoType::ExtProtoInfo EPI = FPT->getExtProtoInfo();
    switch (EPI.ExceptionSpec.Type) {
    default:
      break;
    case EST_Unevaluated:
      OS << " noexcept-unevaluated " << EPI.ExceptionSpec.SourceDecl;
      break;
    case EST_Uninstantiated:
      OS << " noexcept-uninstantiated " << EPI.ExceptionSpec.SourceTemplate;
      break;
    }
  }

  if (const auto *MD = dyn_cast<CXXMethodDecl>(D)) {
    if (MD->size_overridden_methods() != 0) {
      auto dumpOverride = [=](const CXXMethodDecl *D) {
        SplitQualType T_split = D->getType().split();
        OS << D << " " << D->getParent()->getName()
           << "::" << D->getNameAsString() << " '"
           << QualType::getAsString(T_split, PrintPolicy) << "'";
      };

      AddChild([=] {
        auto Overrides = MD->overridden_methods();
        OS << "Overrides: [ ";
        dumpOverride(*Overrides.begin());
        for (const auto *Override :
             llvm::make_range(Overrides.begin() + 1, Overrides.end())) {
          OS << ", ";
          dumpOverride(Override);
        }
        OS << " ]";
      });
    }
  }

  // Since NumParams comes from the FunctionProtoType of the FunctionDecl and
  // the Params are set later, it is possible for a dump during debugging to
  // encounter a FunctionDecl that has been created but hasn't been assigned
  // ParmVarDecls yet.
  if (!D->param_empty() && !D->param_begin())
    OS << " <<<NULL params x " << D->getNumParams() << ">>>";
}

void TextNodeDumper::VisitFieldDecl(const FieldDecl *D) {
  dumpName(D);
  dumpType(D->getType());
  if (D->isMutable())
    OS << " mutable";
  if (D->isModulePrivate())
    OS << " __module_private__";
}

void TextNodeDumper::VisitVarDecl(const VarDecl *D) {
  dumpName(D);
  dumpType(D->getType());
  StorageClass SC = D->getStorageClass();
  if (SC != SC_None)
    OS << ' ' << VarDecl::getStorageClassSpecifierString(SC);
  switch (D->getTLSKind()) {
  case VarDecl::TLS_None:
    break;
  case VarDecl::TLS_Static:
    OS << " tls";
    break;
  case VarDecl::TLS_Dynamic:
    OS << " tls_dynamic";
    break;
  }
  if (D->isModulePrivate())
    OS << " __module_private__";
  if (D->isNRVOVariable())
    OS << " nrvo";
  if (D->isInline())
    OS << " inline";
  if (D->isConstexpr())
    OS << " constexpr";
  if (D->hasInit()) {
    switch (D->getInitStyle()) {
    case VarDecl::CInit:
      OS << " cinit";
      break;
    case VarDecl::CallInit:
      OS << " callinit";
      break;
    case VarDecl::ListInit:
      OS << " listinit";
      break;
    }
  }
  if (D->isParameterPack())
    OS << " pack";
}

void TextNodeDumper::VisitBindingDecl(const BindingDecl *D) {
  dumpName(D);
  dumpType(D->getType());
}

void TextNodeDumper::VisitCapturedDecl(const CapturedDecl *D) {
  if (D->isNothrow())
    OS << " nothrow";
}

void TextNodeDumper::VisitImportDecl(const ImportDecl *D) {
  OS << ' ' << D->getImportedModule()->getFullModuleName();

  for (Decl *InitD :
       D->getASTContext().getModuleInitializers(D->getImportedModule()))
    dumpDeclRef(InitD, "initializer");
}

void TextNodeDumper::VisitPragmaCommentDecl(const PragmaCommentDecl *D) {
  OS << ' ';
  switch (D->getCommentKind()) {
  case PCK_Unknown:
    llvm_unreachable("unexpected pragma comment kind");
  case PCK_Compiler:
    OS << "compiler";
    break;
  case PCK_ExeStr:
    OS << "exestr";
    break;
  case PCK_Lib:
    OS << "lib";
    break;
  case PCK_Linker:
    OS << "linker";
    break;
  case PCK_User:
    OS << "user";
    break;
  }
  StringRef Arg = D->getArg();
  if (!Arg.empty())
    OS << " \"" << Arg << "\"";
}

void TextNodeDumper::VisitPragmaDetectMismatchDecl(
    const PragmaDetectMismatchDecl *D) {
  OS << " \"" << D->getName() << "\" \"" << D->getValue() << "\"";
}

void TextNodeDumper::VisitOMPExecutableDirective(
    const OMPExecutableDirective *D) {
  if (D->isStandaloneDirective())
    OS << " openmp_standalone_directive";
}

void TextNodeDumper::VisitOMPDeclareReductionDecl(
    const OMPDeclareReductionDecl *D) {
  dumpName(D);
  dumpType(D->getType());
  OS << " combiner";
  dumpPointer(D->getCombiner());
  if (const auto *Initializer = D->getInitializer()) {
    OS << " initializer";
    dumpPointer(Initializer);
    switch (D->getInitializerKind()) {
    case OMPDeclareReductionDecl::DirectInit:
      OS << " omp_priv = ";
      break;
    case OMPDeclareReductionDecl::CopyInit:
      OS << " omp_priv ()";
      break;
    case OMPDeclareReductionDecl::CallInit:
      break;
    }
  }
}

void TextNodeDumper::VisitOMPRequiresDecl(const OMPRequiresDecl *D) {
  for (const auto *C : D->clauselists()) {
    AddChild([=] {
      if (!C) {
        ColorScope Color(OS, ShowColors, NullColor);
        OS << "<<<NULL>>> OMPClause";
        return;
      }
      {
        ColorScope Color(OS, ShowColors, AttrColor);
        StringRef ClauseName(getOpenMPClauseName(C->getClauseKind()));
        OS << "OMP" << ClauseName.substr(/*Start=*/0, /*N=*/1).upper()
           << ClauseName.drop_front() << "Clause";
      }
      dumpPointer(C);
      dumpSourceRange(SourceRange(C->getBeginLoc(), C->getEndLoc()));
    });
  }
}

void TextNodeDumper::VisitOMPCapturedExprDecl(const OMPCapturedExprDecl *D) {
  dumpName(D);
  dumpType(D->getType());
}

void TextNodeDumper::VisitNamespaceDecl(const NamespaceDecl *D) {
  dumpName(D);
  if (D->isInline())
    OS << " inline";
  if (!D->isOriginalNamespace())
    dumpDeclRef(D->getOriginalNamespace(), "original");
}

void TextNodeDumper::VisitUsingDirectiveDecl(const UsingDirectiveDecl *D) {
  OS << ' ';
  dumpBareDeclRef(D->getNominatedNamespace());
}

void TextNodeDumper::VisitNamespaceAliasDecl(const NamespaceAliasDecl *D) {
  dumpName(D);
  dumpDeclRef(D->getAliasedNamespace());
}

void TextNodeDumper::VisitTypeAliasDecl(const TypeAliasDecl *D) {
  dumpName(D);
  dumpType(D->getUnderlyingType());
}

void TextNodeDumper::VisitTypeAliasTemplateDecl(
    const TypeAliasTemplateDecl *D) {
  dumpName(D);
}

void TextNodeDumper::VisitCXXRecordDecl(const CXXRecordDecl *D) {
  VisitRecordDecl(D);
  if (!D->isCompleteDefinition())
    return;

  AddChild([=] {
    {
      ColorScope Color(OS, ShowColors, DeclKindNameColor);
      OS << "DefinitionData";
    }
#define FLAG(fn, name)                                                         \
  if (D->fn())                                                                 \
    OS << " " #name;
    FLAG(isParsingBaseSpecifiers, parsing_base_specifiers);

    FLAG(isGenericLambda, generic);
    FLAG(isLambda, lambda);

    FLAG(canPassInRegisters, pass_in_registers);
    FLAG(isEmpty, empty);
    FLAG(isAggregate, aggregate);
    FLAG(isStandardLayout, standard_layout);
    FLAG(isTriviallyCopyable, trivially_copyable);
    FLAG(isPOD, pod);
    FLAG(isTrivial, trivial);
    FLAG(isPolymorphic, polymorphic);
    FLAG(isAbstract, abstract);
    FLAG(isLiteral, literal);

    FLAG(hasUserDeclaredConstructor, has_user_declared_ctor);
    FLAG(hasConstexprNonCopyMoveConstructor, has_constexpr_non_copy_move_ctor);
    FLAG(hasMutableFields, has_mutable_fields);
    FLAG(hasVariantMembers, has_variant_members);
    FLAG(allowConstDefaultInit, can_const_default_init);

    AddChild([=] {
      {
        ColorScope Color(OS, ShowColors, DeclKindNameColor);
        OS << "DefaultConstructor";
      }
      FLAG(hasDefaultConstructor, exists);
      FLAG(hasTrivialDefaultConstructor, trivial);
      FLAG(hasNonTrivialDefaultConstructor, non_trivial);
      FLAG(hasUserProvidedDefaultConstructor, user_provided);
      FLAG(hasConstexprDefaultConstructor, constexpr);
      FLAG(needsImplicitDefaultConstructor, needs_implicit);
      FLAG(defaultedDefaultConstructorIsConstexpr, defaulted_is_constexpr);
    });

    AddChild([=] {
      {
        ColorScope Color(OS, ShowColors, DeclKindNameColor);
        OS << "CopyConstructor";
      }
      FLAG(hasSimpleCopyConstructor, simple);
      FLAG(hasTrivialCopyConstructor, trivial);
      FLAG(hasNonTrivialCopyConstructor, non_trivial);
      FLAG(hasUserDeclaredCopyConstructor, user_declared);
      FLAG(hasCopyConstructorWithConstParam, has_const_param);
      FLAG(needsImplicitCopyConstructor, needs_implicit);
      FLAG(needsOverloadResolutionForCopyConstructor,
           needs_overload_resolution);
      if (!D->needsOverloadResolutionForCopyConstructor())
        FLAG(defaultedCopyConstructorIsDeleted, defaulted_is_deleted);
      FLAG(implicitCopyConstructorHasConstParam, implicit_has_const_param);
    });

    AddChild([=] {
      {
        ColorScope Color(OS, ShowColors, DeclKindNameColor);
        OS << "MoveConstructor";
      }
      FLAG(hasMoveConstructor, exists);
      FLAG(hasSimpleMoveConstructor, simple);
      FLAG(hasTrivialMoveConstructor, trivial);
      FLAG(hasNonTrivialMoveConstructor, non_trivial);
      FLAG(hasUserDeclaredMoveConstructor, user_declared);
      FLAG(needsImplicitMoveConstructor, needs_implicit);
      FLAG(needsOverloadResolutionForMoveConstructor,
           needs_overload_resolution);
      if (!D->needsOverloadResolutionForMoveConstructor())
        FLAG(defaultedMoveConstructorIsDeleted, defaulted_is_deleted);
    });

    AddChild([=] {
      {
        ColorScope Color(OS, ShowColors, DeclKindNameColor);
        OS << "CopyAssignment";
      }
      FLAG(hasTrivialCopyAssignment, trivial);
      FLAG(hasNonTrivialCopyAssignment, non_trivial);
      FLAG(hasCopyAssignmentWithConstParam, has_const_param);
      FLAG(hasUserDeclaredCopyAssignment, user_declared);
      FLAG(needsImplicitCopyAssignment, needs_implicit);
      FLAG(needsOverloadResolutionForCopyAssignment, needs_overload_resolution);
      FLAG(implicitCopyAssignmentHasConstParam, implicit_has_const_param);
    });

    AddChild([=] {
      {
        ColorScope Color(OS, ShowColors, DeclKindNameColor);
        OS << "MoveAssignment";
      }
      FLAG(hasMoveAssignment, exists);
      FLAG(hasSimpleMoveAssignment, simple);
      FLAG(hasTrivialMoveAssignment, trivial);
      FLAG(hasNonTrivialMoveAssignment, non_trivial);
      FLAG(hasUserDeclaredMoveAssignment, user_declared);
      FLAG(needsImplicitMoveAssignment, needs_implicit);
      FLAG(needsOverloadResolutionForMoveAssignment, needs_overload_resolution);
    });

    AddChild([=] {
      {
        ColorScope Color(OS, ShowColors, DeclKindNameColor);
        OS << "Destructor";
      }
      FLAG(hasSimpleDestructor, simple);
      FLAG(hasIrrelevantDestructor, irrelevant);
      FLAG(hasTrivialDestructor, trivial);
      FLAG(hasNonTrivialDestructor, non_trivial);
      FLAG(hasUserDeclaredDestructor, user_declared);
      FLAG(needsImplicitDestructor, needs_implicit);
      FLAG(needsOverloadResolutionForDestructor, needs_overload_resolution);
      if (!D->needsOverloadResolutionForDestructor())
        FLAG(defaultedDestructorIsDeleted, defaulted_is_deleted);
    });
  });

  for (const auto &I : D->bases()) {
    AddChild([=] {
      if (I.isVirtual())
        OS << "virtual ";
      dumpAccessSpecifier(I.getAccessSpecifier());
      dumpType(I.getType());
      if (I.isPackExpansion())
        OS << "...";
    });
  }
}

void TextNodeDumper::VisitFunctionTemplateDecl(const FunctionTemplateDecl *D) {
  dumpName(D);
}

void TextNodeDumper::VisitClassTemplateDecl(const ClassTemplateDecl *D) {
  dumpName(D);
}

void TextNodeDumper::VisitVarTemplateDecl(const VarTemplateDecl *D) {
  dumpName(D);
}

void TextNodeDumper::VisitBuiltinTemplateDecl(const BuiltinTemplateDecl *D) {
  dumpName(D);
}

void TextNodeDumper::VisitTemplateTypeParmDecl(const TemplateTypeParmDecl *D) {
  if (D->wasDeclaredWithTypename())
    OS << " typename";
  else
    OS << " class";
  OS << " depth " << D->getDepth() << " index " << D->getIndex();
  if (D->isParameterPack())
    OS << " ...";
  dumpName(D);
}

void TextNodeDumper::VisitNonTypeTemplateParmDecl(
    const NonTypeTemplateParmDecl *D) {
  dumpType(D->getType());
  OS << " depth " << D->getDepth() << " index " << D->getIndex();
  if (D->isParameterPack())
    OS << " ...";
  dumpName(D);
}

void TextNodeDumper::VisitTemplateTemplateParmDecl(
    const TemplateTemplateParmDecl *D) {
  OS << " depth " << D->getDepth() << " index " << D->getIndex();
  if (D->isParameterPack())
    OS << " ...";
  dumpName(D);
}

void TextNodeDumper::VisitUsingDecl(const UsingDecl *D) {
  OS << ' ';
  if (D->getQualifier())
    D->getQualifier()->print(OS, D->getASTContext().getPrintingPolicy());
  OS << D->getNameAsString();
}

void TextNodeDumper::VisitUnresolvedUsingTypenameDecl(
    const UnresolvedUsingTypenameDecl *D) {
  OS << ' ';
  if (D->getQualifier())
    D->getQualifier()->print(OS, D->getASTContext().getPrintingPolicy());
  OS << D->getNameAsString();
}

void TextNodeDumper::VisitUnresolvedUsingValueDecl(
    const UnresolvedUsingValueDecl *D) {
  OS << ' ';
  if (D->getQualifier())
    D->getQualifier()->print(OS, D->getASTContext().getPrintingPolicy());
  OS << D->getNameAsString();
  dumpType(D->getType());
}

void TextNodeDumper::VisitUsingShadowDecl(const UsingShadowDecl *D) {
  OS << ' ';
  dumpBareDeclRef(D->getTargetDecl());
}

void TextNodeDumper::VisitConstructorUsingShadowDecl(
    const ConstructorUsingShadowDecl *D) {
  if (D->constructsVirtualBase())
    OS << " virtual";

  AddChild([=] {
    OS << "target ";
    dumpBareDeclRef(D->getTargetDecl());
  });

  AddChild([=] {
    OS << "nominated ";
    dumpBareDeclRef(D->getNominatedBaseClass());
    OS << ' ';
    dumpBareDeclRef(D->getNominatedBaseClassShadowDecl());
  });

  AddChild([=] {
    OS << "constructed ";
    dumpBareDeclRef(D->getConstructedBaseClass());
    OS << ' ';
    dumpBareDeclRef(D->getConstructedBaseClassShadowDecl());
  });
}

void TextNodeDumper::VisitLinkageSpecDecl(const LinkageSpecDecl *D) {
  switch (D->getLanguage()) {
  case LinkageSpecDecl::lang_c:
    OS << " C";
    break;
  case LinkageSpecDecl::lang_cxx:
    OS << " C++";
    break;
  }
}

void TextNodeDumper::VisitAccessSpecDecl(const AccessSpecDecl *D) {
  OS << ' ';
  dumpAccessSpecifier(D->getAccess());
}

void TextNodeDumper::VisitFriendDecl(const FriendDecl *D) {
  if (TypeSourceInfo *T = D->getFriendType())
    dumpType(T->getType());
}

void TextNodeDumper::VisitObjCIvarDecl(const ObjCIvarDecl *D) {
  dumpName(D);
  dumpType(D->getType());
  if (D->getSynthesize())
    OS << " synthesize";

  switch (D->getAccessControl()) {
  case ObjCIvarDecl::None:
    OS << " none";
    break;
  case ObjCIvarDecl::Private:
    OS << " private";
    break;
  case ObjCIvarDecl::Protected:
    OS << " protected";
    break;
  case ObjCIvarDecl::Public:
    OS << " public";
    break;
  case ObjCIvarDecl::Package:
    OS << " package";
    break;
  }
}

void TextNodeDumper::VisitObjCMethodDecl(const ObjCMethodDecl *D) {
  if (D->isInstanceMethod())
    OS << " -";
  else
    OS << " +";
  dumpName(D);
  dumpType(D->getReturnType());

  if (D->isVariadic())
    OS << " variadic";
}

void TextNodeDumper::VisitObjCTypeParamDecl(const ObjCTypeParamDecl *D) {
  dumpName(D);
  switch (D->getVariance()) {
  case ObjCTypeParamVariance::Invariant:
    break;

  case ObjCTypeParamVariance::Covariant:
    OS << " covariant";
    break;

  case ObjCTypeParamVariance::Contravariant:
    OS << " contravariant";
    break;
  }

  if (D->hasExplicitBound())
    OS << " bounded";
  dumpType(D->getUnderlyingType());
}

void TextNodeDumper::VisitObjCCategoryDecl(const ObjCCategoryDecl *D) {
  dumpName(D);
  dumpDeclRef(D->getClassInterface());
  dumpDeclRef(D->getImplementation());
  for (const auto *P : D->protocols())
    dumpDeclRef(P);
}

void TextNodeDumper::VisitObjCCategoryImplDecl(const ObjCCategoryImplDecl *D) {
  dumpName(D);
  dumpDeclRef(D->getClassInterface());
  dumpDeclRef(D->getCategoryDecl());
}

void TextNodeDumper::VisitObjCProtocolDecl(const ObjCProtocolDecl *D) {
  dumpName(D);

  for (const auto *Child : D->protocols())
    dumpDeclRef(Child);
}

void TextNodeDumper::VisitObjCInterfaceDecl(const ObjCInterfaceDecl *D) {
  dumpName(D);
  dumpDeclRef(D->getSuperClass(), "super");

  dumpDeclRef(D->getImplementation());
  for (const auto *Child : D->protocols())
    dumpDeclRef(Child);
}

void TextNodeDumper::VisitObjCImplementationDecl(
    const ObjCImplementationDecl *D) {
  dumpName(D);
  dumpDeclRef(D->getSuperClass(), "super");
  dumpDeclRef(D->getClassInterface());
}

void TextNodeDumper::VisitObjCCompatibleAliasDecl(
    const ObjCCompatibleAliasDecl *D) {
  dumpName(D);
  dumpDeclRef(D->getClassInterface());
}

void TextNodeDumper::VisitObjCPropertyDecl(const ObjCPropertyDecl *D) {
  dumpName(D);
  dumpType(D->getType());

  if (D->getPropertyImplementation() == ObjCPropertyDecl::Required)
    OS << " required";
  else if (D->getPropertyImplementation() == ObjCPropertyDecl::Optional)
    OS << " optional";

  ObjCPropertyDecl::PropertyAttributeKind Attrs = D->getPropertyAttributes();
  if (Attrs != ObjCPropertyDecl::OBJC_PR_noattr) {
    if (Attrs & ObjCPropertyDecl::OBJC_PR_readonly)
      OS << " readonly";
    if (Attrs & ObjCPropertyDecl::OBJC_PR_assign)
      OS << " assign";
    if (Attrs & ObjCPropertyDecl::OBJC_PR_readwrite)
      OS << " readwrite";
    if (Attrs & ObjCPropertyDecl::OBJC_PR_retain)
      OS << " retain";
    if (Attrs & ObjCPropertyDecl::OBJC_PR_copy)
      OS << " copy";
    if (Attrs & ObjCPropertyDecl::OBJC_PR_nonatomic)
      OS << " nonatomic";
    if (Attrs & ObjCPropertyDecl::OBJC_PR_atomic)
      OS << " atomic";
    if (Attrs & ObjCPropertyDecl::OBJC_PR_weak)
      OS << " weak";
    if (Attrs & ObjCPropertyDecl::OBJC_PR_strong)
      OS << " strong";
    if (Attrs & ObjCPropertyDecl::OBJC_PR_unsafe_unretained)
      OS << " unsafe_unretained";
    if (Attrs & ObjCPropertyDecl::OBJC_PR_class)
      OS << " class";
    if (Attrs & ObjCPropertyDecl::OBJC_PR_getter)
      dumpDeclRef(D->getGetterMethodDecl(), "getter");
    if (Attrs & ObjCPropertyDecl::OBJC_PR_setter)
      dumpDeclRef(D->getSetterMethodDecl(), "setter");
  }
}

void TextNodeDumper::VisitObjCPropertyImplDecl(const ObjCPropertyImplDecl *D) {
  dumpName(D->getPropertyDecl());
  if (D->getPropertyImplementation() == ObjCPropertyImplDecl::Synthesize)
    OS << " synthesize";
  else
    OS << " dynamic";
  dumpDeclRef(D->getPropertyDecl());
  dumpDeclRef(D->getPropertyIvarDecl());
}

void TextNodeDumper::VisitBlockDecl(const BlockDecl *D) {
  if (D->isVariadic())
    OS << " variadic";

  if (D->capturesCXXThis())
    OS << " captures_this";
}

void TextNodeDumper::VisitConceptDecl(const ConceptDecl *D) {
  dumpName(D);
}<|MERGE_RESOLUTION|>--- conflicted
+++ resolved
@@ -324,7 +324,6 @@
     OS << " <implicit>";
 }
 
-<<<<<<< HEAD
 void TextNodeDumper::Visit(const GenericSelectionExpr::ConstAssociation &A) {
   const TypeSourceInfo *TSI = A.getTypeSourceInfo();
   if (TSI) {
@@ -336,7 +335,8 @@
 
   if (A.isSelected())
     OS << " selected";
-=======
+}
+
 //===----------------------------------------------------------------------===//
 // Checked C bounds expressions
 //===----------------------------------------------------------------------===//
@@ -359,7 +359,6 @@
     case BoundsCheckKind::BCK_NullTermRead: OS << "Null-terminated read"; break;
     case BoundsCheckKind::BCK_NullTermWriteAssign: OS << "Null-terminated assignment"; break;
   }
->>>>>>> cb9e1e3e
 }
 
 void TextNodeDumper::dumpPointer(const void *Ptr) {
@@ -1312,6 +1311,15 @@
   dumpName(D);
   if (D->isModulePrivate())
     OS << " __module_private__";
+  // If the record is generic, it's ok to print only the number of type
+  // parameters, becaue the type variables are already printed _before_ the
+  // record declaration is dumped.
+  if (D->isGeneric())
+    OS << " _For_any(" << D->typeParams().size() << ")";
+  if (D->isItypeGeneric())
+    OS << "_Itype_for_any(" << D->typeParams().size() << ")";
+  if (D->isInstantiated())
+    dumpType(D->getASTContext().getTypeDeclType(D));
   if (D->isCompleteDefinition())
     OS << " definition";
 }
