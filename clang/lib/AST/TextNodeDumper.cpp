--- conflicted
+++ resolved
@@ -56,7 +56,6 @@
   llvm_unreachable("Decl that isn't part of DeclNodes.inc!");
 }
 
-<<<<<<< HEAD
 TextNodeDumper::TextNodeDumper(raw_ostream &OS, const ASTContext &Context,
                                bool ShowColors)
     : TextTreeStructure(OS, ShowColors), OS(OS), ShowColors(ShowColors),
@@ -66,17 +65,6 @@
 
 TextNodeDumper::TextNodeDumper(raw_ostream &OS, bool ShowColors)
     : TextTreeStructure(OS, ShowColors), OS(OS), ShowColors(ShowColors) {}
-=======
-
-
-
-TextNodeDumper::TextNodeDumper(raw_ostream &OS, bool ShowColors,
-                               const SourceManager *SM,
-                               const PrintingPolicy &PrintPolicy,
-                               const comments::CommandTraits *Traits)
-    : TextTreeStructure(OS, ShowColors), OS(OS), ShowColors(ShowColors), SM(SM),
-      PrintPolicy(PrintPolicy), Traits(Traits) {}
->>>>>>> 5b343589
 
 void TextNodeDumper::Visit(const comments::Comment *C,
                            const comments::FullComment *FC) {
@@ -367,7 +355,6 @@
     OS << " selected";
 }
 
-<<<<<<< HEAD
 static double GetApproxValue(const llvm::APFloat &F) {
   llvm::APFloat V = F;
   bool ignored;
@@ -578,7 +565,8 @@
     return;
   }
   llvm_unreachable("Unknown APValue kind!");
-=======
+}
+
 //===----------------------------------------------------------------------===//
 // Checked C bounds expressions
 //===----------------------------------------------------------------------===//
@@ -601,7 +589,6 @@
     case BoundsCheckKind::BCK_NullTermRead: OS << "Null-terminated read"; break;
     case BoundsCheckKind::BCK_NullTermWriteAssign: OS << "Null-terminated assignment"; break;
   }
->>>>>>> 5b343589
 }
 
 void TextNodeDumper::dumpPointer(const void *Ptr) {
@@ -1354,7 +1341,6 @@
   OS << " " << (Node->getValue() ? "__objc_yes" : "__objc_no");
 }
 
-<<<<<<< HEAD
 void TextNodeDumper::VisitOMPIteratorExpr(const OMPIteratorExpr *Node) {
   OS << " ";
   for (unsigned I = 0, E = Node->numOfIterators(); I < E; ++I) {
@@ -1370,7 +1356,7 @@
       Visit(Range.Step);
     }
   }
-=======
+}
 void TextNodeDumper::VisitNullaryBoundsExpr(const NullaryBoundsExpr *Node) {
   Visit(Node->getKind());
 }
@@ -1395,7 +1381,6 @@
     dumpPointer(Node->getTemporaryBinding());
   } else
     OS << " _Return_value";
->>>>>>> 5b343589
 }
 
 void TextNodeDumper::VisitRValueReferenceType(const ReferenceType *T) {
