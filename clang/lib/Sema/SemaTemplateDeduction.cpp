//===- SemaTemplateDeduction.cpp - Template Argument Deduction ------------===//
//
// Part of the LLVM Project, under the Apache License v2.0 with LLVM Exceptions.
// See https://llvm.org/LICENSE.txt for license information.
// SPDX-License-Identifier: Apache-2.0 WITH LLVM-exception
//
//===----------------------------------------------------------------------===//
//
// This file implements C++ template argument deduction.
//
//===----------------------------------------------------------------------===//

#include "clang/Sema/TemplateDeduction.h"
#include "TreeTransform.h"
#include "TypeLocBuilder.h"
#include "clang/AST/ASTContext.h"
#include "clang/AST/ASTLambda.h"
#include "clang/AST/Decl.h"
#include "clang/AST/DeclAccessPair.h"
#include "clang/AST/DeclBase.h"
#include "clang/AST/DeclCXX.h"
#include "clang/AST/DeclTemplate.h"
#include "clang/AST/DeclarationName.h"
#include "clang/AST/Expr.h"
#include "clang/AST/ExprCXX.h"
#include "clang/AST/NestedNameSpecifier.h"
#include "clang/AST/RecursiveASTVisitor.h"
#include "clang/AST/TemplateBase.h"
#include "clang/AST/TemplateName.h"
#include "clang/AST/Type.h"
#include "clang/AST/TypeLoc.h"
#include "clang/AST/UnresolvedSet.h"
#include "clang/Basic/AddressSpaces.h"
#include "clang/Basic/ExceptionSpecificationType.h"
#include "clang/Basic/LLVM.h"
#include "clang/Basic/LangOptions.h"
#include "clang/Basic/PartialDiagnostic.h"
#include "clang/Basic/SourceLocation.h"
#include "clang/Basic/Specifiers.h"
#include "clang/Sema/Ownership.h"
#include "clang/Sema/Sema.h"
#include "clang/Sema/Template.h"
#include "llvm/ADT/APInt.h"
#include "llvm/ADT/APSInt.h"
#include "llvm/ADT/ArrayRef.h"
#include "llvm/ADT/DenseMap.h"
#include "llvm/ADT/FoldingSet.h"
#include "llvm/ADT/Optional.h"
#include "llvm/ADT/SmallBitVector.h"
#include "llvm/ADT/SmallPtrSet.h"
#include "llvm/ADT/SmallVector.h"
#include "llvm/Support/Casting.h"
#include "llvm/Support/Compiler.h"
#include "llvm/Support/ErrorHandling.h"
#include <algorithm>
#include <cassert>
#include <tuple>
#include <utility>

namespace clang {

  /// Various flags that control template argument deduction.
  ///
  /// These flags can be bitwise-OR'd together.
  enum TemplateDeductionFlags {
    /// No template argument deduction flags, which indicates the
    /// strictest results for template argument deduction (as used for, e.g.,
    /// matching class template partial specializations).
    TDF_None = 0,

    /// Within template argument deduction from a function call, we are
    /// matching with a parameter type for which the original parameter was
    /// a reference.
    TDF_ParamWithReferenceType = 0x1,

    /// Within template argument deduction from a function call, we
    /// are matching in a case where we ignore cv-qualifiers.
    TDF_IgnoreQualifiers = 0x02,

    /// Within template argument deduction from a function call,
    /// we are matching in a case where we can perform template argument
    /// deduction from a template-id of a derived class of the argument type.
    TDF_DerivedClass = 0x04,

    /// Allow non-dependent types to differ, e.g., when performing
    /// template argument deduction from a function call where conversions
    /// may apply.
    TDF_SkipNonDependent = 0x08,

    /// Whether we are performing template argument deduction for
    /// parameters and arguments in a top-level template argument
    TDF_TopLevelParameterTypeList = 0x10,

    /// Within template argument deduction from overload resolution per
    /// C++ [over.over] allow matching function types that are compatible in
    /// terms of noreturn and default calling convention adjustments, or
    /// similarly matching a declared template specialization against a
    /// possible template, per C++ [temp.deduct.decl]. In either case, permit
    /// deduction where the parameter is a function type that can be converted
    /// to the argument type.
    TDF_AllowCompatibleFunctionType = 0x20,

    /// Within template argument deduction for a conversion function, we are
    /// matching with an argument type for which the original argument was
    /// a reference.
    TDF_ArgWithReferenceType = 0x40,
  };
}

using namespace clang;
using namespace sema;

/// Compare two APSInts, extending and switching the sign as
/// necessary to compare their values regardless of underlying type.
static bool hasSameExtendedValue(llvm::APSInt X, llvm::APSInt Y) {
  if (Y.getBitWidth() > X.getBitWidth())
    X = X.extend(Y.getBitWidth());
  else if (Y.getBitWidth() < X.getBitWidth())
    Y = Y.extend(X.getBitWidth());

  // If there is a signedness mismatch, correct it.
  if (X.isSigned() != Y.isSigned()) {
    // If the signed value is negative, then the values cannot be the same.
    if ((Y.isSigned() && Y.isNegative()) || (X.isSigned() && X.isNegative()))
      return false;

    Y.setIsSigned(true);
    X.setIsSigned(true);
  }

  return X == Y;
}

static Sema::TemplateDeductionResult
DeduceTemplateArguments(Sema &S,
                        TemplateParameterList *TemplateParams,
                        const TemplateArgument &Param,
                        TemplateArgument Arg,
                        TemplateDeductionInfo &Info,
                        SmallVectorImpl<DeducedTemplateArgument> &Deduced);

static Sema::TemplateDeductionResult
DeduceTemplateArgumentsByTypeMatch(Sema &S,
                                   TemplateParameterList *TemplateParams,
                                   QualType Param,
                                   QualType Arg,
                                   TemplateDeductionInfo &Info,
                                   SmallVectorImpl<DeducedTemplateArgument> &
                                                      Deduced,
                                   unsigned TDF,
                                   bool PartialOrdering = false,
                                   bool DeducedFromArrayBound = false);

static Sema::TemplateDeductionResult
DeduceTemplateArguments(Sema &S, TemplateParameterList *TemplateParams,
                        ArrayRef<TemplateArgument> Params,
                        ArrayRef<TemplateArgument> Args,
                        TemplateDeductionInfo &Info,
                        SmallVectorImpl<DeducedTemplateArgument> &Deduced,
                        bool NumberOfArgumentsMustMatch);

static void MarkUsedTemplateParameters(ASTContext &Ctx,
                                       const TemplateArgument &TemplateArg,
                                       bool OnlyDeduced, unsigned Depth,
                                       llvm::SmallBitVector &Used);

static void MarkUsedTemplateParameters(ASTContext &Ctx, QualType T,
                                       bool OnlyDeduced, unsigned Level,
                                       llvm::SmallBitVector &Deduced);

/// If the given expression is of a form that permits the deduction
/// of a non-type template parameter, return the declaration of that
/// non-type template parameter.
static NonTypeTemplateParmDecl *
getDeducedParameterFromExpr(TemplateDeductionInfo &Info, Expr *E) {
  // If we are within an alias template, the expression may have undergone
  // any number of parameter substitutions already.
  while (true) {
    if (ImplicitCastExpr *IC = dyn_cast<ImplicitCastExpr>(E))
      E = IC->getSubExpr();
    else if (ConstantExpr *CE = dyn_cast<ConstantExpr>(E))
      E = CE->getSubExpr();
    else if (SubstNonTypeTemplateParmExpr *Subst =
               dyn_cast<SubstNonTypeTemplateParmExpr>(E))
      E = Subst->getReplacement();
    else
      break;
  }

  if (DeclRefExpr *DRE = dyn_cast<DeclRefExpr>(E))
    if (auto *NTTP = dyn_cast<NonTypeTemplateParmDecl>(DRE->getDecl()))
      if (NTTP->getDepth() == Info.getDeducedDepth())
        return NTTP;

  return nullptr;
}

/// Determine whether two declaration pointers refer to the same
/// declaration.
static bool isSameDeclaration(Decl *X, Decl *Y) {
  if (NamedDecl *NX = dyn_cast<NamedDecl>(X))
    X = NX->getUnderlyingDecl();
  if (NamedDecl *NY = dyn_cast<NamedDecl>(Y))
    Y = NY->getUnderlyingDecl();

  return X->getCanonicalDecl() == Y->getCanonicalDecl();
}

/// Verify that the given, deduced template arguments are compatible.
///
/// \returns The deduced template argument, or a NULL template argument if
/// the deduced template arguments were incompatible.
static DeducedTemplateArgument
checkDeducedTemplateArguments(ASTContext &Context,
                              const DeducedTemplateArgument &X,
                              const DeducedTemplateArgument &Y) {
  // We have no deduction for one or both of the arguments; they're compatible.
  if (X.isNull())
    return Y;
  if (Y.isNull())
    return X;

  // If we have two non-type template argument values deduced for the same
  // parameter, they must both match the type of the parameter, and thus must
  // match each other's type. As we're only keeping one of them, we must check
  // for that now. The exception is that if either was deduced from an array
  // bound, the type is permitted to differ.
  if (!X.wasDeducedFromArrayBound() && !Y.wasDeducedFromArrayBound()) {
    QualType XType = X.getNonTypeTemplateArgumentType();
    if (!XType.isNull()) {
      QualType YType = Y.getNonTypeTemplateArgumentType();
      if (YType.isNull() || !Context.hasSameType(XType, YType))
        return DeducedTemplateArgument();
    }
  }

  switch (X.getKind()) {
  case TemplateArgument::Null:
    llvm_unreachable("Non-deduced template arguments handled above");

  case TemplateArgument::Type:
    // If two template type arguments have the same type, they're compatible.
    if (Y.getKind() == TemplateArgument::Type &&
        Context.hasSameType(X.getAsType(), Y.getAsType()))
      return X;

    // If one of the two arguments was deduced from an array bound, the other
    // supersedes it.
    if (X.wasDeducedFromArrayBound() != Y.wasDeducedFromArrayBound())
      return X.wasDeducedFromArrayBound() ? Y : X;

    // The arguments are not compatible.
    return DeducedTemplateArgument();

  case TemplateArgument::Integral:
    // If we deduced a constant in one case and either a dependent expression or
    // declaration in another case, keep the integral constant.
    // If both are integral constants with the same value, keep that value.
    if (Y.getKind() == TemplateArgument::Expression ||
        Y.getKind() == TemplateArgument::Declaration ||
        (Y.getKind() == TemplateArgument::Integral &&
         hasSameExtendedValue(X.getAsIntegral(), Y.getAsIntegral())))
      return X.wasDeducedFromArrayBound() ? Y : X;

    // All other combinations are incompatible.
    return DeducedTemplateArgument();

  case TemplateArgument::Template:
    if (Y.getKind() == TemplateArgument::Template &&
        Context.hasSameTemplateName(X.getAsTemplate(), Y.getAsTemplate()))
      return X;

    // All other combinations are incompatible.
    return DeducedTemplateArgument();

  case TemplateArgument::TemplateExpansion:
    if (Y.getKind() == TemplateArgument::TemplateExpansion &&
        Context.hasSameTemplateName(X.getAsTemplateOrTemplatePattern(),
                                    Y.getAsTemplateOrTemplatePattern()))
      return X;

    // All other combinations are incompatible.
    return DeducedTemplateArgument();

  case TemplateArgument::Expression: {
    if (Y.getKind() != TemplateArgument::Expression)
      return checkDeducedTemplateArguments(Context, Y, X);

    // Compare the expressions for equality
    llvm::FoldingSetNodeID ID1, ID2;
    X.getAsExpr()->Profile(ID1, Context, true);
    Y.getAsExpr()->Profile(ID2, Context, true);
    if (ID1 == ID2)
      return X.wasDeducedFromArrayBound() ? Y : X;

    // Differing dependent expressions are incompatible.
    return DeducedTemplateArgument();
  }

  case TemplateArgument::Declaration:
    assert(!X.wasDeducedFromArrayBound());

    // If we deduced a declaration and a dependent expression, keep the
    // declaration.
    if (Y.getKind() == TemplateArgument::Expression)
      return X;

    // If we deduced a declaration and an integral constant, keep the
    // integral constant and whichever type did not come from an array
    // bound.
    if (Y.getKind() == TemplateArgument::Integral) {
      if (Y.wasDeducedFromArrayBound())
        return TemplateArgument(Context, Y.getAsIntegral(),
                                X.getParamTypeForDecl());
      return Y;
    }

    // If we deduced two declarations, make sure that they refer to the
    // same declaration.
    if (Y.getKind() == TemplateArgument::Declaration &&
        isSameDeclaration(X.getAsDecl(), Y.getAsDecl()))
      return X;

    // All other combinations are incompatible.
    return DeducedTemplateArgument();

  case TemplateArgument::NullPtr:
    // If we deduced a null pointer and a dependent expression, keep the
    // null pointer.
    if (Y.getKind() == TemplateArgument::Expression)
      return X;

    // If we deduced a null pointer and an integral constant, keep the
    // integral constant.
    if (Y.getKind() == TemplateArgument::Integral)
      return Y;

    // If we deduced two null pointers, they are the same.
    if (Y.getKind() == TemplateArgument::NullPtr)
      return X;

    // All other combinations are incompatible.
    return DeducedTemplateArgument();

  case TemplateArgument::Pack: {
    if (Y.getKind() != TemplateArgument::Pack ||
        X.pack_size() != Y.pack_size())
      return DeducedTemplateArgument();

    llvm::SmallVector<TemplateArgument, 8> NewPack;
    for (TemplateArgument::pack_iterator XA = X.pack_begin(),
                                      XAEnd = X.pack_end(),
                                         YA = Y.pack_begin();
         XA != XAEnd; ++XA, ++YA) {
      TemplateArgument Merged = checkDeducedTemplateArguments(
          Context, DeducedTemplateArgument(*XA, X.wasDeducedFromArrayBound()),
          DeducedTemplateArgument(*YA, Y.wasDeducedFromArrayBound()));
      if (Merged.isNull() && !(XA->isNull() && YA->isNull()))
        return DeducedTemplateArgument();
      NewPack.push_back(Merged);
    }

    return DeducedTemplateArgument(
        TemplateArgument::CreatePackCopy(Context, NewPack),
        X.wasDeducedFromArrayBound() && Y.wasDeducedFromArrayBound());
  }
  }

  llvm_unreachable("Invalid TemplateArgument Kind!");
}

/// Deduce the value of the given non-type template parameter
/// as the given deduced template argument. All non-type template parameter
/// deduction is funneled through here.
static Sema::TemplateDeductionResult DeduceNonTypeTemplateArgument(
    Sema &S, TemplateParameterList *TemplateParams,
    NonTypeTemplateParmDecl *NTTP, const DeducedTemplateArgument &NewDeduced,
    QualType ValueType, TemplateDeductionInfo &Info,
    SmallVectorImpl<DeducedTemplateArgument> &Deduced) {
  assert(NTTP->getDepth() == Info.getDeducedDepth() &&
         "deducing non-type template argument with wrong depth");

  DeducedTemplateArgument Result = checkDeducedTemplateArguments(
      S.Context, Deduced[NTTP->getIndex()], NewDeduced);
  if (Result.isNull()) {
    Info.Param = NTTP;
    Info.FirstArg = Deduced[NTTP->getIndex()];
    Info.SecondArg = NewDeduced;
    return Sema::TDK_Inconsistent;
  }

  Deduced[NTTP->getIndex()] = Result;
  if (!S.getLangOpts().CPlusPlus17)
    return Sema::TDK_Success;

  if (NTTP->isExpandedParameterPack())
    // FIXME: We may still need to deduce parts of the type here! But we
    // don't have any way to find which slice of the type to use, and the
    // type stored on the NTTP itself is nonsense. Perhaps the type of an
    // expanded NTTP should be a pack expansion type?
    return Sema::TDK_Success;

  // Get the type of the parameter for deduction. If it's a (dependent) array
  // or function type, we will not have decayed it yet, so do that now.
  QualType ParamType = S.Context.getAdjustedParameterType(NTTP->getType());
  if (auto *Expansion = dyn_cast<PackExpansionType>(ParamType))
    ParamType = Expansion->getPattern();

  // FIXME: It's not clear how deduction of a parameter of reference
  // type from an argument (of non-reference type) should be performed.
  // For now, we just remove reference types from both sides and let
  // the final check for matching types sort out the mess.
  return DeduceTemplateArgumentsByTypeMatch(
      S, TemplateParams, ParamType.getNonReferenceType(),
      ValueType.getNonReferenceType(), Info, Deduced, TDF_SkipNonDependent,
      /*PartialOrdering=*/false,
      /*ArrayBound=*/NewDeduced.wasDeducedFromArrayBound());
}

/// Deduce the value of the given non-type template parameter
/// from the given integral constant.
static Sema::TemplateDeductionResult DeduceNonTypeTemplateArgument(
    Sema &S, TemplateParameterList *TemplateParams,
    NonTypeTemplateParmDecl *NTTP, const llvm::APSInt &Value,
    QualType ValueType, bool DeducedFromArrayBound, TemplateDeductionInfo &Info,
    SmallVectorImpl<DeducedTemplateArgument> &Deduced) {
  return DeduceNonTypeTemplateArgument(
      S, TemplateParams, NTTP,
      DeducedTemplateArgument(S.Context, Value, ValueType,
                              DeducedFromArrayBound),
      ValueType, Info, Deduced);
}

/// Deduce the value of the given non-type template parameter
/// from the given null pointer template argument type.
static Sema::TemplateDeductionResult DeduceNullPtrTemplateArgument(
    Sema &S, TemplateParameterList *TemplateParams,
    NonTypeTemplateParmDecl *NTTP, QualType NullPtrType,
    TemplateDeductionInfo &Info,
    SmallVectorImpl<DeducedTemplateArgument> &Deduced) {
  Expr *Value =
      S.ImpCastExprToType(new (S.Context) CXXNullPtrLiteralExpr(
                              S.Context.NullPtrTy, NTTP->getLocation()),
                          NullPtrType, CK_NullToPointer)
          .get();
  return DeduceNonTypeTemplateArgument(S, TemplateParams, NTTP,
                                       DeducedTemplateArgument(Value),
                                       Value->getType(), Info, Deduced);
}

/// Deduce the value of the given non-type template parameter
/// from the given type- or value-dependent expression.
///
/// \returns true if deduction succeeded, false otherwise.
static Sema::TemplateDeductionResult DeduceNonTypeTemplateArgument(
    Sema &S, TemplateParameterList *TemplateParams,
    NonTypeTemplateParmDecl *NTTP, Expr *Value, TemplateDeductionInfo &Info,
    SmallVectorImpl<DeducedTemplateArgument> &Deduced) {
  return DeduceNonTypeTemplateArgument(S, TemplateParams, NTTP,
                                       DeducedTemplateArgument(Value),
                                       Value->getType(), Info, Deduced);
}

/// Deduce the value of the given non-type template parameter
/// from the given declaration.
///
/// \returns true if deduction succeeded, false otherwise.
static Sema::TemplateDeductionResult DeduceNonTypeTemplateArgument(
    Sema &S, TemplateParameterList *TemplateParams,
    NonTypeTemplateParmDecl *NTTP, ValueDecl *D, QualType T,
    TemplateDeductionInfo &Info,
    SmallVectorImpl<DeducedTemplateArgument> &Deduced) {
  D = D ? cast<ValueDecl>(D->getCanonicalDecl()) : nullptr;
  TemplateArgument New(D, T);
  return DeduceNonTypeTemplateArgument(
      S, TemplateParams, NTTP, DeducedTemplateArgument(New), T, Info, Deduced);
}

static Sema::TemplateDeductionResult
DeduceTemplateArguments(Sema &S,
                        TemplateParameterList *TemplateParams,
                        TemplateName Param,
                        TemplateName Arg,
                        TemplateDeductionInfo &Info,
                        SmallVectorImpl<DeducedTemplateArgument> &Deduced) {
  TemplateDecl *ParamDecl = Param.getAsTemplateDecl();
  if (!ParamDecl) {
    // The parameter type is dependent and is not a template template parameter,
    // so there is nothing that we can deduce.
    return Sema::TDK_Success;
  }

  if (TemplateTemplateParmDecl *TempParam
        = dyn_cast<TemplateTemplateParmDecl>(ParamDecl)) {
    // If we're not deducing at this depth, there's nothing to deduce.
    if (TempParam->getDepth() != Info.getDeducedDepth())
      return Sema::TDK_Success;

    DeducedTemplateArgument NewDeduced(S.Context.getCanonicalTemplateName(Arg));
    DeducedTemplateArgument Result = checkDeducedTemplateArguments(S.Context,
                                                 Deduced[TempParam->getIndex()],
                                                                   NewDeduced);
    if (Result.isNull()) {
      Info.Param = TempParam;
      Info.FirstArg = Deduced[TempParam->getIndex()];
      Info.SecondArg = NewDeduced;
      return Sema::TDK_Inconsistent;
    }

    Deduced[TempParam->getIndex()] = Result;
    return Sema::TDK_Success;
  }

  // Verify that the two template names are equivalent.
  if (S.Context.hasSameTemplateName(Param, Arg))
    return Sema::TDK_Success;

  // Mismatch of non-dependent template parameter to argument.
  Info.FirstArg = TemplateArgument(Param);
  Info.SecondArg = TemplateArgument(Arg);
  return Sema::TDK_NonDeducedMismatch;
}

/// Deduce the template arguments by comparing the template parameter
/// type (which is a template-id) with the template argument type.
///
/// \param S the Sema
///
/// \param TemplateParams the template parameters that we are deducing
///
/// \param Param the parameter type
///
/// \param Arg the argument type
///
/// \param Info information about the template argument deduction itself
///
/// \param Deduced the deduced template arguments
///
/// \returns the result of template argument deduction so far. Note that a
/// "success" result means that template argument deduction has not yet failed,
/// but it may still fail, later, for other reasons.
static Sema::TemplateDeductionResult
DeduceTemplateArguments(Sema &S,
                        TemplateParameterList *TemplateParams,
                        const TemplateSpecializationType *Param,
                        QualType Arg,
                        TemplateDeductionInfo &Info,
                        SmallVectorImpl<DeducedTemplateArgument> &Deduced) {
  assert(Arg.isCanonical() && "Argument type must be canonical");

  // Treat an injected-class-name as its underlying template-id.
  if (auto *Injected = dyn_cast<InjectedClassNameType>(Arg))
    Arg = Injected->getInjectedSpecializationType();

  // Check whether the template argument is a dependent template-id.
  if (const TemplateSpecializationType *SpecArg
        = dyn_cast<TemplateSpecializationType>(Arg)) {
    // Perform template argument deduction for the template name.
    if (Sema::TemplateDeductionResult Result
          = DeduceTemplateArguments(S, TemplateParams,
                                    Param->getTemplateName(),
                                    SpecArg->getTemplateName(),
                                    Info, Deduced))
      return Result;


    // Perform template argument deduction on each template
    // argument. Ignore any missing/extra arguments, since they could be
    // filled in by default arguments.
    return DeduceTemplateArguments(S, TemplateParams,
                                   Param->template_arguments(),
                                   SpecArg->template_arguments(), Info, Deduced,
                                   /*NumberOfArgumentsMustMatch=*/false);
  }

  // If the argument type is a class template specialization, we
  // perform template argument deduction using its template
  // arguments.
  const RecordType *RecordArg = dyn_cast<RecordType>(Arg);
  if (!RecordArg) {
    Info.FirstArg = TemplateArgument(QualType(Param, 0));
    Info.SecondArg = TemplateArgument(Arg);
    return Sema::TDK_NonDeducedMismatch;
  }

  ClassTemplateSpecializationDecl *SpecArg
    = dyn_cast<ClassTemplateSpecializationDecl>(RecordArg->getDecl());
  if (!SpecArg) {
    Info.FirstArg = TemplateArgument(QualType(Param, 0));
    Info.SecondArg = TemplateArgument(Arg);
    return Sema::TDK_NonDeducedMismatch;
  }

  // Perform template argument deduction for the template name.
  if (Sema::TemplateDeductionResult Result
        = DeduceTemplateArguments(S,
                                  TemplateParams,
                                  Param->getTemplateName(),
                               TemplateName(SpecArg->getSpecializedTemplate()),
                                  Info, Deduced))
    return Result;

  // Perform template argument deduction for the template arguments.
  return DeduceTemplateArguments(S, TemplateParams, Param->template_arguments(),
                                 SpecArg->getTemplateArgs().asArray(), Info,
                                 Deduced, /*NumberOfArgumentsMustMatch=*/true);
}

/// Determines whether the given type is an opaque type that
/// might be more qualified when instantiated.
static bool IsPossiblyOpaquelyQualifiedType(QualType T) {
  switch (T->getTypeClass()) {
  case Type::TypeOfExpr:
  case Type::TypeOf:
  case Type::DependentName:
  case Type::Decltype:
  case Type::UnresolvedUsing:
  case Type::TemplateTypeParm:
    return true;

  case Type::ConstantArray:
  case Type::IncompleteArray:
  case Type::VariableArray:
  case Type::DependentSizedArray:
    return IsPossiblyOpaquelyQualifiedType(
                                      cast<ArrayType>(T)->getElementType());

  default:
    return false;
  }
}

/// Helper function to build a TemplateParameter when we don't
/// know its type statically.
static TemplateParameter makeTemplateParameter(Decl *D) {
  if (TemplateTypeParmDecl *TTP = dyn_cast<TemplateTypeParmDecl>(D))
    return TemplateParameter(TTP);
  if (NonTypeTemplateParmDecl *NTTP = dyn_cast<NonTypeTemplateParmDecl>(D))
    return TemplateParameter(NTTP);

  return TemplateParameter(cast<TemplateTemplateParmDecl>(D));
}

/// If \p Param is an expanded parameter pack, get the number of expansions.
static Optional<unsigned> getExpandedPackSize(NamedDecl *Param) {
  if (auto *TTP = dyn_cast<TemplateTypeParmDecl>(Param))
    if (TTP->isExpandedParameterPack())
      return TTP->getNumExpansionParameters();

  if (auto *NTTP = dyn_cast<NonTypeTemplateParmDecl>(Param))
    if (NTTP->isExpandedParameterPack())
      return NTTP->getNumExpansionTypes();

  if (auto *TTP = dyn_cast<TemplateTemplateParmDecl>(Param))
    if (TTP->isExpandedParameterPack())
      return TTP->getNumExpansionTemplateParameters();

  return None;
}

/// A pack that we're currently deducing.
struct clang::DeducedPack {
  // The index of the pack.
  unsigned Index;

  // The old value of the pack before we started deducing it.
  DeducedTemplateArgument Saved;

  // A deferred value of this pack from an inner deduction, that couldn't be
  // deduced because this deduction hadn't happened yet.
  DeducedTemplateArgument DeferredDeduction;

  // The new value of the pack.
  SmallVector<DeducedTemplateArgument, 4> New;

  // The outer deduction for this pack, if any.
  DeducedPack *Outer = nullptr;

  DeducedPack(unsigned Index) : Index(Index) {}
};

namespace {

/// A scope in which we're performing pack deduction.
class PackDeductionScope {
public:
  /// Prepare to deduce the packs named within Pattern.
  PackDeductionScope(Sema &S, TemplateParameterList *TemplateParams,
                     SmallVectorImpl<DeducedTemplateArgument> &Deduced,
                     TemplateDeductionInfo &Info, TemplateArgument Pattern)
      : S(S), TemplateParams(TemplateParams), Deduced(Deduced), Info(Info) {
    unsigned NumNamedPacks = addPacks(Pattern);
    finishConstruction(NumNamedPacks);
  }

  /// Prepare to directly deduce arguments of the parameter with index \p Index.
  PackDeductionScope(Sema &S, TemplateParameterList *TemplateParams,
                     SmallVectorImpl<DeducedTemplateArgument> &Deduced,
                     TemplateDeductionInfo &Info, unsigned Index)
      : S(S), TemplateParams(TemplateParams), Deduced(Deduced), Info(Info) {
    addPack(Index);
    finishConstruction(1);
  }

private:
  void addPack(unsigned Index) {
    // Save the deduced template argument for the parameter pack expanded
    // by this pack expansion, then clear out the deduction.
    DeducedPack Pack(Index);
    Pack.Saved = Deduced[Index];
    Deduced[Index] = TemplateArgument();

    // FIXME: What if we encounter multiple packs with different numbers of
    // pre-expanded expansions? (This should already have been diagnosed
    // during substitution.)
    if (Optional<unsigned> ExpandedPackExpansions =
            getExpandedPackSize(TemplateParams->getParam(Index)))
      FixedNumExpansions = ExpandedPackExpansions;

    Packs.push_back(Pack);
  }

  unsigned addPacks(TemplateArgument Pattern) {
    // Compute the set of template parameter indices that correspond to
    // parameter packs expanded by the pack expansion.
    llvm::SmallBitVector SawIndices(TemplateParams->size());
    llvm::SmallVector<TemplateArgument, 4> ExtraDeductions;

    auto AddPack = [&](unsigned Index) {
      if (SawIndices[Index])
        return;
      SawIndices[Index] = true;
      addPack(Index);

      // Deducing a parameter pack that is a pack expansion also constrains the
      // packs appearing in that parameter to have the same deduced arity. Also,
      // in C++17 onwards, deducing a non-type template parameter deduces its
      // type, so we need to collect the pending deduced values for those packs.
      if (auto *NTTP = dyn_cast<NonTypeTemplateParmDecl>(
              TemplateParams->getParam(Index))) {
        if (!NTTP->isExpandedParameterPack())
          if (auto *Expansion = dyn_cast<PackExpansionType>(NTTP->getType()))
            ExtraDeductions.push_back(Expansion->getPattern());
      }
      // FIXME: Also collect the unexpanded packs in any type and template
      // parameter packs that are pack expansions.
    };

    auto Collect = [&](TemplateArgument Pattern) {
      SmallVector<UnexpandedParameterPack, 2> Unexpanded;
      S.collectUnexpandedParameterPacks(Pattern, Unexpanded);
      for (unsigned I = 0, N = Unexpanded.size(); I != N; ++I) {
        unsigned Depth, Index;
        std::tie(Depth, Index) = getDepthAndIndex(Unexpanded[I]);
        if (Depth == Info.getDeducedDepth())
          AddPack(Index);
      }
    };

    // Look for unexpanded packs in the pattern.
    Collect(Pattern);
    assert(!Packs.empty() && "Pack expansion without unexpanded packs?");

    unsigned NumNamedPacks = Packs.size();

    // Also look for unexpanded packs that are indirectly deduced by deducing
    // the sizes of the packs in this pattern.
    while (!ExtraDeductions.empty())
      Collect(ExtraDeductions.pop_back_val());

    return NumNamedPacks;
  }

  void finishConstruction(unsigned NumNamedPacks) {
    // Dig out the partially-substituted pack, if there is one.
    const TemplateArgument *PartialPackArgs = nullptr;
    unsigned NumPartialPackArgs = 0;
    std::pair<unsigned, unsigned> PartialPackDepthIndex(-1u, -1u);
    if (auto *Scope = S.CurrentInstantiationScope)
      if (auto *Partial = Scope->getPartiallySubstitutedPack(
              &PartialPackArgs, &NumPartialPackArgs))
        PartialPackDepthIndex = getDepthAndIndex(Partial);

    // This pack expansion will have been partially or fully expanded if
    // it only names explicitly-specified parameter packs (including the
    // partially-substituted one, if any).
    bool IsExpanded = true;
    for (unsigned I = 0; I != NumNamedPacks; ++I) {
      if (Packs[I].Index >= Info.getNumExplicitArgs()) {
        IsExpanded = false;
        IsPartiallyExpanded = false;
        break;
      }
      if (PartialPackDepthIndex ==
            std::make_pair(Info.getDeducedDepth(), Packs[I].Index)) {
        IsPartiallyExpanded = true;
      }
    }

    // Skip over the pack elements that were expanded into separate arguments.
    // If we partially expanded, this is the number of partial arguments.
    if (IsPartiallyExpanded)
      PackElements += NumPartialPackArgs;
    else if (IsExpanded)
      PackElements += *FixedNumExpansions;

    for (auto &Pack : Packs) {
      if (Info.PendingDeducedPacks.size() > Pack.Index)
        Pack.Outer = Info.PendingDeducedPacks[Pack.Index];
      else
        Info.PendingDeducedPacks.resize(Pack.Index + 1);
      Info.PendingDeducedPacks[Pack.Index] = &Pack;

      if (PartialPackDepthIndex ==
            std::make_pair(Info.getDeducedDepth(), Pack.Index)) {
        Pack.New.append(PartialPackArgs, PartialPackArgs + NumPartialPackArgs);
        // We pre-populate the deduced value of the partially-substituted
        // pack with the specified value. This is not entirely correct: the
        // value is supposed to have been substituted, not deduced, but the
        // cases where this is observable require an exact type match anyway.
        //
        // FIXME: If we could represent a "depth i, index j, pack elem k"
        // parameter, we could substitute the partially-substituted pack
        // everywhere and avoid this.
        if (!IsPartiallyExpanded)
          Deduced[Pack.Index] = Pack.New[PackElements];
      }
    }
  }

public:
  ~PackDeductionScope() {
    for (auto &Pack : Packs)
      Info.PendingDeducedPacks[Pack.Index] = Pack.Outer;
  }

  /// Determine whether this pack has already been partially expanded into a
  /// sequence of (prior) function parameters / template arguments.
  bool isPartiallyExpanded() { return IsPartiallyExpanded; }

  /// Determine whether this pack expansion scope has a known, fixed arity.
  /// This happens if it involves a pack from an outer template that has
  /// (notionally) already been expanded.
  bool hasFixedArity() { return FixedNumExpansions.hasValue(); }

  /// Determine whether the next element of the argument is still part of this
  /// pack. This is the case unless the pack is already expanded to a fixed
  /// length.
  bool hasNextElement() {
    return !FixedNumExpansions || *FixedNumExpansions > PackElements;
  }

  /// Move to deducing the next element in each pack that is being deduced.
  void nextPackElement() {
    // Capture the deduced template arguments for each parameter pack expanded
    // by this pack expansion, add them to the list of arguments we've deduced
    // for that pack, then clear out the deduced argument.
    for (auto &Pack : Packs) {
      DeducedTemplateArgument &DeducedArg = Deduced[Pack.Index];
      if (!Pack.New.empty() || !DeducedArg.isNull()) {
        while (Pack.New.size() < PackElements)
          Pack.New.push_back(DeducedTemplateArgument());
        if (Pack.New.size() == PackElements)
          Pack.New.push_back(DeducedArg);
        else
          Pack.New[PackElements] = DeducedArg;
        DeducedArg = Pack.New.size() > PackElements + 1
                         ? Pack.New[PackElements + 1]
                         : DeducedTemplateArgument();
      }
    }
    ++PackElements;
  }

  /// Finish template argument deduction for a set of argument packs,
  /// producing the argument packs and checking for consistency with prior
  /// deductions.
  Sema::TemplateDeductionResult finish() {
    // Build argument packs for each of the parameter packs expanded by this
    // pack expansion.
    for (auto &Pack : Packs) {
      // Put back the old value for this pack.
      Deduced[Pack.Index] = Pack.Saved;

      // Always make sure the size of this pack is correct, even if we didn't
      // deduce any values for it.
      //
      // FIXME: This isn't required by the normative wording, but substitution
      // and post-substitution checking will always fail if the arity of any
      // pack is not equal to the number of elements we processed. (Either that
      // or something else has gone *very* wrong.) We're permitted to skip any
      // hard errors from those follow-on steps by the intent (but not the
      // wording) of C++ [temp.inst]p8:
      //
      //   If the function selected by overload resolution can be determined
      //   without instantiating a class template definition, it is unspecified
      //   whether that instantiation actually takes place
      Pack.New.resize(PackElements);

      // Build or find a new value for this pack.
      DeducedTemplateArgument NewPack;
      if (Pack.New.empty()) {
        // If we deduced an empty argument pack, create it now.
        NewPack = DeducedTemplateArgument(TemplateArgument::getEmptyPack());
      } else {
        TemplateArgument *ArgumentPack =
            new (S.Context) TemplateArgument[Pack.New.size()];
        std::copy(Pack.New.begin(), Pack.New.end(), ArgumentPack);
        NewPack = DeducedTemplateArgument(
            TemplateArgument(llvm::makeArrayRef(ArgumentPack, Pack.New.size())),
            // FIXME: This is wrong, it's possible that some pack elements are
            // deduced from an array bound and others are not:
            //   template<typename ...T, T ...V> void g(const T (&...p)[V]);
            //   g({1, 2, 3}, {{}, {}});
            // ... should deduce T = {int, size_t (from array bound)}.
            Pack.New[0].wasDeducedFromArrayBound());
      }

      // Pick where we're going to put the merged pack.
      DeducedTemplateArgument *Loc;
      if (Pack.Outer) {
        if (Pack.Outer->DeferredDeduction.isNull()) {
          // Defer checking this pack until we have a complete pack to compare
          // it against.
          Pack.Outer->DeferredDeduction = NewPack;
          continue;
        }
        Loc = &Pack.Outer->DeferredDeduction;
      } else {
        Loc = &Deduced[Pack.Index];
      }

      // Check the new pack matches any previous value.
      DeducedTemplateArgument OldPack = *Loc;
      DeducedTemplateArgument Result =
          checkDeducedTemplateArguments(S.Context, OldPack, NewPack);

      // If we deferred a deduction of this pack, check that one now too.
      if (!Result.isNull() && !Pack.DeferredDeduction.isNull()) {
        OldPack = Result;
        NewPack = Pack.DeferredDeduction;
        Result = checkDeducedTemplateArguments(S.Context, OldPack, NewPack);
      }

      NamedDecl *Param = TemplateParams->getParam(Pack.Index);
      if (Result.isNull()) {
        Info.Param = makeTemplateParameter(Param);
        Info.FirstArg = OldPack;
        Info.SecondArg = NewPack;
        return Sema::TDK_Inconsistent;
      }

      // If we have a pre-expanded pack and we didn't deduce enough elements
      // for it, fail deduction.
      if (Optional<unsigned> Expansions = getExpandedPackSize(Param)) {
        if (*Expansions != PackElements) {
          Info.Param = makeTemplateParameter(Param);
          Info.FirstArg = Result;
          return Sema::TDK_IncompletePack;
        }
      }

      *Loc = Result;
    }

    return Sema::TDK_Success;
  }

private:
  Sema &S;
  TemplateParameterList *TemplateParams;
  SmallVectorImpl<DeducedTemplateArgument> &Deduced;
  TemplateDeductionInfo &Info;
  unsigned PackElements = 0;
  bool IsPartiallyExpanded = false;
  /// The number of expansions, if we have a fully-expanded pack in this scope.
  Optional<unsigned> FixedNumExpansions;

  SmallVector<DeducedPack, 2> Packs;
};

} // namespace

/// Deduce the template arguments by comparing the list of parameter
/// types to the list of argument types, as in the parameter-type-lists of
/// function types (C++ [temp.deduct.type]p10).
///
/// \param S The semantic analysis object within which we are deducing
///
/// \param TemplateParams The template parameters that we are deducing
///
/// \param Params The list of parameter types
///
/// \param NumParams The number of types in \c Params
///
/// \param Args The list of argument types
///
/// \param NumArgs The number of types in \c Args
///
/// \param Info information about the template argument deduction itself
///
/// \param Deduced the deduced template arguments
///
/// \param TDF bitwise OR of the TemplateDeductionFlags bits that describe
/// how template argument deduction is performed.
///
/// \param PartialOrdering If true, we are performing template argument
/// deduction for during partial ordering for a call
/// (C++0x [temp.deduct.partial]).
///
/// \returns the result of template argument deduction so far. Note that a
/// "success" result means that template argument deduction has not yet failed,
/// but it may still fail, later, for other reasons.
static Sema::TemplateDeductionResult
DeduceTemplateArguments(Sema &S,
                        TemplateParameterList *TemplateParams,
                        const QualType *Params, unsigned NumParams,
                        const QualType *Args, unsigned NumArgs,
                        TemplateDeductionInfo &Info,
                        SmallVectorImpl<DeducedTemplateArgument> &Deduced,
                        unsigned TDF,
                        bool PartialOrdering = false) {
  // C++0x [temp.deduct.type]p10:
  //   Similarly, if P has a form that contains (T), then each parameter type
  //   Pi of the respective parameter-type- list of P is compared with the
  //   corresponding parameter type Ai of the corresponding parameter-type-list
  //   of A. [...]
  unsigned ArgIdx = 0, ParamIdx = 0;
  for (; ParamIdx != NumParams; ++ParamIdx) {
    // Check argument types.
    const PackExpansionType *Expansion
                                = dyn_cast<PackExpansionType>(Params[ParamIdx]);
    if (!Expansion) {
      // Simple case: compare the parameter and argument types at this point.

      // Make sure we have an argument.
      if (ArgIdx >= NumArgs)
        return Sema::TDK_MiscellaneousDeductionFailure;

      if (isa<PackExpansionType>(Args[ArgIdx])) {
        // C++0x [temp.deduct.type]p22:
        //   If the original function parameter associated with A is a function
        //   parameter pack and the function parameter associated with P is not
        //   a function parameter pack, then template argument deduction fails.
        return Sema::TDK_MiscellaneousDeductionFailure;
      }

      if (Sema::TemplateDeductionResult Result
            = DeduceTemplateArgumentsByTypeMatch(S, TemplateParams,
                                                 Params[ParamIdx], Args[ArgIdx],
                                                 Info, Deduced, TDF,
                                                 PartialOrdering))
        return Result;

      ++ArgIdx;
      continue;
    }

    // C++0x [temp.deduct.type]p10:
    //   If the parameter-declaration corresponding to Pi is a function
    //   parameter pack, then the type of its declarator- id is compared with
    //   each remaining parameter type in the parameter-type-list of A. Each
    //   comparison deduces template arguments for subsequent positions in the
    //   template parameter packs expanded by the function parameter pack.

    QualType Pattern = Expansion->getPattern();
    PackDeductionScope PackScope(S, TemplateParams, Deduced, Info, Pattern);

    // A pack scope with fixed arity is not really a pack any more, so is not
    // a non-deduced context.
    if (ParamIdx + 1 == NumParams || PackScope.hasFixedArity()) {
      for (; ArgIdx < NumArgs && PackScope.hasNextElement(); ++ArgIdx) {
        // Deduce template arguments from the pattern.
        if (Sema::TemplateDeductionResult Result
              = DeduceTemplateArgumentsByTypeMatch(S, TemplateParams, Pattern,
                                                   Args[ArgIdx], Info, Deduced,
                                                   TDF, PartialOrdering))
          return Result;

        PackScope.nextPackElement();
      }
    } else {
      // C++0x [temp.deduct.type]p5:
      //   The non-deduced contexts are:
      //     - A function parameter pack that does not occur at the end of the
      //       parameter-declaration-clause.
      //
      // FIXME: There is no wording to say what we should do in this case. We
      // choose to resolve this by applying the same rule that is applied for a
      // function call: that is, deduce all contained packs to their
      // explicitly-specified values (or to <> if there is no such value).
      //
      // This is seemingly-arbitrarily different from the case of a template-id
      // with a non-trailing pack-expansion in its arguments, which renders the
      // entire template-argument-list a non-deduced context.

      // If the parameter type contains an explicitly-specified pack that we
      // could not expand, skip the number of parameters notionally created
      // by the expansion.
      Optional<unsigned> NumExpansions = Expansion->getNumExpansions();
      if (NumExpansions && !PackScope.isPartiallyExpanded()) {
        for (unsigned I = 0; I != *NumExpansions && ArgIdx < NumArgs;
             ++I, ++ArgIdx)
          PackScope.nextPackElement();
      }
    }

    // Build argument packs for each of the parameter packs expanded by this
    // pack expansion.
    if (auto Result = PackScope.finish())
      return Result;
  }

  // Make sure we don't have any extra arguments.
  if (ArgIdx < NumArgs)
    return Sema::TDK_MiscellaneousDeductionFailure;

  return Sema::TDK_Success;
}

/// Determine whether the parameter has qualifiers that the argument
/// lacks. Put another way, determine whether there is no way to add
/// a deduced set of qualifiers to the ParamType that would result in
/// its qualifiers matching those of the ArgType.
static bool hasInconsistentOrSupersetQualifiersOf(QualType ParamType,
                                                  QualType ArgType) {
  Qualifiers ParamQs = ParamType.getQualifiers();
  Qualifiers ArgQs = ArgType.getQualifiers();

  if (ParamQs == ArgQs)
    return false;

  // Mismatched (but not missing) Objective-C GC attributes.
  if (ParamQs.getObjCGCAttr() != ArgQs.getObjCGCAttr() &&
      ParamQs.hasObjCGCAttr())
    return true;

  // Mismatched (but not missing) address spaces.
  if (ParamQs.getAddressSpace() != ArgQs.getAddressSpace() &&
      ParamQs.hasAddressSpace())
    return true;

  // Mismatched (but not missing) Objective-C lifetime qualifiers.
  if (ParamQs.getObjCLifetime() != ArgQs.getObjCLifetime() &&
      ParamQs.hasObjCLifetime())
    return true;

  // CVR qualifiers inconsistent or a superset.
  return (ParamQs.getCVRQualifiers() & ~ArgQs.getCVRQualifiers()) != 0;
}

/// Compare types for equality with respect to possibly compatible
/// function types (noreturn adjustment, implicit calling conventions). If any
/// of parameter and argument is not a function, just perform type comparison.
///
/// \param Param the template parameter type.
///
/// \param Arg the argument type.
bool Sema::isSameOrCompatibleFunctionType(CanQualType Param,
                                          CanQualType Arg) {
  const FunctionType *ParamFunction = Param->getAs<FunctionType>(),
                     *ArgFunction   = Arg->getAs<FunctionType>();

  // Just compare if not functions.
  if (!ParamFunction || !ArgFunction)
    return Param == Arg;

  // Noreturn and noexcept adjustment.
  QualType AdjustedParam;
  if (IsFunctionConversion(Param, Arg, AdjustedParam))
    return Arg == Context.getCanonicalType(AdjustedParam);

  // FIXME: Compatible calling conventions.

  return Param == Arg;
}

/// Get the index of the first template parameter that was originally from the
/// innermost template-parameter-list. This is 0 except when we concatenate
/// the template parameter lists of a class template and a constructor template
/// when forming an implicit deduction guide.
static unsigned getFirstInnerIndex(FunctionTemplateDecl *FTD) {
  auto *Guide = dyn_cast<CXXDeductionGuideDecl>(FTD->getTemplatedDecl());
  if (!Guide || !Guide->isImplicit())
    return 0;
  return Guide->getDeducedTemplate()->getTemplateParameters()->size();
}

/// Determine whether a type denotes a forwarding reference.
static bool isForwardingReference(QualType Param, unsigned FirstInnerIndex) {
  // C++1z [temp.deduct.call]p3:
  //   A forwarding reference is an rvalue reference to a cv-unqualified
  //   template parameter that does not represent a template parameter of a
  //   class template.
  if (auto *ParamRef = Param->getAs<RValueReferenceType>()) {
    if (ParamRef->getPointeeType().getQualifiers())
      return false;
    auto *TypeParm = ParamRef->getPointeeType()->getAs<TemplateTypeParmType>();
    return TypeParm && TypeParm->getIndex() >= FirstInnerIndex;
  }
  return false;
}

/// Deduce the template arguments by comparing the parameter type and
/// the argument type (C++ [temp.deduct.type]).
///
/// \param S the semantic analysis object within which we are deducing
///
/// \param TemplateParams the template parameters that we are deducing
///
/// \param ParamIn the parameter type
///
/// \param ArgIn the argument type
///
/// \param Info information about the template argument deduction itself
///
/// \param Deduced the deduced template arguments
///
/// \param TDF bitwise OR of the TemplateDeductionFlags bits that describe
/// how template argument deduction is performed.
///
/// \param PartialOrdering Whether we're performing template argument deduction
/// in the context of partial ordering (C++0x [temp.deduct.partial]).
///
/// \returns the result of template argument deduction so far. Note that a
/// "success" result means that template argument deduction has not yet failed,
/// but it may still fail, later, for other reasons.
static Sema::TemplateDeductionResult
DeduceTemplateArgumentsByTypeMatch(Sema &S,
                                   TemplateParameterList *TemplateParams,
                                   QualType ParamIn, QualType ArgIn,
                                   TemplateDeductionInfo &Info,
                            SmallVectorImpl<DeducedTemplateArgument> &Deduced,
                                   unsigned TDF,
                                   bool PartialOrdering,
                                   bool DeducedFromArrayBound) {
  // We only want to look at the canonical types, since typedefs and
  // sugar are not part of template argument deduction.
  QualType Param = S.Context.getCanonicalType(ParamIn);
  QualType Arg = S.Context.getCanonicalType(ArgIn);

  // If the argument type is a pack expansion, look at its pattern.
  // This isn't explicitly called out
  if (const PackExpansionType *ArgExpansion
                                            = dyn_cast<PackExpansionType>(Arg))
    Arg = ArgExpansion->getPattern();

  if (PartialOrdering) {
    // C++11 [temp.deduct.partial]p5:
    //   Before the partial ordering is done, certain transformations are
    //   performed on the types used for partial ordering:
    //     - If P is a reference type, P is replaced by the type referred to.
    const ReferenceType *ParamRef = Param->getAs<ReferenceType>();
    if (ParamRef)
      Param = ParamRef->getPointeeType();

    //     - If A is a reference type, A is replaced by the type referred to.
    const ReferenceType *ArgRef = Arg->getAs<ReferenceType>();
    if (ArgRef)
      Arg = ArgRef->getPointeeType();

    if (ParamRef && ArgRef && S.Context.hasSameUnqualifiedType(Param, Arg)) {
      // C++11 [temp.deduct.partial]p9:
      //   If, for a given type, deduction succeeds in both directions (i.e.,
      //   the types are identical after the transformations above) and both
      //   P and A were reference types [...]:
      //     - if [one type] was an lvalue reference and [the other type] was
      //       not, [the other type] is not considered to be at least as
      //       specialized as [the first type]
      //     - if [one type] is more cv-qualified than [the other type],
      //       [the other type] is not considered to be at least as specialized
      //       as [the first type]
      // Objective-C ARC adds:
      //     - [one type] has non-trivial lifetime, [the other type] has
      //       __unsafe_unretained lifetime, and the types are otherwise
      //       identical
      //
      // A is "considered to be at least as specialized" as P iff deduction
      // succeeds, so we model this as a deduction failure. Note that
      // [the first type] is P and [the other type] is A here; the standard
      // gets this backwards.
      Qualifiers ParamQuals = Param.getQualifiers();
      Qualifiers ArgQuals = Arg.getQualifiers();
      if ((ParamRef->isLValueReferenceType() &&
           !ArgRef->isLValueReferenceType()) ||
          ParamQuals.isStrictSupersetOf(ArgQuals) ||
          (ParamQuals.hasNonTrivialObjCLifetime() &&
           ArgQuals.getObjCLifetime() == Qualifiers::OCL_ExplicitNone &&
           ParamQuals.withoutObjCLifetime() ==
               ArgQuals.withoutObjCLifetime())) {
        Info.FirstArg = TemplateArgument(ParamIn);
        Info.SecondArg = TemplateArgument(ArgIn);
        return Sema::TDK_NonDeducedMismatch;
      }
    }

    // C++11 [temp.deduct.partial]p7:
    //   Remove any top-level cv-qualifiers:
    //     - If P is a cv-qualified type, P is replaced by the cv-unqualified
    //       version of P.
    Param = Param.getUnqualifiedType();
    //     - If A is a cv-qualified type, A is replaced by the cv-unqualified
    //       version of A.
    Arg = Arg.getUnqualifiedType();
  } else {
    // C++0x [temp.deduct.call]p4 bullet 1:
    //   - If the original P is a reference type, the deduced A (i.e., the type
    //     referred to by the reference) can be more cv-qualified than the
    //     transformed A.
    if (TDF & TDF_ParamWithReferenceType) {
      Qualifiers Quals;
      QualType UnqualParam = S.Context.getUnqualifiedArrayType(Param, Quals);
      Quals.setCVRQualifiers(Quals.getCVRQualifiers() &
                             Arg.getCVRQualifiers());
      Param = S.Context.getQualifiedType(UnqualParam, Quals);
    }

    if ((TDF & TDF_TopLevelParameterTypeList) && !Param->isFunctionType()) {
      // C++0x [temp.deduct.type]p10:
      //   If P and A are function types that originated from deduction when
      //   taking the address of a function template (14.8.2.2) or when deducing
      //   template arguments from a function declaration (14.8.2.6) and Pi and
      //   Ai are parameters of the top-level parameter-type-list of P and A,
      //   respectively, Pi is adjusted if it is a forwarding reference and Ai
      //   is an lvalue reference, in
      //   which case the type of Pi is changed to be the template parameter
      //   type (i.e., T&& is changed to simply T). [ Note: As a result, when
      //   Pi is T&& and Ai is X&, the adjusted Pi will be T, causing T to be
      //   deduced as X&. - end note ]
      TDF &= ~TDF_TopLevelParameterTypeList;
      if (isForwardingReference(Param, 0) && Arg->isLValueReferenceType())
        Param = Param->getPointeeType();
    }
  }

  // C++ [temp.deduct.type]p9:
  //   A template type argument T, a template template argument TT or a
  //   template non-type argument i can be deduced if P and A have one of
  //   the following forms:
  //
  //     T
  //     cv-list T
  if (const TemplateTypeParmType *TemplateTypeParm
        = Param->getAs<TemplateTypeParmType>()) {
    // Just skip any attempts to deduce from a placeholder type or a parameter
    // at a different depth.
    if (Arg->isPlaceholderType() ||
        Info.getDeducedDepth() != TemplateTypeParm->getDepth())
      return Sema::TDK_Success;

    unsigned Index = TemplateTypeParm->getIndex();
    bool RecanonicalizeArg = false;

    // If the argument type is an array type, move the qualifiers up to the
    // top level, so they can be matched with the qualifiers on the parameter.
    if (isa<ArrayType>(Arg)) {
      Qualifiers Quals;
      Arg = S.Context.getUnqualifiedArrayType(Arg, Quals);
      if (Quals) {
        Arg = S.Context.getQualifiedType(Arg, Quals);
        RecanonicalizeArg = true;
      }
    }

    // The argument type can not be less qualified than the parameter
    // type.
    if (!(TDF & TDF_IgnoreQualifiers) &&
        hasInconsistentOrSupersetQualifiersOf(Param, Arg)) {
      Info.Param = cast<TemplateTypeParmDecl>(TemplateParams->getParam(Index));
      Info.FirstArg = TemplateArgument(Param);
      Info.SecondArg = TemplateArgument(Arg);
      return Sema::TDK_Underqualified;
    }

    // Do not match a function type with a cv-qualified type.
    // http://www.open-std.org/jtc1/sc22/wg21/docs/cwg_active.html#1584
    if (Arg->isFunctionType() && Param.hasQualifiers()) {
      return Sema::TDK_NonDeducedMismatch;
    }

    assert(TemplateTypeParm->getDepth() == Info.getDeducedDepth() &&
           "saw template type parameter with wrong depth");
    assert(Arg != S.Context.OverloadTy && "Unresolved overloaded function");
    QualType DeducedType = Arg;

    // Remove any qualifiers on the parameter from the deduced type.
    // We checked the qualifiers for consistency above.
    Qualifiers DeducedQs = DeducedType.getQualifiers();
    Qualifiers ParamQs = Param.getQualifiers();
    DeducedQs.removeCVRQualifiers(ParamQs.getCVRQualifiers());
    if (ParamQs.hasObjCGCAttr())
      DeducedQs.removeObjCGCAttr();
    if (ParamQs.hasAddressSpace())
      DeducedQs.removeAddressSpace();
    if (ParamQs.hasObjCLifetime())
      DeducedQs.removeObjCLifetime();

    // Objective-C ARC:
    //   If template deduction would produce a lifetime qualifier on a type
    //   that is not a lifetime type, template argument deduction fails.
    if (ParamQs.hasObjCLifetime() && !DeducedType->isObjCLifetimeType() &&
        !DeducedType->isDependentType()) {
      Info.Param = cast<TemplateTypeParmDecl>(TemplateParams->getParam(Index));
      Info.FirstArg = TemplateArgument(Param);
      Info.SecondArg = TemplateArgument(Arg);
      return Sema::TDK_Underqualified;
    }

    // Objective-C ARC:
    //   If template deduction would produce an argument type with lifetime type
    //   but no lifetime qualifier, the __strong lifetime qualifier is inferred.
    if (S.getLangOpts().ObjCAutoRefCount &&
        DeducedType->isObjCLifetimeType() &&
        !DeducedQs.hasObjCLifetime())
      DeducedQs.setObjCLifetime(Qualifiers::OCL_Strong);

    DeducedType = S.Context.getQualifiedType(DeducedType.getUnqualifiedType(),
                                             DeducedQs);

    if (RecanonicalizeArg)
      DeducedType = S.Context.getCanonicalType(DeducedType);

    DeducedTemplateArgument NewDeduced(DeducedType, DeducedFromArrayBound);
    DeducedTemplateArgument Result = checkDeducedTemplateArguments(S.Context,
                                                                 Deduced[Index],
                                                                   NewDeduced);
    if (Result.isNull()) {
      Info.Param = cast<TemplateTypeParmDecl>(TemplateParams->getParam(Index));
      Info.FirstArg = Deduced[Index];
      Info.SecondArg = NewDeduced;
      return Sema::TDK_Inconsistent;
    }

    Deduced[Index] = Result;
    return Sema::TDK_Success;
  }

  // Set up the template argument deduction information for a failure.
  Info.FirstArg = TemplateArgument(ParamIn);
  Info.SecondArg = TemplateArgument(ArgIn);

  // If the parameter is an already-substituted template parameter
  // pack, do nothing: we don't know which of its arguments to look
  // at, so we have to wait until all of the parameter packs in this
  // expansion have arguments.
  if (isa<SubstTemplateTypeParmPackType>(Param))
    return Sema::TDK_Success;

  // Check the cv-qualifiers on the parameter and argument types.
  CanQualType CanParam = S.Context.getCanonicalType(Param);
  CanQualType CanArg = S.Context.getCanonicalType(Arg);
  if (!(TDF & TDF_IgnoreQualifiers)) {
    if (TDF & TDF_ParamWithReferenceType) {
      if (hasInconsistentOrSupersetQualifiersOf(Param, Arg))
        return Sema::TDK_NonDeducedMismatch;
    } else if (TDF & TDF_ArgWithReferenceType) {
      // C++ [temp.deduct.conv]p4:
      //   If the original A is a reference type, A can be more cv-qualified
      //   than the deduced A
      if (!Arg.getQualifiers().compatiblyIncludes(Param.getQualifiers()))
        return Sema::TDK_NonDeducedMismatch;

      // Strip out all extra qualifiers from the argument to figure out the
      // type we're converting to, prior to the qualification conversion.
      Qualifiers Quals;
      Arg = S.Context.getUnqualifiedArrayType(Arg, Quals);
      Arg = S.Context.getQualifiedType(Arg, Param.getQualifiers());
    } else if (!IsPossiblyOpaquelyQualifiedType(Param)) {
      if (Param.getCVRQualifiers() != Arg.getCVRQualifiers())
        return Sema::TDK_NonDeducedMismatch;
    }

    // If the parameter type is not dependent, there is nothing to deduce.
    if (!Param->isDependentType()) {
      if (!(TDF & TDF_SkipNonDependent)) {
        bool NonDeduced =
            (TDF & TDF_AllowCompatibleFunctionType)
                ? !S.isSameOrCompatibleFunctionType(CanParam, CanArg)
                : Param != Arg;
        if (NonDeduced) {
          return Sema::TDK_NonDeducedMismatch;
        }
      }
      return Sema::TDK_Success;
    }
  } else if (!Param->isDependentType()) {
    CanQualType ParamUnqualType = CanParam.getUnqualifiedType(),
                ArgUnqualType = CanArg.getUnqualifiedType();
    bool Success =
        (TDF & TDF_AllowCompatibleFunctionType)
            ? S.isSameOrCompatibleFunctionType(ParamUnqualType, ArgUnqualType)
            : ParamUnqualType == ArgUnqualType;
    if (Success)
      return Sema::TDK_Success;
  }

  switch (Param->getTypeClass()) {
    // Non-canonical types cannot appear here.
#define NON_CANONICAL_TYPE(Class, Base) \
  case Type::Class: llvm_unreachable("deducing non-canonical type: " #Class);
#define TYPE(Class, Base)
#include "clang/AST/TypeNodes.inc"

    case Type::TemplateTypeParm:
    case Type::SubstTemplateTypeParmPack:
      llvm_unreachable("Type nodes handled above");

    case Type::TypeVariable:
      llvm_unreachable("Type Variable cannot be used in templates");
    case Type::Existential:
      llvm_unreachable("existential type cannot be used in templates");

    // These types cannot be dependent, so simply check whether the types are
    // the same.
    case Type::Builtin:
    case Type::VariableArray:
    case Type::Vector:
    case Type::FunctionNoProto:
    case Type::Record:
    case Type::Enum:
    case Type::ObjCObject:
    case Type::ObjCInterface:
    case Type::ObjCObjectPointer:
    case Type::ExtInt:
      if (TDF & TDF_SkipNonDependent)
        return Sema::TDK_Success;

      if (TDF & TDF_IgnoreQualifiers) {
        Param = Param.getUnqualifiedType();
        Arg = Arg.getUnqualifiedType();
      }

      return Param == Arg? Sema::TDK_Success : Sema::TDK_NonDeducedMismatch;

    //     _Complex T   [placeholder extension]
    case Type::Complex:
      if (const ComplexType *ComplexArg = Arg->getAs<ComplexType>())
        return DeduceTemplateArgumentsByTypeMatch(S, TemplateParams,
                                    cast<ComplexType>(Param)->getElementType(),
                                    ComplexArg->getElementType(),
                                    Info, Deduced, TDF);

      return Sema::TDK_NonDeducedMismatch;

    //     _Atomic T   [extension]
    case Type::Atomic:
      if (const AtomicType *AtomicArg = Arg->getAs<AtomicType>())
        return DeduceTemplateArgumentsByTypeMatch(S, TemplateParams,
                                       cast<AtomicType>(Param)->getValueType(),
                                       AtomicArg->getValueType(),
                                       Info, Deduced, TDF);

      return Sema::TDK_NonDeducedMismatch;

    //     T *
    case Type::Pointer: {
      QualType PointeeType;
      if (const PointerType *PointerArg = Arg->getAs<PointerType>()) {
        PointeeType = PointerArg->getPointeeType();
      } else if (const ObjCObjectPointerType *PointerArg
                   = Arg->getAs<ObjCObjectPointerType>()) {
        PointeeType = PointerArg->getPointeeType();
      } else {
        return Sema::TDK_NonDeducedMismatch;
      }

      unsigned SubTDF = TDF & (TDF_IgnoreQualifiers | TDF_DerivedClass);
      return DeduceTemplateArgumentsByTypeMatch(S, TemplateParams,
                                     cast<PointerType>(Param)->getPointeeType(),
                                     PointeeType,
                                     Info, Deduced, SubTDF);
    }

    //     T &
    case Type::LValueReference: {
      const LValueReferenceType *ReferenceArg =
          Arg->getAs<LValueReferenceType>();
      if (!ReferenceArg)
        return Sema::TDK_NonDeducedMismatch;

      return DeduceTemplateArgumentsByTypeMatch(S, TemplateParams,
                           cast<LValueReferenceType>(Param)->getPointeeType(),
                           ReferenceArg->getPointeeType(), Info, Deduced, 0);
    }

    //     T && [C++0x]
    case Type::RValueReference: {
      const RValueReferenceType *ReferenceArg =
          Arg->getAs<RValueReferenceType>();
      if (!ReferenceArg)
        return Sema::TDK_NonDeducedMismatch;

      return DeduceTemplateArgumentsByTypeMatch(S, TemplateParams,
                             cast<RValueReferenceType>(Param)->getPointeeType(),
                             ReferenceArg->getPointeeType(),
                             Info, Deduced, 0);
    }

    //     T [] (implied, but not stated explicitly)
    case Type::IncompleteArray: {
      const IncompleteArrayType *IncompleteArrayArg =
        S.Context.getAsIncompleteArrayType(Arg);
      if (!IncompleteArrayArg)
        return Sema::TDK_NonDeducedMismatch;

      unsigned SubTDF = TDF & TDF_IgnoreQualifiers;
      return DeduceTemplateArgumentsByTypeMatch(S, TemplateParams,
                    S.Context.getAsIncompleteArrayType(Param)->getElementType(),
                    IncompleteArrayArg->getElementType(),
                    Info, Deduced, SubTDF);
    }

    //     T [integer-constant]
    case Type::ConstantArray: {
      const ConstantArrayType *ConstantArrayArg =
        S.Context.getAsConstantArrayType(Arg);
      if (!ConstantArrayArg)
        return Sema::TDK_NonDeducedMismatch;

      const ConstantArrayType *ConstantArrayParm =
        S.Context.getAsConstantArrayType(Param);
      if (ConstantArrayArg->getSize() != ConstantArrayParm->getSize())
        return Sema::TDK_NonDeducedMismatch;

      unsigned SubTDF = TDF & TDF_IgnoreQualifiers;
      return DeduceTemplateArgumentsByTypeMatch(S, TemplateParams,
                                           ConstantArrayParm->getElementType(),
                                           ConstantArrayArg->getElementType(),
                                           Info, Deduced, SubTDF);
    }

    //     type [i]
    case Type::DependentSizedArray: {
      const ArrayType *ArrayArg = S.Context.getAsArrayType(Arg);
      if (!ArrayArg)
        return Sema::TDK_NonDeducedMismatch;

      unsigned SubTDF = TDF & TDF_IgnoreQualifiers;

      // Check the element type of the arrays
      const DependentSizedArrayType *DependentArrayParm
        = S.Context.getAsDependentSizedArrayType(Param);
      if (Sema::TemplateDeductionResult Result
            = DeduceTemplateArgumentsByTypeMatch(S, TemplateParams,
                                          DependentArrayParm->getElementType(),
                                          ArrayArg->getElementType(),
                                          Info, Deduced, SubTDF))
        return Result;

      // Determine the array bound is something we can deduce.
      NonTypeTemplateParmDecl *NTTP
        = getDeducedParameterFromExpr(Info, DependentArrayParm->getSizeExpr());
      if (!NTTP)
        return Sema::TDK_Success;

      // We can perform template argument deduction for the given non-type
      // template parameter.
      assert(NTTP->getDepth() == Info.getDeducedDepth() &&
             "saw non-type template parameter with wrong depth");
      if (const ConstantArrayType *ConstantArrayArg
            = dyn_cast<ConstantArrayType>(ArrayArg)) {
        llvm::APSInt Size(ConstantArrayArg->getSize());
        return DeduceNonTypeTemplateArgument(S, TemplateParams, NTTP, Size,
                                             S.Context.getSizeType(),
                                             /*ArrayBound=*/true,
                                             Info, Deduced);
      }
      if (const DependentSizedArrayType *DependentArrayArg
            = dyn_cast<DependentSizedArrayType>(ArrayArg))
        if (DependentArrayArg->getSizeExpr())
          return DeduceNonTypeTemplateArgument(S, TemplateParams, NTTP,
                                               DependentArrayArg->getSizeExpr(),
                                               Info, Deduced);

      // Incomplete type does not match a dependently-sized array type
      return Sema::TDK_NonDeducedMismatch;
    }

    //     type(*)(T)
    //     T(*)()
    //     T(*)(T)
    case Type::FunctionProto: {
      unsigned SubTDF = TDF & TDF_TopLevelParameterTypeList;
      const FunctionProtoType *FunctionProtoArg =
        dyn_cast<FunctionProtoType>(Arg);
      if (!FunctionProtoArg)
        return Sema::TDK_NonDeducedMismatch;

      const FunctionProtoType *FunctionProtoParam =
        cast<FunctionProtoType>(Param);

      if (FunctionProtoParam->getMethodQuals()
            != FunctionProtoArg->getMethodQuals() ||
          FunctionProtoParam->getRefQualifier()
            != FunctionProtoArg->getRefQualifier() ||
          FunctionProtoParam->isVariadic() != FunctionProtoArg->isVariadic())
        return Sema::TDK_NonDeducedMismatch;

      // Check return types.
      if (auto Result = DeduceTemplateArgumentsByTypeMatch(
              S, TemplateParams, FunctionProtoParam->getReturnType(),
              FunctionProtoArg->getReturnType(), Info, Deduced, 0))
        return Result;

      // Check parameter types.
      if (auto Result = DeduceTemplateArguments(
              S, TemplateParams, FunctionProtoParam->param_type_begin(),
              FunctionProtoParam->getNumParams(),
              FunctionProtoArg->param_type_begin(),
              FunctionProtoArg->getNumParams(), Info, Deduced, SubTDF))
        return Result;

      if (TDF & TDF_AllowCompatibleFunctionType)
        return Sema::TDK_Success;

      // FIXME: Per core-2016/10/1019 (no corresponding core issue yet), permit
      // deducing through the noexcept-specifier if it's part of the canonical
      // type. libstdc++ relies on this.
      Expr *NoexceptExpr = FunctionProtoParam->getNoexceptExpr();
      if (NonTypeTemplateParmDecl *NTTP =
          NoexceptExpr ? getDeducedParameterFromExpr(Info, NoexceptExpr)
                       : nullptr) {
        assert(NTTP->getDepth() == Info.getDeducedDepth() &&
               "saw non-type template parameter with wrong depth");

        llvm::APSInt Noexcept(1);
        switch (FunctionProtoArg->canThrow()) {
        case CT_Cannot:
          Noexcept = 1;
          LLVM_FALLTHROUGH;

        case CT_Can:
          // We give E in noexcept(E) the "deduced from array bound" treatment.
          // FIXME: Should we?
          return DeduceNonTypeTemplateArgument(
              S, TemplateParams, NTTP, Noexcept, S.Context.BoolTy,
              /*ArrayBound*/true, Info, Deduced);

        case CT_Dependent:
          if (Expr *ArgNoexceptExpr = FunctionProtoArg->getNoexceptExpr())
            return DeduceNonTypeTemplateArgument(
                S, TemplateParams, NTTP, ArgNoexceptExpr, Info, Deduced);
          // Can't deduce anything from throw(T...).
          break;
        }
      }
      // FIXME: Detect non-deduced exception specification mismatches?
      //
      // Careful about [temp.deduct.call] and [temp.deduct.conv], which allow
      // top-level differences in noexcept-specifications.

      return Sema::TDK_Success;
    }

    case Type::InjectedClassName:
      // Treat a template's injected-class-name as if the template
      // specialization type had been used.
      Param = cast<InjectedClassNameType>(Param)
        ->getInjectedSpecializationType();
      assert(isa<TemplateSpecializationType>(Param) &&
             "injected class name is not a template specialization type");
      LLVM_FALLTHROUGH;

    //     template-name<T> (where template-name refers to a class template)
    //     template-name<i>
    //     TT<T>
    //     TT<i>
    //     TT<>
    case Type::TemplateSpecialization: {
      const TemplateSpecializationType *SpecParam =
          cast<TemplateSpecializationType>(Param);

      // When Arg cannot be a derived class, we can just try to deduce template
      // arguments from the template-id.
      const RecordType *RecordT = Arg->getAs<RecordType>();
      if (!(TDF & TDF_DerivedClass) || !RecordT)
        return DeduceTemplateArguments(S, TemplateParams, SpecParam, Arg, Info,
                                       Deduced);

      SmallVector<DeducedTemplateArgument, 8> DeducedOrig(Deduced.begin(),
                                                          Deduced.end());

      Sema::TemplateDeductionResult Result = DeduceTemplateArguments(
          S, TemplateParams, SpecParam, Arg, Info, Deduced);

      if (Result == Sema::TDK_Success)
        return Result;

      // We cannot inspect base classes as part of deduction when the type
      // is incomplete, so either instantiate any templates necessary to
      // complete the type, or skip over it if it cannot be completed.
      if (!S.isCompleteType(Info.getLocation(), Arg))
        return Result;

      // C++14 [temp.deduct.call] p4b3:
      //   If P is a class and P has the form simple-template-id, then the
      //   transformed A can be a derived class of the deduced A. Likewise if
      //   P is a pointer to a class of the form simple-template-id, the
      //   transformed A can be a pointer to a derived class pointed to by the
      //   deduced A.
      //
      //   These alternatives are considered only if type deduction would
      //   otherwise fail. If they yield more than one possible deduced A, the
      //   type deduction fails.

      // Reset the incorrectly deduced argument from above.
      Deduced = DeducedOrig;

      // Use data recursion to crawl through the list of base classes.
      // Visited contains the set of nodes we have already visited, while
      // ToVisit is our stack of records that we still need to visit.
      llvm::SmallPtrSet<const RecordType *, 8> Visited;
      SmallVector<const RecordType *, 8> ToVisit;
      ToVisit.push_back(RecordT);
      bool Successful = false;
      SmallVector<DeducedTemplateArgument, 8> SuccessfulDeduced;
      while (!ToVisit.empty()) {
        // Retrieve the next class in the inheritance hierarchy.
        const RecordType *NextT = ToVisit.pop_back_val();

        // If we have already seen this type, skip it.
        if (!Visited.insert(NextT).second)
          continue;

        // If this is a base class, try to perform template argument
        // deduction from it.
        if (NextT != RecordT) {
          TemplateDeductionInfo BaseInfo(TemplateDeductionInfo::ForBase, Info);
          Sema::TemplateDeductionResult BaseResult =
              DeduceTemplateArguments(S, TemplateParams, SpecParam,
                                      QualType(NextT, 0), BaseInfo, Deduced);

          // If template argument deduction for this base was successful,
          // note that we had some success. Otherwise, ignore any deductions
          // from this base class.
          if (BaseResult == Sema::TDK_Success) {
            // If we've already seen some success, then deduction fails due to
            // an ambiguity (temp.deduct.call p5).
            if (Successful)
              return Sema::TDK_MiscellaneousDeductionFailure;

            Successful = true;
            std::swap(SuccessfulDeduced, Deduced);

            Info.Param = BaseInfo.Param;
            Info.FirstArg = BaseInfo.FirstArg;
            Info.SecondArg = BaseInfo.SecondArg;
          }

          Deduced = DeducedOrig;
        }

        // Visit base classes
        CXXRecordDecl *Next = cast<CXXRecordDecl>(NextT->getDecl());
        for (const auto &Base : Next->bases()) {
          assert(Base.getType()->isRecordType() &&
                 "Base class that isn't a record?");
          ToVisit.push_back(Base.getType()->getAs<RecordType>());
        }
      }

      if (Successful) {
        std::swap(SuccessfulDeduced, Deduced);
        return Sema::TDK_Success;
      }

      return Result;
    }

    //     T type::*
    //     T T::*
    //     T (type::*)()
    //     type (T::*)()
    //     type (type::*)(T)
    //     type (T::*)(T)
    //     T (type::*)(T)
    //     T (T::*)()
    //     T (T::*)(T)
    case Type::MemberPointer: {
      const MemberPointerType *MemPtrParam = cast<MemberPointerType>(Param);
      const MemberPointerType *MemPtrArg = dyn_cast<MemberPointerType>(Arg);
      if (!MemPtrArg)
        return Sema::TDK_NonDeducedMismatch;

      QualType ParamPointeeType = MemPtrParam->getPointeeType();
      if (ParamPointeeType->isFunctionType())
        S.adjustMemberFunctionCC(ParamPointeeType, /*IsStatic=*/true,
                                 /*IsCtorOrDtor=*/false, Info.getLocation());
      QualType ArgPointeeType = MemPtrArg->getPointeeType();
      if (ArgPointeeType->isFunctionType())
        S.adjustMemberFunctionCC(ArgPointeeType, /*IsStatic=*/true,
                                 /*IsCtorOrDtor=*/false, Info.getLocation());

      if (Sema::TemplateDeductionResult Result
            = DeduceTemplateArgumentsByTypeMatch(S, TemplateParams,
                                                 ParamPointeeType,
                                                 ArgPointeeType,
                                                 Info, Deduced,
                                                 TDF & TDF_IgnoreQualifiers))
        return Result;

      return DeduceTemplateArgumentsByTypeMatch(S, TemplateParams,
                                           QualType(MemPtrParam->getClass(), 0),
                                           QualType(MemPtrArg->getClass(), 0),
                                           Info, Deduced,
                                           TDF & TDF_IgnoreQualifiers);
    }

    //     (clang extension)
    //
    //     type(^)(T)
    //     T(^)()
    //     T(^)(T)
    case Type::BlockPointer: {
      const BlockPointerType *BlockPtrParam = cast<BlockPointerType>(Param);
      const BlockPointerType *BlockPtrArg = dyn_cast<BlockPointerType>(Arg);

      if (!BlockPtrArg)
        return Sema::TDK_NonDeducedMismatch;

      return DeduceTemplateArgumentsByTypeMatch(S, TemplateParams,
                                                BlockPtrParam->getPointeeType(),
                                                BlockPtrArg->getPointeeType(),
                                                Info, Deduced, 0);
    }

    //     (clang extension)
    //
    //     T __attribute__(((ext_vector_type(<integral constant>))))
    case Type::ExtVector: {
      const ExtVectorType *VectorParam = cast<ExtVectorType>(Param);
      if (const ExtVectorType *VectorArg = dyn_cast<ExtVectorType>(Arg)) {
        // Make sure that the vectors have the same number of elements.
        if (VectorParam->getNumElements() != VectorArg->getNumElements())
          return Sema::TDK_NonDeducedMismatch;

        // Perform deduction on the element types.
        return DeduceTemplateArgumentsByTypeMatch(S, TemplateParams,
                                                  VectorParam->getElementType(),
                                                  VectorArg->getElementType(),
                                                  Info, Deduced, TDF);
      }

      if (const DependentSizedExtVectorType *VectorArg
                                = dyn_cast<DependentSizedExtVectorType>(Arg)) {
        // We can't check the number of elements, since the argument has a
        // dependent number of elements. This can only occur during partial
        // ordering.

        // Perform deduction on the element types.
        return DeduceTemplateArgumentsByTypeMatch(S, TemplateParams,
                                                  VectorParam->getElementType(),
                                                  VectorArg->getElementType(),
                                                  Info, Deduced, TDF);
      }

      return Sema::TDK_NonDeducedMismatch;
    }

    case Type::DependentVector: {
      const auto *VectorParam = cast<DependentVectorType>(Param);

      if (const auto *VectorArg = dyn_cast<VectorType>(Arg)) {
        // Perform deduction on the element types.
        if (Sema::TemplateDeductionResult Result =
                DeduceTemplateArgumentsByTypeMatch(
                    S, TemplateParams, VectorParam->getElementType(),
                    VectorArg->getElementType(), Info, Deduced, TDF))
          return Result;

        // Perform deduction on the vector size, if we can.
        NonTypeTemplateParmDecl *NTTP =
            getDeducedParameterFromExpr(Info, VectorParam->getSizeExpr());
        if (!NTTP)
          return Sema::TDK_Success;

        llvm::APSInt ArgSize(S.Context.getTypeSize(S.Context.IntTy), false);
        ArgSize = VectorArg->getNumElements();
        // Note that we use the "array bound" rules here; just like in that
        // case, we don't have any particular type for the vector size, but
        // we can provide one if necessary.
        return DeduceNonTypeTemplateArgument(S, TemplateParams, NTTP, ArgSize,
                                             S.Context.UnsignedIntTy, true,
                                             Info, Deduced);
      }

      if (const auto *VectorArg = dyn_cast<DependentVectorType>(Arg)) {
        // Perform deduction on the element types.
        if (Sema::TemplateDeductionResult Result =
                DeduceTemplateArgumentsByTypeMatch(
                    S, TemplateParams, VectorParam->getElementType(),
                    VectorArg->getElementType(), Info, Deduced, TDF))
          return Result;

        // Perform deduction on the vector size, if we can.
        NonTypeTemplateParmDecl *NTTP = getDeducedParameterFromExpr(
            Info, VectorParam->getSizeExpr());
        if (!NTTP)
          return Sema::TDK_Success;

        return DeduceNonTypeTemplateArgument(
            S, TemplateParams, NTTP, VectorArg->getSizeExpr(), Info, Deduced);
      }

      return Sema::TDK_NonDeducedMismatch;
    }

    //     (clang extension)
    //
    //     T __attribute__(((ext_vector_type(N))))
    case Type::DependentSizedExtVector: {
      const DependentSizedExtVectorType *VectorParam
        = cast<DependentSizedExtVectorType>(Param);

      if (const ExtVectorType *VectorArg = dyn_cast<ExtVectorType>(Arg)) {
        // Perform deduction on the element types.
        if (Sema::TemplateDeductionResult Result
              = DeduceTemplateArgumentsByTypeMatch(S, TemplateParams,
                                                  VectorParam->getElementType(),
                                                   VectorArg->getElementType(),
                                                   Info, Deduced, TDF))
          return Result;

        // Perform deduction on the vector size, if we can.
        NonTypeTemplateParmDecl *NTTP
          = getDeducedParameterFromExpr(Info, VectorParam->getSizeExpr());
        if (!NTTP)
          return Sema::TDK_Success;

        llvm::APSInt ArgSize(S.Context.getTypeSize(S.Context.IntTy), false);
        ArgSize = VectorArg->getNumElements();
        // Note that we use the "array bound" rules here; just like in that
        // case, we don't have any particular type for the vector size, but
        // we can provide one if necessary.
        return DeduceNonTypeTemplateArgument(S, TemplateParams, NTTP, ArgSize,
                                             S.Context.IntTy, true, Info,
                                             Deduced);
      }

      if (const DependentSizedExtVectorType *VectorArg
                                = dyn_cast<DependentSizedExtVectorType>(Arg)) {
        // Perform deduction on the element types.
        if (Sema::TemplateDeductionResult Result
            = DeduceTemplateArgumentsByTypeMatch(S, TemplateParams,
                                                 VectorParam->getElementType(),
                                                 VectorArg->getElementType(),
                                                 Info, Deduced, TDF))
          return Result;

        // Perform deduction on the vector size, if we can.
        NonTypeTemplateParmDecl *NTTP
          = getDeducedParameterFromExpr(Info, VectorParam->getSizeExpr());
        if (!NTTP)
          return Sema::TDK_Success;

        return DeduceNonTypeTemplateArgument(S, TemplateParams, NTTP,
                                             VectorArg->getSizeExpr(),
                                             Info, Deduced);
      }

      return Sema::TDK_NonDeducedMismatch;
    }

    //     (clang extension)
    //
    //     T __attribute__((matrix_type(<integral constant>,
    //                                  <integral constant>)))
    case Type::ConstantMatrix: {
      const ConstantMatrixType *MatrixArg = dyn_cast<ConstantMatrixType>(Arg);
      if (!MatrixArg)
        return Sema::TDK_NonDeducedMismatch;

      const ConstantMatrixType *MatrixParam = cast<ConstantMatrixType>(Param);
      // Check that the dimensions are the same
      if (MatrixParam->getNumRows() != MatrixArg->getNumRows() ||
          MatrixParam->getNumColumns() != MatrixArg->getNumColumns()) {
        return Sema::TDK_NonDeducedMismatch;
      }
      // Perform deduction on element types.
      return DeduceTemplateArgumentsByTypeMatch(
          S, TemplateParams, MatrixParam->getElementType(),
          MatrixArg->getElementType(), Info, Deduced, TDF);
    }

    case Type::DependentSizedMatrix: {
      const MatrixType *MatrixArg = dyn_cast<MatrixType>(Arg);
      if (!MatrixArg)
        return Sema::TDK_NonDeducedMismatch;

      // Check the element type of the matrixes.
      const DependentSizedMatrixType *MatrixParam =
          cast<DependentSizedMatrixType>(Param);
      if (Sema::TemplateDeductionResult Result =
              DeduceTemplateArgumentsByTypeMatch(
                  S, TemplateParams, MatrixParam->getElementType(),
                  MatrixArg->getElementType(), Info, Deduced, TDF))
        return Result;

      // Try to deduce a matrix dimension.
      auto DeduceMatrixArg =
          [&S, &Info, &Deduced, &TemplateParams](
              Expr *ParamExpr, const MatrixType *Arg,
              unsigned (ConstantMatrixType::*GetArgDimension)() const,
              Expr *(DependentSizedMatrixType::*GetArgDimensionExpr)() const) {
            const auto *ArgConstMatrix = dyn_cast<ConstantMatrixType>(Arg);
            const auto *ArgDepMatrix = dyn_cast<DependentSizedMatrixType>(Arg);
            if (!ParamExpr->isValueDependent()) {
              llvm::APSInt ParamConst(
                  S.Context.getTypeSize(S.Context.getSizeType()));
              if (!ParamExpr->isIntegerConstantExpr(ParamConst, S.Context))
                return Sema::TDK_NonDeducedMismatch;

              if (ArgConstMatrix) {
                if ((ArgConstMatrix->*GetArgDimension)() == ParamConst)
                  return Sema::TDK_Success;
                return Sema::TDK_NonDeducedMismatch;
              }

              Expr *ArgExpr = (ArgDepMatrix->*GetArgDimensionExpr)();
              llvm::APSInt ArgConst(
                  S.Context.getTypeSize(S.Context.getSizeType()));
              if (!ArgExpr->isValueDependent() &&
                  ArgExpr->isIntegerConstantExpr(ArgConst, S.Context) &&
                  ArgConst == ParamConst)
                return Sema::TDK_Success;
              return Sema::TDK_NonDeducedMismatch;
            }

            NonTypeTemplateParmDecl *NTTP =
                getDeducedParameterFromExpr(Info, ParamExpr);
            if (!NTTP)
              return Sema::TDK_Success;

            if (ArgConstMatrix) {
              llvm::APSInt ArgConst(
                  S.Context.getTypeSize(S.Context.getSizeType()));
              ArgConst = (ArgConstMatrix->*GetArgDimension)();
              return DeduceNonTypeTemplateArgument(
                  S, TemplateParams, NTTP, ArgConst, S.Context.getSizeType(),
                  /*ArrayBound=*/true, Info, Deduced);
            }

            return DeduceNonTypeTemplateArgument(
                S, TemplateParams, NTTP, (ArgDepMatrix->*GetArgDimensionExpr)(),
                Info, Deduced);
          };

      auto Result = DeduceMatrixArg(MatrixParam->getRowExpr(), MatrixArg,
                                    &ConstantMatrixType::getNumRows,
                                    &DependentSizedMatrixType::getRowExpr);
      if (Result)
        return Result;

      return DeduceMatrixArg(MatrixParam->getColumnExpr(), MatrixArg,
                             &ConstantMatrixType::getNumColumns,
                             &DependentSizedMatrixType::getColumnExpr);
    }

    //     (clang extension)
    //
    //     T __attribute__(((address_space(N))))
    case Type::DependentAddressSpace: {
      const DependentAddressSpaceType *AddressSpaceParam =
          cast<DependentAddressSpaceType>(Param);

      if (const DependentAddressSpaceType *AddressSpaceArg =
              dyn_cast<DependentAddressSpaceType>(Arg)) {
        // Perform deduction on the pointer type.
        if (Sema::TemplateDeductionResult Result =
                DeduceTemplateArgumentsByTypeMatch(
                    S, TemplateParams, AddressSpaceParam->getPointeeType(),
                    AddressSpaceArg->getPointeeType(), Info, Deduced, TDF))
          return Result;

        // Perform deduction on the address space, if we can.
        NonTypeTemplateParmDecl *NTTP = getDeducedParameterFromExpr(
            Info, AddressSpaceParam->getAddrSpaceExpr());
        if (!NTTP)
          return Sema::TDK_Success;

        return DeduceNonTypeTemplateArgument(
            S, TemplateParams, NTTP, AddressSpaceArg->getAddrSpaceExpr(), Info,
            Deduced);
      }

      if (isTargetAddressSpace(Arg.getAddressSpace())) {
        llvm::APSInt ArgAddressSpace(S.Context.getTypeSize(S.Context.IntTy),
                                     false);
        ArgAddressSpace = toTargetAddressSpace(Arg.getAddressSpace());

        // Perform deduction on the pointer types.
        if (Sema::TemplateDeductionResult Result =
                DeduceTemplateArgumentsByTypeMatch(
                    S, TemplateParams, AddressSpaceParam->getPointeeType(),
                    S.Context.removeAddrSpaceQualType(Arg), Info, Deduced, TDF))
          return Result;

        // Perform deduction on the address space, if we can.
        NonTypeTemplateParmDecl *NTTP = getDeducedParameterFromExpr(
            Info, AddressSpaceParam->getAddrSpaceExpr());
        if (!NTTP)
          return Sema::TDK_Success;

        return DeduceNonTypeTemplateArgument(S, TemplateParams, NTTP,
                                             ArgAddressSpace, S.Context.IntTy,
                                             true, Info, Deduced);
      }

      return Sema::TDK_NonDeducedMismatch;
    }
    case Type::DependentExtInt: {
      const auto *IntParam = cast<DependentExtIntType>(Param);

      if (const auto *IntArg = dyn_cast<ExtIntType>(Arg)){
        if (IntParam->isUnsigned() != IntArg->isUnsigned())
          return Sema::TDK_NonDeducedMismatch;

        NonTypeTemplateParmDecl *NTTP =
            getDeducedParameterFromExpr(Info, IntParam->getNumBitsExpr());
        if (!NTTP)
          return Sema::TDK_Success;

        llvm::APSInt ArgSize(S.Context.getTypeSize(S.Context.IntTy), false);
        ArgSize = IntArg->getNumBits();

        return DeduceNonTypeTemplateArgument(S, TemplateParams, NTTP, ArgSize,
                                             S.Context.IntTy, true, Info,
                                             Deduced);
      }

      if (const auto *IntArg = dyn_cast<DependentExtIntType>(Arg)) {
        if (IntParam->isUnsigned() != IntArg->isUnsigned())
          return Sema::TDK_NonDeducedMismatch;
        return Sema::TDK_Success;
      }
      return Sema::TDK_NonDeducedMismatch;
    }

    case Type::TypeOfExpr:
    case Type::TypeOf:
    case Type::DependentName:
    case Type::UnresolvedUsing:
    case Type::Decltype:
    case Type::UnaryTransform:
    case Type::Auto:
    case Type::DeducedTemplateSpecialization:
    case Type::DependentTemplateSpecialization:
    case Type::PackExpansion:
    case Type::Pipe:
      // No template argument deduction for these types
      return Sema::TDK_Success;
  }

  llvm_unreachable("Invalid Type Class!");
}

static Sema::TemplateDeductionResult
DeduceTemplateArguments(Sema &S,
                        TemplateParameterList *TemplateParams,
                        const TemplateArgument &Param,
                        TemplateArgument Arg,
                        TemplateDeductionInfo &Info,
                        SmallVectorImpl<DeducedTemplateArgument> &Deduced) {
  // If the template argument is a pack expansion, perform template argument
  // deduction against the pattern of that expansion. This only occurs during
  // partial ordering.
  if (Arg.isPackExpansion())
    Arg = Arg.getPackExpansionPattern();

  switch (Param.getKind()) {
  case TemplateArgument::Null:
    llvm_unreachable("Null template argument in parameter list");

  case TemplateArgument::Type:
    if (Arg.getKind() == TemplateArgument::Type)
      return DeduceTemplateArgumentsByTypeMatch(S, TemplateParams,
                                                Param.getAsType(),
                                                Arg.getAsType(),
                                                Info, Deduced, 0);
    Info.FirstArg = Param;
    Info.SecondArg = Arg;
    return Sema::TDK_NonDeducedMismatch;

  case TemplateArgument::Template:
    if (Arg.getKind() == TemplateArgument::Template)
      return DeduceTemplateArguments(S, TemplateParams,
                                     Param.getAsTemplate(),
                                     Arg.getAsTemplate(), Info, Deduced);
    Info.FirstArg = Param;
    Info.SecondArg = Arg;
    return Sema::TDK_NonDeducedMismatch;

  case TemplateArgument::TemplateExpansion:
    llvm_unreachable("caller should handle pack expansions");

  case TemplateArgument::Declaration:
    if (Arg.getKind() == TemplateArgument::Declaration &&
        isSameDeclaration(Param.getAsDecl(), Arg.getAsDecl()))
      return Sema::TDK_Success;

    Info.FirstArg = Param;
    Info.SecondArg = Arg;
    return Sema::TDK_NonDeducedMismatch;

  case TemplateArgument::NullPtr:
    if (Arg.getKind() == TemplateArgument::NullPtr &&
        S.Context.hasSameType(Param.getNullPtrType(), Arg.getNullPtrType()))
      return Sema::TDK_Success;

    Info.FirstArg = Param;
    Info.SecondArg = Arg;
    return Sema::TDK_NonDeducedMismatch;

  case TemplateArgument::Integral:
    if (Arg.getKind() == TemplateArgument::Integral) {
      if (hasSameExtendedValue(Param.getAsIntegral(), Arg.getAsIntegral()))
        return Sema::TDK_Success;

      Info.FirstArg = Param;
      Info.SecondArg = Arg;
      return Sema::TDK_NonDeducedMismatch;
    }

    if (Arg.getKind() == TemplateArgument::Expression) {
      Info.FirstArg = Param;
      Info.SecondArg = Arg;
      return Sema::TDK_NonDeducedMismatch;
    }

    Info.FirstArg = Param;
    Info.SecondArg = Arg;
    return Sema::TDK_NonDeducedMismatch;

  case TemplateArgument::Expression:
    if (NonTypeTemplateParmDecl *NTTP
          = getDeducedParameterFromExpr(Info, Param.getAsExpr())) {
      if (Arg.getKind() == TemplateArgument::Integral)
        return DeduceNonTypeTemplateArgument(S, TemplateParams, NTTP,
                                             Arg.getAsIntegral(),
                                             Arg.getIntegralType(),
                                             /*ArrayBound=*/false,
                                             Info, Deduced);
      if (Arg.getKind() == TemplateArgument::NullPtr)
        return DeduceNullPtrTemplateArgument(S, TemplateParams, NTTP,
                                             Arg.getNullPtrType(),
                                             Info, Deduced);
      if (Arg.getKind() == TemplateArgument::Expression)
        return DeduceNonTypeTemplateArgument(S, TemplateParams, NTTP,
                                             Arg.getAsExpr(), Info, Deduced);
      if (Arg.getKind() == TemplateArgument::Declaration)
        return DeduceNonTypeTemplateArgument(S, TemplateParams, NTTP,
                                             Arg.getAsDecl(),
                                             Arg.getParamTypeForDecl(),
                                             Info, Deduced);

      Info.FirstArg = Param;
      Info.SecondArg = Arg;
      return Sema::TDK_NonDeducedMismatch;
    }

    // Can't deduce anything, but that's okay.
    return Sema::TDK_Success;

  case TemplateArgument::Pack:
    llvm_unreachable("Argument packs should be expanded by the caller!");
  }

  llvm_unreachable("Invalid TemplateArgument Kind!");
}

/// Determine whether there is a template argument to be used for
/// deduction.
///
/// This routine "expands" argument packs in-place, overriding its input
/// parameters so that \c Args[ArgIdx] will be the available template argument.
///
/// \returns true if there is another template argument (which will be at
/// \c Args[ArgIdx]), false otherwise.
static bool hasTemplateArgumentForDeduction(ArrayRef<TemplateArgument> &Args,
                                            unsigned &ArgIdx) {
  if (ArgIdx == Args.size())
    return false;

  const TemplateArgument &Arg = Args[ArgIdx];
  if (Arg.getKind() != TemplateArgument::Pack)
    return true;

  assert(ArgIdx == Args.size() - 1 && "Pack not at the end of argument list?");
  Args = Arg.pack_elements();
  ArgIdx = 0;
  return ArgIdx < Args.size();
}

/// Determine whether the given set of template arguments has a pack
/// expansion that is not the last template argument.
static bool hasPackExpansionBeforeEnd(ArrayRef<TemplateArgument> Args) {
  bool FoundPackExpansion = false;
  for (const auto &A : Args) {
    if (FoundPackExpansion)
      return true;

    if (A.getKind() == TemplateArgument::Pack)
      return hasPackExpansionBeforeEnd(A.pack_elements());

    // FIXME: If this is a fixed-arity pack expansion from an outer level of
    // templates, it should not be treated as a pack expansion.
    if (A.isPackExpansion())
      FoundPackExpansion = true;
  }

  return false;
}

static Sema::TemplateDeductionResult
DeduceTemplateArguments(Sema &S, TemplateParameterList *TemplateParams,
                        ArrayRef<TemplateArgument> Params,
                        ArrayRef<TemplateArgument> Args,
                        TemplateDeductionInfo &Info,
                        SmallVectorImpl<DeducedTemplateArgument> &Deduced,
                        bool NumberOfArgumentsMustMatch) {
  // C++0x [temp.deduct.type]p9:
  //   If the template argument list of P contains a pack expansion that is not
  //   the last template argument, the entire template argument list is a
  //   non-deduced context.
  if (hasPackExpansionBeforeEnd(Params))
    return Sema::TDK_Success;

  // C++0x [temp.deduct.type]p9:
  //   If P has a form that contains <T> or <i>, then each argument Pi of the
  //   respective template argument list P is compared with the corresponding
  //   argument Ai of the corresponding template argument list of A.
  unsigned ArgIdx = 0, ParamIdx = 0;
  for (; hasTemplateArgumentForDeduction(Params, ParamIdx); ++ParamIdx) {
    if (!Params[ParamIdx].isPackExpansion()) {
      // The simple case: deduce template arguments by matching Pi and Ai.

      // Check whether we have enough arguments.
      if (!hasTemplateArgumentForDeduction(Args, ArgIdx))
        return NumberOfArgumentsMustMatch
                   ? Sema::TDK_MiscellaneousDeductionFailure
                   : Sema::TDK_Success;

      // C++1z [temp.deduct.type]p9:
      //   During partial ordering, if Ai was originally a pack expansion [and]
      //   Pi is not a pack expansion, template argument deduction fails.
      if (Args[ArgIdx].isPackExpansion())
        return Sema::TDK_MiscellaneousDeductionFailure;

      // Perform deduction for this Pi/Ai pair.
      if (Sema::TemplateDeductionResult Result
            = DeduceTemplateArguments(S, TemplateParams,
                                      Params[ParamIdx], Args[ArgIdx],
                                      Info, Deduced))
        return Result;

      // Move to the next argument.
      ++ArgIdx;
      continue;
    }

    // The parameter is a pack expansion.

    // C++0x [temp.deduct.type]p9:
    //   If Pi is a pack expansion, then the pattern of Pi is compared with
    //   each remaining argument in the template argument list of A. Each
    //   comparison deduces template arguments for subsequent positions in the
    //   template parameter packs expanded by Pi.
    TemplateArgument Pattern = Params[ParamIdx].getPackExpansionPattern();

    // Prepare to deduce the packs within the pattern.
    PackDeductionScope PackScope(S, TemplateParams, Deduced, Info, Pattern);

    // Keep track of the deduced template arguments for each parameter pack
    // expanded by this pack expansion (the outer index) and for each
    // template argument (the inner SmallVectors).
    for (; hasTemplateArgumentForDeduction(Args, ArgIdx) &&
           PackScope.hasNextElement();
         ++ArgIdx) {
      // Deduce template arguments from the pattern.
      if (Sema::TemplateDeductionResult Result
            = DeduceTemplateArguments(S, TemplateParams, Pattern, Args[ArgIdx],
                                      Info, Deduced))
        return Result;

      PackScope.nextPackElement();
    }

    // Build argument packs for each of the parameter packs expanded by this
    // pack expansion.
    if (auto Result = PackScope.finish())
      return Result;
  }

  return Sema::TDK_Success;
}

static Sema::TemplateDeductionResult
DeduceTemplateArguments(Sema &S,
                        TemplateParameterList *TemplateParams,
                        const TemplateArgumentList &ParamList,
                        const TemplateArgumentList &ArgList,
                        TemplateDeductionInfo &Info,
                        SmallVectorImpl<DeducedTemplateArgument> &Deduced) {
  return DeduceTemplateArguments(S, TemplateParams, ParamList.asArray(),
                                 ArgList.asArray(), Info, Deduced,
                                 /*NumberOfArgumentsMustMatch*/false);
}

/// Determine whether two template arguments are the same.
static bool isSameTemplateArg(ASTContext &Context,
                              TemplateArgument X,
                              const TemplateArgument &Y,
                              bool PackExpansionMatchesPack = false) {
  // If we're checking deduced arguments (X) against original arguments (Y),
  // we will have flattened packs to non-expansions in X.
  if (PackExpansionMatchesPack && X.isPackExpansion() && !Y.isPackExpansion())
    X = X.getPackExpansionPattern();

  if (X.getKind() != Y.getKind())
    return false;

  switch (X.getKind()) {
    case TemplateArgument::Null:
      llvm_unreachable("Comparing NULL template argument");

    case TemplateArgument::Type:
      return Context.getCanonicalType(X.getAsType()) ==
             Context.getCanonicalType(Y.getAsType());

    case TemplateArgument::Declaration:
      return isSameDeclaration(X.getAsDecl(), Y.getAsDecl());

    case TemplateArgument::NullPtr:
      return Context.hasSameType(X.getNullPtrType(), Y.getNullPtrType());

    case TemplateArgument::Template:
    case TemplateArgument::TemplateExpansion:
      return Context.getCanonicalTemplateName(
                    X.getAsTemplateOrTemplatePattern()).getAsVoidPointer() ==
             Context.getCanonicalTemplateName(
                    Y.getAsTemplateOrTemplatePattern()).getAsVoidPointer();

    case TemplateArgument::Integral:
      return hasSameExtendedValue(X.getAsIntegral(), Y.getAsIntegral());

    case TemplateArgument::Expression: {
      llvm::FoldingSetNodeID XID, YID;
      X.getAsExpr()->Profile(XID, Context, true);
      Y.getAsExpr()->Profile(YID, Context, true);
      return XID == YID;
    }

    case TemplateArgument::Pack:
      if (X.pack_size() != Y.pack_size())
        return false;

      for (TemplateArgument::pack_iterator XP = X.pack_begin(),
                                        XPEnd = X.pack_end(),
                                           YP = Y.pack_begin();
           XP != XPEnd; ++XP, ++YP)
        if (!isSameTemplateArg(Context, *XP, *YP, PackExpansionMatchesPack))
          return false;

      return true;
  }

  llvm_unreachable("Invalid TemplateArgument Kind!");
}

/// Allocate a TemplateArgumentLoc where all locations have
/// been initialized to the given location.
///
/// \param Arg The template argument we are producing template argument
/// location information for.
///
/// \param NTTPType For a declaration template argument, the type of
/// the non-type template parameter that corresponds to this template
/// argument. Can be null if no type sugar is available to add to the
/// type from the template argument.
///
/// \param Loc The source location to use for the resulting template
/// argument.
TemplateArgumentLoc
Sema::getTrivialTemplateArgumentLoc(const TemplateArgument &Arg,
                                    QualType NTTPType, SourceLocation Loc) {
  switch (Arg.getKind()) {
  case TemplateArgument::Null:
    llvm_unreachable("Can't get a NULL template argument here");

  case TemplateArgument::Type:
    return TemplateArgumentLoc(
        Arg, Context.getTrivialTypeSourceInfo(Arg.getAsType(), Loc));

  case TemplateArgument::Declaration: {
    if (NTTPType.isNull())
      NTTPType = Arg.getParamTypeForDecl();
    Expr *E = BuildExpressionFromDeclTemplateArgument(Arg, NTTPType, Loc)
                  .getAs<Expr>();
    return TemplateArgumentLoc(TemplateArgument(E), E);
  }

  case TemplateArgument::NullPtr: {
    if (NTTPType.isNull())
      NTTPType = Arg.getNullPtrType();
    Expr *E = BuildExpressionFromDeclTemplateArgument(Arg, NTTPType, Loc)
                  .getAs<Expr>();
    return TemplateArgumentLoc(TemplateArgument(NTTPType, /*isNullPtr*/true),
                               E);
  }

  case TemplateArgument::Integral: {
    Expr *E =
        BuildExpressionFromIntegralTemplateArgument(Arg, Loc).getAs<Expr>();
    return TemplateArgumentLoc(TemplateArgument(E), E);
  }

    case TemplateArgument::Template:
    case TemplateArgument::TemplateExpansion: {
      NestedNameSpecifierLocBuilder Builder;
      TemplateName Template = Arg.getAsTemplateOrTemplatePattern();
      if (DependentTemplateName *DTN = Template.getAsDependentTemplateName())
        Builder.MakeTrivial(Context, DTN->getQualifier(), Loc);
      else if (QualifiedTemplateName *QTN =
                   Template.getAsQualifiedTemplateName())
        Builder.MakeTrivial(Context, QTN->getQualifier(), Loc);

      if (Arg.getKind() == TemplateArgument::Template)
        return TemplateArgumentLoc(Arg, Builder.getWithLocInContext(Context),
                                   Loc);

      return TemplateArgumentLoc(Arg, Builder.getWithLocInContext(Context),
                                 Loc, Loc);
    }

  case TemplateArgument::Expression:
    return TemplateArgumentLoc(Arg, Arg.getAsExpr());

  case TemplateArgument::Pack:
    return TemplateArgumentLoc(Arg, TemplateArgumentLocInfo());
  }

  llvm_unreachable("Invalid TemplateArgument Kind!");
}

TemplateArgumentLoc
Sema::getIdentityTemplateArgumentLoc(NamedDecl *TemplateParm,
                                     SourceLocation Location) {
  return getTrivialTemplateArgumentLoc(
      Context.getInjectedTemplateArg(TemplateParm), QualType(), Location);
}

/// Convert the given deduced template argument and add it to the set of
/// fully-converted template arguments.
static bool
ConvertDeducedTemplateArgument(Sema &S, NamedDecl *Param,
                               DeducedTemplateArgument Arg,
                               NamedDecl *Template,
                               TemplateDeductionInfo &Info,
                               bool IsDeduced,
                               SmallVectorImpl<TemplateArgument> &Output) {
  auto ConvertArg = [&](DeducedTemplateArgument Arg,
                        unsigned ArgumentPackIndex) {
    // Convert the deduced template argument into a template
    // argument that we can check, almost as if the user had written
    // the template argument explicitly.
    TemplateArgumentLoc ArgLoc =
        S.getTrivialTemplateArgumentLoc(Arg, QualType(), Info.getLocation());

    // Check the template argument, converting it as necessary.
    return S.CheckTemplateArgument(
        Param, ArgLoc, Template, Template->getLocation(),
        Template->getSourceRange().getEnd(), ArgumentPackIndex, Output,
        IsDeduced
            ? (Arg.wasDeducedFromArrayBound() ? Sema::CTAK_DeducedFromArrayBound
                                              : Sema::CTAK_Deduced)
            : Sema::CTAK_Specified);
  };

  if (Arg.getKind() == TemplateArgument::Pack) {
    // This is a template argument pack, so check each of its arguments against
    // the template parameter.
    SmallVector<TemplateArgument, 2> PackedArgsBuilder;
    for (const auto &P : Arg.pack_elements()) {
      // When converting the deduced template argument, append it to the
      // general output list. We need to do this so that the template argument
      // checking logic has all of the prior template arguments available.
      DeducedTemplateArgument InnerArg(P);
      InnerArg.setDeducedFromArrayBound(Arg.wasDeducedFromArrayBound());
      assert(InnerArg.getKind() != TemplateArgument::Pack &&
             "deduced nested pack");
      if (P.isNull()) {
        // We deduced arguments for some elements of this pack, but not for
        // all of them. This happens if we get a conditionally-non-deduced
        // context in a pack expansion (such as an overload set in one of the
        // arguments).
        S.Diag(Param->getLocation(),
               diag::err_template_arg_deduced_incomplete_pack)
          << Arg << Param;
        return true;
      }
      if (ConvertArg(InnerArg, PackedArgsBuilder.size()))
        return true;

      // Move the converted template argument into our argument pack.
      PackedArgsBuilder.push_back(Output.pop_back_val());
    }

    // If the pack is empty, we still need to substitute into the parameter
    // itself, in case that substitution fails.
    if (PackedArgsBuilder.empty()) {
      LocalInstantiationScope Scope(S);
      TemplateArgumentList TemplateArgs(TemplateArgumentList::OnStack, Output);
      MultiLevelTemplateArgumentList Args(TemplateArgs);

      if (auto *NTTP = dyn_cast<NonTypeTemplateParmDecl>(Param)) {
        Sema::InstantiatingTemplate Inst(S, Template->getLocation(), Template,
                                         NTTP, Output,
                                         Template->getSourceRange());
        if (Inst.isInvalid() ||
            S.SubstType(NTTP->getType(), Args, NTTP->getLocation(),
                        NTTP->getDeclName()).isNull())
          return true;
      } else if (auto *TTP = dyn_cast<TemplateTemplateParmDecl>(Param)) {
        Sema::InstantiatingTemplate Inst(S, Template->getLocation(), Template,
                                         TTP, Output,
                                         Template->getSourceRange());
        if (Inst.isInvalid() || !S.SubstDecl(TTP, S.CurContext, Args))
          return true;
      }
      // For type parameters, no substitution is ever required.
    }

    // Create the resulting argument pack.
    Output.push_back(
        TemplateArgument::CreatePackCopy(S.Context, PackedArgsBuilder));
    return false;
  }

  return ConvertArg(Arg, 0);
}

// FIXME: This should not be a template, but
// ClassTemplatePartialSpecializationDecl sadly does not derive from
// TemplateDecl.
template<typename TemplateDeclT>
static Sema::TemplateDeductionResult ConvertDeducedTemplateArguments(
    Sema &S, TemplateDeclT *Template, bool IsDeduced,
    SmallVectorImpl<DeducedTemplateArgument> &Deduced,
    TemplateDeductionInfo &Info, SmallVectorImpl<TemplateArgument> &Builder,
    LocalInstantiationScope *CurrentInstantiationScope = nullptr,
    unsigned NumAlreadyConverted = 0, bool PartialOverloading = false) {
  TemplateParameterList *TemplateParams = Template->getTemplateParameters();

  for (unsigned I = 0, N = TemplateParams->size(); I != N; ++I) {
    NamedDecl *Param = TemplateParams->getParam(I);

    // C++0x [temp.arg.explicit]p3:
    //    A trailing template parameter pack (14.5.3) not otherwise deduced will
    //    be deduced to an empty sequence of template arguments.
    // FIXME: Where did the word "trailing" come from?
    if (Deduced[I].isNull() && Param->isTemplateParameterPack()) {
      if (auto Result =
              PackDeductionScope(S, TemplateParams, Deduced, Info, I).finish())
        return Result;
    }

    if (!Deduced[I].isNull()) {
      if (I < NumAlreadyConverted) {
        // We may have had explicitly-specified template arguments for a
        // template parameter pack (that may or may not have been extended
        // via additional deduced arguments).
        if (Param->isParameterPack() && CurrentInstantiationScope &&
            CurrentInstantiationScope->getPartiallySubstitutedPack() == Param) {
          // Forget the partially-substituted pack; its substitution is now
          // complete.
          CurrentInstantiationScope->ResetPartiallySubstitutedPack();
          // We still need to check the argument in case it was extended by
          // deduction.
        } else {
          // We have already fully type-checked and converted this
          // argument, because it was explicitly-specified. Just record the
          // presence of this argument.
          Builder.push_back(Deduced[I]);
          continue;
        }
      }

      // We may have deduced this argument, so it still needs to be
      // checked and converted.
      if (ConvertDeducedTemplateArgument(S, Param, Deduced[I], Template, Info,
                                         IsDeduced, Builder)) {
        Info.Param = makeTemplateParameter(Param);
        // FIXME: These template arguments are temporary. Free them!
        Info.reset(TemplateArgumentList::CreateCopy(S.Context, Builder));
        return Sema::TDK_SubstitutionFailure;
      }

      continue;
    }

    // Substitute into the default template argument, if available.
    bool HasDefaultArg = false;
    TemplateDecl *TD = dyn_cast<TemplateDecl>(Template);
    if (!TD) {
      assert(isa<ClassTemplatePartialSpecializationDecl>(Template) ||
             isa<VarTemplatePartialSpecializationDecl>(Template));
      return Sema::TDK_Incomplete;
    }

    TemplateArgumentLoc DefArg = S.SubstDefaultTemplateArgumentIfAvailable(
        TD, TD->getLocation(), TD->getSourceRange().getEnd(), Param, Builder,
        HasDefaultArg);

    // If there was no default argument, deduction is incomplete.
    if (DefArg.getArgument().isNull()) {
      Info.Param = makeTemplateParameter(
          const_cast<NamedDecl *>(TemplateParams->getParam(I)));
      Info.reset(TemplateArgumentList::CreateCopy(S.Context, Builder));
      if (PartialOverloading) break;

      return HasDefaultArg ? Sema::TDK_SubstitutionFailure
                           : Sema::TDK_Incomplete;
    }

    // Check whether we can actually use the default argument.
    if (S.CheckTemplateArgument(Param, DefArg, TD, TD->getLocation(),
                                TD->getSourceRange().getEnd(), 0, Builder,
                                Sema::CTAK_Specified)) {
      Info.Param = makeTemplateParameter(
                         const_cast<NamedDecl *>(TemplateParams->getParam(I)));
      // FIXME: These template arguments are temporary. Free them!
      Info.reset(TemplateArgumentList::CreateCopy(S.Context, Builder));
      return Sema::TDK_SubstitutionFailure;
    }

    // If we get here, we successfully used the default template argument.
  }

  return Sema::TDK_Success;
}

static DeclContext *getAsDeclContextOrEnclosing(Decl *D) {
  if (auto *DC = dyn_cast<DeclContext>(D))
    return DC;
  return D->getDeclContext();
}

template<typename T> struct IsPartialSpecialization {
  static constexpr bool value = false;
};
template<>
struct IsPartialSpecialization<ClassTemplatePartialSpecializationDecl> {
  static constexpr bool value = true;
};
template<>
struct IsPartialSpecialization<VarTemplatePartialSpecializationDecl> {
  static constexpr bool value = true;
};

template<typename TemplateDeclT>
static Sema::TemplateDeductionResult
CheckDeducedArgumentConstraints(Sema& S, TemplateDeclT *Template,
                                ArrayRef<TemplateArgument> DeducedArgs,
                                TemplateDeductionInfo& Info) {
  llvm::SmallVector<const Expr *, 3> AssociatedConstraints;
  Template->getAssociatedConstraints(AssociatedConstraints);
  if (S.CheckConstraintSatisfaction(Template, AssociatedConstraints,
                                    DeducedArgs, Info.getLocation(),
                                    Info.AssociatedConstraintsSatisfaction) ||
      !Info.AssociatedConstraintsSatisfaction.IsSatisfied) {
    Info.reset(TemplateArgumentList::CreateCopy(S.Context, DeducedArgs));
    return Sema::TDK_ConstraintsNotSatisfied;
  }
  return Sema::TDK_Success;
}

/// Complete template argument deduction for a partial specialization.
template <typename T>
static std::enable_if_t<IsPartialSpecialization<T>::value,
                        Sema::TemplateDeductionResult>
FinishTemplateArgumentDeduction(
    Sema &S, T *Partial, bool IsPartialOrdering,
    const TemplateArgumentList &TemplateArgs,
    SmallVectorImpl<DeducedTemplateArgument> &Deduced,
    TemplateDeductionInfo &Info) {
  // Unevaluated SFINAE context.
  EnterExpressionEvaluationContext Unevaluated(
      S, Sema::ExpressionEvaluationContext::Unevaluated);
  Sema::SFINAETrap Trap(S);

  Sema::ContextRAII SavedContext(S, getAsDeclContextOrEnclosing(Partial));

  // C++ [temp.deduct.type]p2:
  //   [...] or if any template argument remains neither deduced nor
  //   explicitly specified, template argument deduction fails.
  SmallVector<TemplateArgument, 4> Builder;
  if (auto Result = ConvertDeducedTemplateArguments(
          S, Partial, IsPartialOrdering, Deduced, Info, Builder))
    return Result;

  // Form the template argument list from the deduced template arguments.
  TemplateArgumentList *DeducedArgumentList
    = TemplateArgumentList::CreateCopy(S.Context, Builder);

  Info.reset(DeducedArgumentList);

  // Substitute the deduced template arguments into the template
  // arguments of the class template partial specialization, and
  // verify that the instantiated template arguments are both valid
  // and are equivalent to the template arguments originally provided
  // to the class template.
  LocalInstantiationScope InstScope(S);
  auto *Template = Partial->getSpecializedTemplate();
  const ASTTemplateArgumentListInfo *PartialTemplArgInfo =
      Partial->getTemplateArgsAsWritten();
  const TemplateArgumentLoc *PartialTemplateArgs =
      PartialTemplArgInfo->getTemplateArgs();

  TemplateArgumentListInfo InstArgs(PartialTemplArgInfo->LAngleLoc,
                                    PartialTemplArgInfo->RAngleLoc);

  if (S.Subst(PartialTemplateArgs, PartialTemplArgInfo->NumTemplateArgs,
              InstArgs, MultiLevelTemplateArgumentList(*DeducedArgumentList))) {
    unsigned ArgIdx = InstArgs.size(), ParamIdx = ArgIdx;
    if (ParamIdx >= Partial->getTemplateParameters()->size())
      ParamIdx = Partial->getTemplateParameters()->size() - 1;

    Decl *Param = const_cast<NamedDecl *>(
        Partial->getTemplateParameters()->getParam(ParamIdx));
    Info.Param = makeTemplateParameter(Param);
    Info.FirstArg = PartialTemplateArgs[ArgIdx].getArgument();
    return Sema::TDK_SubstitutionFailure;
  }

  bool ConstraintsNotSatisfied;
  SmallVector<TemplateArgument, 4> ConvertedInstArgs;
  if (S.CheckTemplateArgumentList(Template, Partial->getLocation(), InstArgs,
                                  false, ConvertedInstArgs,
                                  /*UpdateArgsWithConversions=*/true,
                                  &ConstraintsNotSatisfied))
    return ConstraintsNotSatisfied ? Sema::TDK_ConstraintsNotSatisfied :
                                     Sema::TDK_SubstitutionFailure;

  TemplateParameterList *TemplateParams = Template->getTemplateParameters();
  for (unsigned I = 0, E = TemplateParams->size(); I != E; ++I) {
    TemplateArgument InstArg = ConvertedInstArgs.data()[I];
    if (!isSameTemplateArg(S.Context, TemplateArgs[I], InstArg)) {
      Info.Param = makeTemplateParameter(TemplateParams->getParam(I));
      Info.FirstArg = TemplateArgs[I];
      Info.SecondArg = InstArg;
      return Sema::TDK_NonDeducedMismatch;
    }
  }

  if (Trap.hasErrorOccurred())
    return Sema::TDK_SubstitutionFailure;

  if (auto Result = CheckDeducedArgumentConstraints(S, Partial, Builder, Info))
    return Result;

  return Sema::TDK_Success;
}

/// Complete template argument deduction for a class or variable template,
/// when partial ordering against a partial specialization.
// FIXME: Factor out duplication with partial specialization version above.
static Sema::TemplateDeductionResult FinishTemplateArgumentDeduction(
    Sema &S, TemplateDecl *Template, bool PartialOrdering,
    const TemplateArgumentList &TemplateArgs,
    SmallVectorImpl<DeducedTemplateArgument> &Deduced,
    TemplateDeductionInfo &Info) {
  // Unevaluated SFINAE context.
  EnterExpressionEvaluationContext Unevaluated(
      S, Sema::ExpressionEvaluationContext::Unevaluated);
  Sema::SFINAETrap Trap(S);

  Sema::ContextRAII SavedContext(S, getAsDeclContextOrEnclosing(Template));

  // C++ [temp.deduct.type]p2:
  //   [...] or if any template argument remains neither deduced nor
  //   explicitly specified, template argument deduction fails.
  SmallVector<TemplateArgument, 4> Builder;
  if (auto Result = ConvertDeducedTemplateArguments(
          S, Template, /*IsDeduced*/PartialOrdering, Deduced, Info, Builder))
    return Result;

  // Check that we produced the correct argument list.
  TemplateParameterList *TemplateParams = Template->getTemplateParameters();
  for (unsigned I = 0, E = TemplateParams->size(); I != E; ++I) {
    TemplateArgument InstArg = Builder[I];
    if (!isSameTemplateArg(S.Context, TemplateArgs[I], InstArg,
                           /*PackExpansionMatchesPack*/true)) {
      Info.Param = makeTemplateParameter(TemplateParams->getParam(I));
      Info.FirstArg = TemplateArgs[I];
      Info.SecondArg = InstArg;
      return Sema::TDK_NonDeducedMismatch;
    }
  }

  if (Trap.hasErrorOccurred())
    return Sema::TDK_SubstitutionFailure;

  if (auto Result = CheckDeducedArgumentConstraints(S, Template, Builder,
                                                    Info))
    return Result;

  return Sema::TDK_Success;
}

/// Perform template argument deduction to determine whether
/// the given template arguments match the given class template
/// partial specialization per C++ [temp.class.spec.match].
Sema::TemplateDeductionResult
Sema::DeduceTemplateArguments(ClassTemplatePartialSpecializationDecl *Partial,
                              const TemplateArgumentList &TemplateArgs,
                              TemplateDeductionInfo &Info) {
  if (Partial->isInvalidDecl())
    return TDK_Invalid;

  // C++ [temp.class.spec.match]p2:
  //   A partial specialization matches a given actual template
  //   argument list if the template arguments of the partial
  //   specialization can be deduced from the actual template argument
  //   list (14.8.2).

  // Unevaluated SFINAE context.
  EnterExpressionEvaluationContext Unevaluated(
      *this, Sema::ExpressionEvaluationContext::Unevaluated);
  SFINAETrap Trap(*this);

  SmallVector<DeducedTemplateArgument, 4> Deduced;
  Deduced.resize(Partial->getTemplateParameters()->size());
  if (TemplateDeductionResult Result
        = ::DeduceTemplateArguments(*this,
                                    Partial->getTemplateParameters(),
                                    Partial->getTemplateArgs(),
                                    TemplateArgs, Info, Deduced))
    return Result;

  SmallVector<TemplateArgument, 4> DeducedArgs(Deduced.begin(), Deduced.end());
  InstantiatingTemplate Inst(*this, Info.getLocation(), Partial, DeducedArgs,
                             Info);
  if (Inst.isInvalid())
    return TDK_InstantiationDepth;

  if (Trap.hasErrorOccurred())
    return Sema::TDK_SubstitutionFailure;

  TemplateDeductionResult Result;
  runWithSufficientStackSpace(Info.getLocation(), [&] {
    Result = ::FinishTemplateArgumentDeduction(*this, Partial,
                                               /*IsPartialOrdering=*/false,
                                               TemplateArgs, Deduced, Info);
  });
  return Result;
}

/// Perform template argument deduction to determine whether
/// the given template arguments match the given variable template
/// partial specialization per C++ [temp.class.spec.match].
Sema::TemplateDeductionResult
Sema::DeduceTemplateArguments(VarTemplatePartialSpecializationDecl *Partial,
                              const TemplateArgumentList &TemplateArgs,
                              TemplateDeductionInfo &Info) {
  if (Partial->isInvalidDecl())
    return TDK_Invalid;

  // C++ [temp.class.spec.match]p2:
  //   A partial specialization matches a given actual template
  //   argument list if the template arguments of the partial
  //   specialization can be deduced from the actual template argument
  //   list (14.8.2).

  // Unevaluated SFINAE context.
  EnterExpressionEvaluationContext Unevaluated(
      *this, Sema::ExpressionEvaluationContext::Unevaluated);
  SFINAETrap Trap(*this);

  SmallVector<DeducedTemplateArgument, 4> Deduced;
  Deduced.resize(Partial->getTemplateParameters()->size());
  if (TemplateDeductionResult Result = ::DeduceTemplateArguments(
          *this, Partial->getTemplateParameters(), Partial->getTemplateArgs(),
          TemplateArgs, Info, Deduced))
    return Result;

  SmallVector<TemplateArgument, 4> DeducedArgs(Deduced.begin(), Deduced.end());
  InstantiatingTemplate Inst(*this, Info.getLocation(), Partial, DeducedArgs,
                             Info);
  if (Inst.isInvalid())
    return TDK_InstantiationDepth;

  if (Trap.hasErrorOccurred())
    return Sema::TDK_SubstitutionFailure;

  TemplateDeductionResult Result;
  runWithSufficientStackSpace(Info.getLocation(), [&] {
    Result = ::FinishTemplateArgumentDeduction(*this, Partial,
                                               /*IsPartialOrdering=*/false,
                                               TemplateArgs, Deduced, Info);
  });
  return Result;
}

/// Determine whether the given type T is a simple-template-id type.
static bool isSimpleTemplateIdType(QualType T) {
  if (const TemplateSpecializationType *Spec
        = T->getAs<TemplateSpecializationType>())
    return Spec->getTemplateName().getAsTemplateDecl() != nullptr;

  // C++17 [temp.local]p2:
  //   the injected-class-name [...] is equivalent to the template-name followed
  //   by the template-arguments of the class template specialization or partial
  //   specialization enclosed in <>
  // ... which means it's equivalent to a simple-template-id.
  //
  // This only arises during class template argument deduction for a copy
  // deduction candidate, where it permits slicing.
  if (T->getAs<InjectedClassNameType>())
    return true;

  return false;
}

/// Substitute the explicitly-provided template arguments into the
/// given function template according to C++ [temp.arg.explicit].
///
/// \param FunctionTemplate the function template into which the explicit
/// template arguments will be substituted.
///
/// \param ExplicitTemplateArgs the explicitly-specified template
/// arguments.
///
/// \param Deduced the deduced template arguments, which will be populated
/// with the converted and checked explicit template arguments.
///
/// \param ParamTypes will be populated with the instantiated function
/// parameters.
///
/// \param FunctionType if non-NULL, the result type of the function template
/// will also be instantiated and the pointed-to value will be updated with
/// the instantiated function type.
///
/// \param Info if substitution fails for any reason, this object will be
/// populated with more information about the failure.
///
/// \returns TDK_Success if substitution was successful, or some failure
/// condition.
Sema::TemplateDeductionResult
Sema::SubstituteExplicitTemplateArguments(
                                      FunctionTemplateDecl *FunctionTemplate,
                               TemplateArgumentListInfo &ExplicitTemplateArgs,
                       SmallVectorImpl<DeducedTemplateArgument> &Deduced,
                                 SmallVectorImpl<QualType> &ParamTypes,
                                          QualType *FunctionType,
                                          TemplateDeductionInfo &Info) {
  FunctionDecl *Function = FunctionTemplate->getTemplatedDecl();
  TemplateParameterList *TemplateParams
    = FunctionTemplate->getTemplateParameters();

  if (ExplicitTemplateArgs.size() == 0) {
    // No arguments to substitute; just copy over the parameter types and
    // fill in the function type.
    for (auto P : Function->parameters())
      ParamTypes.push_back(P->getType());

    if (FunctionType)
      *FunctionType = Function->getType();
    return TDK_Success;
  }

  // Unevaluated SFINAE context.
  EnterExpressionEvaluationContext Unevaluated(
      *this, Sema::ExpressionEvaluationContext::Unevaluated);
  SFINAETrap Trap(*this);

  // C++ [temp.arg.explicit]p3:
  //   Template arguments that are present shall be specified in the
  //   declaration order of their corresponding template-parameters. The
  //   template argument list shall not specify more template-arguments than
  //   there are corresponding template-parameters.
  SmallVector<TemplateArgument, 4> Builder;

  // Enter a new template instantiation context where we check the
  // explicitly-specified template arguments against this function template,
  // and then substitute them into the function parameter types.
  SmallVector<TemplateArgument, 4> DeducedArgs;
  InstantiatingTemplate Inst(
      *this, Info.getLocation(), FunctionTemplate, DeducedArgs,
      CodeSynthesisContext::ExplicitTemplateArgumentSubstitution, Info);
  if (Inst.isInvalid())
    return TDK_InstantiationDepth;

  if (CheckTemplateArgumentList(FunctionTemplate, SourceLocation(),
                                ExplicitTemplateArgs, true, Builder, false) ||
      Trap.hasErrorOccurred()) {
    unsigned Index = Builder.size();
    if (Index >= TemplateParams->size())
      return TDK_SubstitutionFailure;
    Info.Param = makeTemplateParameter(TemplateParams->getParam(Index));
    return TDK_InvalidExplicitArguments;
  }

  // Form the template argument list from the explicitly-specified
  // template arguments.
  TemplateArgumentList *ExplicitArgumentList
    = TemplateArgumentList::CreateCopy(Context, Builder);
  Info.setExplicitArgs(ExplicitArgumentList);

  // Template argument deduction and the final substitution should be
  // done in the context of the templated declaration.  Explicit
  // argument substitution, on the other hand, needs to happen in the
  // calling context.
  ContextRAII SavedContext(*this, FunctionTemplate->getTemplatedDecl());

  // If we deduced template arguments for a template parameter pack,
  // note that the template argument pack is partially substituted and record
  // the explicit template arguments. They'll be used as part of deduction
  // for this template parameter pack.
  unsigned PartiallySubstitutedPackIndex = -1u;
  if (!Builder.empty()) {
    const TemplateArgument &Arg = Builder.back();
    if (Arg.getKind() == TemplateArgument::Pack) {
      auto *Param = TemplateParams->getParam(Builder.size() - 1);
      // If this is a fully-saturated fixed-size pack, it should be
      // fully-substituted, not partially-substituted.
      Optional<unsigned> Expansions = getExpandedPackSize(Param);
      if (!Expansions || Arg.pack_size() < *Expansions) {
        PartiallySubstitutedPackIndex = Builder.size() - 1;
        CurrentInstantiationScope->SetPartiallySubstitutedPack(
            Param, Arg.pack_begin(), Arg.pack_size());
      }
    }
  }

  const FunctionProtoType *Proto
    = Function->getType()->getAs<FunctionProtoType>();
  assert(Proto && "Function template does not have a prototype?");

  // Isolate our substituted parameters from our caller.
  LocalInstantiationScope InstScope(*this, /*MergeWithOuterScope*/true);

  ExtParameterInfoBuilder ExtParamInfos;

  // Instantiate the types of each of the function parameters given the
  // explicitly-specified template arguments. If the function has a trailing
  // return type, substitute it after the arguments to ensure we substitute
  // in lexical order.
  if (Proto->hasTrailingReturn()) {
    if (SubstParmTypes(Function->getLocation(), Function->parameters(),
                       Proto->getExtParameterInfosOrNull(),
                       MultiLevelTemplateArgumentList(*ExplicitArgumentList),
                       ParamTypes, /*params*/ nullptr, ExtParamInfos))
      return TDK_SubstitutionFailure;
  }

  // Instantiate the return type.
  QualType ResultType;
  {
    // C++11 [expr.prim.general]p3:
    //   If a declaration declares a member function or member function
    //   template of a class X, the expression this is a prvalue of type
    //   "pointer to cv-qualifier-seq X" between the optional cv-qualifer-seq
    //   and the end of the function-definition, member-declarator, or
    //   declarator.
    Qualifiers ThisTypeQuals;
    CXXRecordDecl *ThisContext = nullptr;
    if (CXXMethodDecl *Method = dyn_cast<CXXMethodDecl>(Function)) {
      ThisContext = Method->getParent();
      ThisTypeQuals = Method->getMethodQualifiers();
    }

    CXXThisScopeRAII ThisScope(*this, ThisContext, ThisTypeQuals,
                               getLangOpts().CPlusPlus11);

    ResultType =
        SubstType(Proto->getReturnType(),
                  MultiLevelTemplateArgumentList(*ExplicitArgumentList),
                  Function->getTypeSpecStartLoc(), Function->getDeclName());
    if (ResultType.isNull() || Trap.hasErrorOccurred())
      return TDK_SubstitutionFailure;
    // CUDA: Kernel function must have 'void' return type.
    if (getLangOpts().CUDA)
      if (Function->hasAttr<CUDAGlobalAttr>() && !ResultType->isVoidType()) {
        Diag(Function->getLocation(), diag::err_kern_type_not_void_return)
            << Function->getType() << Function->getSourceRange();
        return TDK_SubstitutionFailure;
      }
  }

  // Instantiate the types of each of the function parameters given the
  // explicitly-specified template arguments if we didn't do so earlier.
  if (!Proto->hasTrailingReturn() &&
      SubstParmTypes(Function->getLocation(), Function->parameters(),
                     Proto->getExtParameterInfosOrNull(),
                     MultiLevelTemplateArgumentList(*ExplicitArgumentList),
                     ParamTypes, /*params*/ nullptr, ExtParamInfos))
    return TDK_SubstitutionFailure;

  if (FunctionType) {
    auto EPI = Proto->getExtProtoInfo();
    EPI.ExtParameterInfos = ExtParamInfos.getPointerOrNull(ParamTypes.size());

    // In C++1z onwards, exception specifications are part of the function type,
    // so substitution into the type must also substitute into the exception
    // specification.
    SmallVector<QualType, 4> ExceptionStorage;
    if (getLangOpts().CPlusPlus17 &&
        SubstExceptionSpec(
            Function->getLocation(), EPI.ExceptionSpec, ExceptionStorage,
            MultiLevelTemplateArgumentList(*ExplicitArgumentList)))
      return TDK_SubstitutionFailure;

    *FunctionType = BuildFunctionType(ResultType, ParamTypes,
                                      Function->getLocation(),
                                      Function->getDeclName(),
                                      EPI);
    if (FunctionType->isNull() || Trap.hasErrorOccurred())
      return TDK_SubstitutionFailure;
  }

  // C++ [temp.arg.explicit]p2:
  //   Trailing template arguments that can be deduced (14.8.2) may be
  //   omitted from the list of explicit template-arguments. If all of the
  //   template arguments can be deduced, they may all be omitted; in this
  //   case, the empty template argument list <> itself may also be omitted.
  //
  // Take all of the explicitly-specified arguments and put them into
  // the set of deduced template arguments. The partially-substituted
  // parameter pack, however, will be set to NULL since the deduction
  // mechanism handles the partially-substituted argument pack directly.
  Deduced.reserve(TemplateParams->size());
  for (unsigned I = 0, N = ExplicitArgumentList->size(); I != N; ++I) {
    const TemplateArgument &Arg = ExplicitArgumentList->get(I);
    if (I == PartiallySubstitutedPackIndex)
      Deduced.push_back(DeducedTemplateArgument());
    else
      Deduced.push_back(Arg);
  }

  return TDK_Success;
}

/// Check whether the deduced argument type for a call to a function
/// template matches the actual argument type per C++ [temp.deduct.call]p4.
static Sema::TemplateDeductionResult
CheckOriginalCallArgDeduction(Sema &S, TemplateDeductionInfo &Info,
                              Sema::OriginalCallArg OriginalArg,
                              QualType DeducedA) {
  ASTContext &Context = S.Context;

  auto Failed = [&]() -> Sema::TemplateDeductionResult {
    Info.FirstArg = TemplateArgument(DeducedA);
    Info.SecondArg = TemplateArgument(OriginalArg.OriginalArgType);
    Info.CallArgIndex = OriginalArg.ArgIdx;
    return OriginalArg.DecomposedParam ? Sema::TDK_DeducedMismatchNested
                                       : Sema::TDK_DeducedMismatch;
  };

  QualType A = OriginalArg.OriginalArgType;
  QualType OriginalParamType = OriginalArg.OriginalParamType;

  // Check for type equality (top-level cv-qualifiers are ignored).
  if (Context.hasSameUnqualifiedType(A, DeducedA))
    return Sema::TDK_Success;

  // Strip off references on the argument types; they aren't needed for
  // the following checks.
  if (const ReferenceType *DeducedARef = DeducedA->getAs<ReferenceType>())
    DeducedA = DeducedARef->getPointeeType();
  if (const ReferenceType *ARef = A->getAs<ReferenceType>())
    A = ARef->getPointeeType();

  // C++ [temp.deduct.call]p4:
  //   [...] However, there are three cases that allow a difference:
  //     - If the original P is a reference type, the deduced A (i.e., the
  //       type referred to by the reference) can be more cv-qualified than
  //       the transformed A.
  if (const ReferenceType *OriginalParamRef
      = OriginalParamType->getAs<ReferenceType>()) {
    // We don't want to keep the reference around any more.
    OriginalParamType = OriginalParamRef->getPointeeType();

    // FIXME: Resolve core issue (no number yet): if the original P is a
    // reference type and the transformed A is function type "noexcept F",
    // the deduced A can be F.
    QualType Tmp;
    if (A->isFunctionType() && S.IsFunctionConversion(A, DeducedA, Tmp))
      return Sema::TDK_Success;

    Qualifiers AQuals = A.getQualifiers();
    Qualifiers DeducedAQuals = DeducedA.getQualifiers();

    // Under Objective-C++ ARC, the deduced type may have implicitly
    // been given strong or (when dealing with a const reference)
    // unsafe_unretained lifetime. If so, update the original
    // qualifiers to include this lifetime.
    if (S.getLangOpts().ObjCAutoRefCount &&
        ((DeducedAQuals.getObjCLifetime() == Qualifiers::OCL_Strong &&
          AQuals.getObjCLifetime() == Qualifiers::OCL_None) ||
         (DeducedAQuals.hasConst() &&
          DeducedAQuals.getObjCLifetime() == Qualifiers::OCL_ExplicitNone))) {
      AQuals.setObjCLifetime(DeducedAQuals.getObjCLifetime());
    }

    if (AQuals == DeducedAQuals) {
      // Qualifiers match; there's nothing to do.
    } else if (!DeducedAQuals.compatiblyIncludes(AQuals)) {
      return Failed();
    } else {
      // Qualifiers are compatible, so have the argument type adopt the
      // deduced argument type's qualifiers as if we had performed the
      // qualification conversion.
      A = Context.getQualifiedType(A.getUnqualifiedType(), DeducedAQuals);
    }
  }

  //    - The transformed A can be another pointer or pointer to member
  //      type that can be converted to the deduced A via a function pointer
  //      conversion and/or a qualification conversion.
  //
  // Also allow conversions which merely strip __attribute__((noreturn)) from
  // function types (recursively).
  bool ObjCLifetimeConversion = false;
  QualType ResultTy;
  if ((A->isAnyPointerType() || A->isMemberPointerType()) &&
      (S.IsQualificationConversion(A, DeducedA, false,
                                   ObjCLifetimeConversion) ||
       S.IsFunctionConversion(A, DeducedA, ResultTy)))
    return Sema::TDK_Success;

  //    - If P is a class and P has the form simple-template-id, then the
  //      transformed A can be a derived class of the deduced A. [...]
  //     [...] Likewise, if P is a pointer to a class of the form
  //      simple-template-id, the transformed A can be a pointer to a
  //      derived class pointed to by the deduced A.
  if (const PointerType *OriginalParamPtr
      = OriginalParamType->getAs<PointerType>()) {
    if (const PointerType *DeducedAPtr = DeducedA->getAs<PointerType>()) {
      if (const PointerType *APtr = A->getAs<PointerType>()) {
        if (A->getPointeeType()->isRecordType()) {
          OriginalParamType = OriginalParamPtr->getPointeeType();
          DeducedA = DeducedAPtr->getPointeeType();
          A = APtr->getPointeeType();
        }
      }
    }
  }

  if (Context.hasSameUnqualifiedType(A, DeducedA))
    return Sema::TDK_Success;

  if (A->isRecordType() && isSimpleTemplateIdType(OriginalParamType) &&
      S.IsDerivedFrom(Info.getLocation(), A, DeducedA))
    return Sema::TDK_Success;

  return Failed();
}

/// Find the pack index for a particular parameter index in an instantiation of
/// a function template with specific arguments.
///
/// \return The pack index for whichever pack produced this parameter, or -1
///         if this was not produced by a parameter. Intended to be used as the
///         ArgumentPackSubstitutionIndex for further substitutions.
// FIXME: We should track this in OriginalCallArgs so we don't need to
// reconstruct it here.
static unsigned getPackIndexForParam(Sema &S,
                                     FunctionTemplateDecl *FunctionTemplate,
                                     const MultiLevelTemplateArgumentList &Args,
                                     unsigned ParamIdx) {
  unsigned Idx = 0;
  for (auto *PD : FunctionTemplate->getTemplatedDecl()->parameters()) {
    if (PD->isParameterPack()) {
      unsigned NumExpansions =
          S.getNumArgumentsInExpansion(PD->getType(), Args).getValueOr(1);
      if (Idx + NumExpansions > ParamIdx)
        return ParamIdx - Idx;
      Idx += NumExpansions;
    } else {
      if (Idx == ParamIdx)
        return -1; // Not a pack expansion
      ++Idx;
    }
  }

  llvm_unreachable("parameter index would not be produced from template");
}

/// Finish template argument deduction for a function template,
/// checking the deduced template arguments for completeness and forming
/// the function template specialization.
///
/// \param OriginalCallArgs If non-NULL, the original call arguments against
/// which the deduced argument types should be compared.
Sema::TemplateDeductionResult Sema::FinishTemplateArgumentDeduction(
    FunctionTemplateDecl *FunctionTemplate,
    SmallVectorImpl<DeducedTemplateArgument> &Deduced,
    unsigned NumExplicitlySpecified, FunctionDecl *&Specialization,
    TemplateDeductionInfo &Info,
    SmallVectorImpl<OriginalCallArg> const *OriginalCallArgs,
    bool PartialOverloading, llvm::function_ref<bool()> CheckNonDependent) {
  // Unevaluated SFINAE context.
  EnterExpressionEvaluationContext Unevaluated(
      *this, Sema::ExpressionEvaluationContext::Unevaluated);
  SFINAETrap Trap(*this);

  // Enter a new template instantiation context while we instantiate the
  // actual function declaration.
  SmallVector<TemplateArgument, 4> DeducedArgs(Deduced.begin(), Deduced.end());
  InstantiatingTemplate Inst(
      *this, Info.getLocation(), FunctionTemplate, DeducedArgs,
      CodeSynthesisContext::DeducedTemplateArgumentSubstitution, Info);
  if (Inst.isInvalid())
    return TDK_InstantiationDepth;

  ContextRAII SavedContext(*this, FunctionTemplate->getTemplatedDecl());

  // C++ [temp.deduct.type]p2:
  //   [...] or if any template argument remains neither deduced nor
  //   explicitly specified, template argument deduction fails.
  SmallVector<TemplateArgument, 4> Builder;
  if (auto Result = ConvertDeducedTemplateArguments(
          *this, FunctionTemplate, /*IsDeduced*/true, Deduced, Info, Builder,
          CurrentInstantiationScope, NumExplicitlySpecified,
          PartialOverloading))
    return Result;

  // C++ [temp.deduct.call]p10: [DR1391]
  //   If deduction succeeds for all parameters that contain
  //   template-parameters that participate in template argument deduction,
  //   and all template arguments are explicitly specified, deduced, or
  //   obtained from default template arguments, remaining parameters are then
  //   compared with the corresponding arguments. For each remaining parameter
  //   P with a type that was non-dependent before substitution of any
  //   explicitly-specified template arguments, if the corresponding argument
  //   A cannot be implicitly converted to P, deduction fails.
  if (CheckNonDependent())
    return TDK_NonDependentConversionFailure;

  // Form the template argument list from the deduced template arguments.
  TemplateArgumentList *DeducedArgumentList
    = TemplateArgumentList::CreateCopy(Context, Builder);
  Info.reset(DeducedArgumentList);

  // Substitute the deduced template arguments into the function template
  // declaration to produce the function template specialization.
  DeclContext *Owner = FunctionTemplate->getDeclContext();
  if (FunctionTemplate->getFriendObjectKind())
    Owner = FunctionTemplate->getLexicalDeclContext();
  MultiLevelTemplateArgumentList SubstArgs(*DeducedArgumentList);
  Specialization = cast_or_null<FunctionDecl>(
      SubstDecl(FunctionTemplate->getTemplatedDecl(), Owner, SubstArgs));
  if (!Specialization || Specialization->isInvalidDecl())
    return TDK_SubstitutionFailure;

  assert(Specialization->getPrimaryTemplate()->getCanonicalDecl() ==
         FunctionTemplate->getCanonicalDecl());

  // If the template argument list is owned by the function template
  // specialization, release it.
  if (Specialization->getTemplateSpecializationArgs() == DeducedArgumentList &&
      !Trap.hasErrorOccurred())
    Info.take();

  // There may have been an error that did not prevent us from constructing a
  // declaration. Mark the declaration invalid and return with a substitution
  // failure.
  if (Trap.hasErrorOccurred()) {
    Specialization->setInvalidDecl(true);
    return TDK_SubstitutionFailure;
  }

  // C++2a [temp.deduct]p5
  //   [...] When all template arguments have been deduced [...] all uses of
  //   template parameters [...] are replaced with the corresponding deduced
  //   or default argument values.
  //   [...] If the function template has associated constraints
  //   ([temp.constr.decl]), those constraints are checked for satisfaction
  //   ([temp.constr.constr]). If the constraints are not satisfied, type
  //   deduction fails.
  if (!PartialOverloading ||
      (Builder.size() == FunctionTemplate->getTemplateParameters()->size())) {
    if (CheckInstantiatedFunctionTemplateConstraints(Info.getLocation(),
            Specialization, Builder, Info.AssociatedConstraintsSatisfaction))
      return TDK_MiscellaneousDeductionFailure;

    if (!Info.AssociatedConstraintsSatisfaction.IsSatisfied) {
      Info.reset(TemplateArgumentList::CreateCopy(Context, Builder));
      return TDK_ConstraintsNotSatisfied;
    }
  }

  if (OriginalCallArgs) {
    // C++ [temp.deduct.call]p4:
    //   In general, the deduction process attempts to find template argument
    //   values that will make the deduced A identical to A (after the type A
    //   is transformed as described above). [...]
    llvm::SmallDenseMap<std::pair<unsigned, QualType>, QualType> DeducedATypes;
    for (unsigned I = 0, N = OriginalCallArgs->size(); I != N; ++I) {
      OriginalCallArg OriginalArg = (*OriginalCallArgs)[I];

      auto ParamIdx = OriginalArg.ArgIdx;
      if (ParamIdx >= Specialization->getNumParams())
        // FIXME: This presumably means a pack ended up smaller than we
        // expected while deducing. Should this not result in deduction
        // failure? Can it even happen?
        continue;

      QualType DeducedA;
      if (!OriginalArg.DecomposedParam) {
        // P is one of the function parameters, just look up its substituted
        // type.
        DeducedA = Specialization->getParamDecl(ParamIdx)->getType();
      } else {
        // P is a decomposed element of a parameter corresponding to a
        // braced-init-list argument. Substitute back into P to find the
        // deduced A.
        QualType &CacheEntry =
            DeducedATypes[{ParamIdx, OriginalArg.OriginalParamType}];
        if (CacheEntry.isNull()) {
          ArgumentPackSubstitutionIndexRAII PackIndex(
              *this, getPackIndexForParam(*this, FunctionTemplate, SubstArgs,
                                          ParamIdx));
          CacheEntry =
              SubstType(OriginalArg.OriginalParamType, SubstArgs,
                        Specialization->getTypeSpecStartLoc(),
                        Specialization->getDeclName());
        }
        DeducedA = CacheEntry;
      }

      if (auto TDK =
              CheckOriginalCallArgDeduction(*this, Info, OriginalArg, DeducedA))
        return TDK;
    }
  }

  // If we suppressed any diagnostics while performing template argument
  // deduction, and if we haven't already instantiated this declaration,
  // keep track of these diagnostics. They'll be emitted if this specialization
  // is actually used.
  if (Info.diag_begin() != Info.diag_end()) {
    SuppressedDiagnosticsMap::iterator
      Pos = SuppressedDiagnostics.find(Specialization->getCanonicalDecl());
    if (Pos == SuppressedDiagnostics.end())
        SuppressedDiagnostics[Specialization->getCanonicalDecl()]
          .append(Info.diag_begin(), Info.diag_end());
  }

  return TDK_Success;
}

/// Gets the type of a function for template-argument-deducton
/// purposes when it's considered as part of an overload set.
static QualType GetTypeOfFunction(Sema &S, const OverloadExpr::FindResult &R,
                                  FunctionDecl *Fn) {
  // We may need to deduce the return type of the function now.
  if (S.getLangOpts().CPlusPlus14 && Fn->getReturnType()->isUndeducedType() &&
      S.DeduceReturnType(Fn, R.Expression->getExprLoc(), /*Diagnose*/ false))
    return {};

  if (CXXMethodDecl *Method = dyn_cast<CXXMethodDecl>(Fn))
    if (Method->isInstance()) {
      // An instance method that's referenced in a form that doesn't
      // look like a member pointer is just invalid.
      if (!R.HasFormOfMemberPointer)
        return {};

      return S.Context.getMemberPointerType(Fn->getType(),
               S.Context.getTypeDeclType(Method->getParent()).getTypePtr());
    }

  if (!R.IsAddressOfOperand) return Fn->getType();
  return S.Context.getPointerType(Fn->getType());
}

/// Apply the deduction rules for overload sets.
///
/// \return the null type if this argument should be treated as an
/// undeduced context
static QualType
ResolveOverloadForDeduction(Sema &S, TemplateParameterList *TemplateParams,
                            Expr *Arg, QualType ParamType,
                            bool ParamWasReference) {

  OverloadExpr::FindResult R = OverloadExpr::find(Arg);

  OverloadExpr *Ovl = R.Expression;

  // C++0x [temp.deduct.call]p4
  unsigned TDF = 0;
  if (ParamWasReference)
    TDF |= TDF_ParamWithReferenceType;
  if (R.IsAddressOfOperand)
    TDF |= TDF_IgnoreQualifiers;

  // C++0x [temp.deduct.call]p6:
  //   When P is a function type, pointer to function type, or pointer
  //   to member function type:

  if (!ParamType->isFunctionType() &&
      !ParamType->isFunctionPointerType() &&
      !ParamType->isMemberFunctionPointerType()) {
    if (Ovl->hasExplicitTemplateArgs()) {
      // But we can still look for an explicit specialization.
      if (FunctionDecl *ExplicitSpec
            = S.ResolveSingleFunctionTemplateSpecialization(Ovl))
        return GetTypeOfFunction(S, R, ExplicitSpec);
    }

    DeclAccessPair DAP;
    if (FunctionDecl *Viable =
            S.resolveAddressOfSingleOverloadCandidate(Arg, DAP))
      return GetTypeOfFunction(S, R, Viable);

    return {};
  }

  // Gather the explicit template arguments, if any.
  TemplateArgumentListInfo ExplicitTemplateArgs;
  if (Ovl->hasExplicitTemplateArgs())
    Ovl->copyTemplateArgumentsInto(ExplicitTemplateArgs);
  QualType Match;
  for (UnresolvedSetIterator I = Ovl->decls_begin(),
         E = Ovl->decls_end(); I != E; ++I) {
    NamedDecl *D = (*I)->getUnderlyingDecl();

    if (FunctionTemplateDecl *FunTmpl = dyn_cast<FunctionTemplateDecl>(D)) {
      //   - If the argument is an overload set containing one or more
      //     function templates, the parameter is treated as a
      //     non-deduced context.
      if (!Ovl->hasExplicitTemplateArgs())
        return {};

      // Otherwise, see if we can resolve a function type
      FunctionDecl *Specialization = nullptr;
      TemplateDeductionInfo Info(Ovl->getNameLoc());
      if (S.DeduceTemplateArguments(FunTmpl, &ExplicitTemplateArgs,
                                    Specialization, Info))
        continue;

      D = Specialization;
    }

    FunctionDecl *Fn = cast<FunctionDecl>(D);
    QualType ArgType = GetTypeOfFunction(S, R, Fn);
    if (ArgType.isNull()) continue;

    // Function-to-pointer conversion.
    if (!ParamWasReference && ParamType->isPointerType() &&
        ArgType->isFunctionType())
      ArgType = S.Context.getPointerType(ArgType);

    //   - If the argument is an overload set (not containing function
    //     templates), trial argument deduction is attempted using each
    //     of the members of the set. If deduction succeeds for only one
    //     of the overload set members, that member is used as the
    //     argument value for the deduction. If deduction succeeds for
    //     more than one member of the overload set the parameter is
    //     treated as a non-deduced context.

    // We do all of this in a fresh context per C++0x [temp.deduct.type]p2:
    //   Type deduction is done independently for each P/A pair, and
    //   the deduced template argument values are then combined.
    // So we do not reject deductions which were made elsewhere.
    SmallVector<DeducedTemplateArgument, 8>
      Deduced(TemplateParams->size());
    TemplateDeductionInfo Info(Ovl->getNameLoc());
    Sema::TemplateDeductionResult Result
      = DeduceTemplateArgumentsByTypeMatch(S, TemplateParams, ParamType,
                                           ArgType, Info, Deduced, TDF);
    if (Result) continue;
    if (!Match.isNull())
      return {};
    Match = ArgType;
  }

  return Match;
}

/// Perform the adjustments to the parameter and argument types
/// described in C++ [temp.deduct.call].
///
/// \returns true if the caller should not attempt to perform any template
/// argument deduction based on this P/A pair because the argument is an
/// overloaded function set that could not be resolved.
static bool AdjustFunctionParmAndArgTypesForDeduction(
    Sema &S, TemplateParameterList *TemplateParams, unsigned FirstInnerIndex,
    QualType &ParamType, QualType &ArgType, Expr *Arg, unsigned &TDF) {
  // C++0x [temp.deduct.call]p3:
  //   If P is a cv-qualified type, the top level cv-qualifiers of P's type
  //   are ignored for type deduction.
  if (ParamType.hasQualifiers())
    ParamType = ParamType.getUnqualifiedType();

  //   [...] If P is a reference type, the type referred to by P is
  //   used for type deduction.
  const ReferenceType *ParamRefType = ParamType->getAs<ReferenceType>();
  if (ParamRefType)
    ParamType = ParamRefType->getPointeeType();

  // Overload sets usually make this parameter an undeduced context,
  // but there are sometimes special circumstances.  Typically
  // involving a template-id-expr.
  if (ArgType == S.Context.OverloadTy) {
    ArgType = ResolveOverloadForDeduction(S, TemplateParams,
                                          Arg, ParamType,
                                          ParamRefType != nullptr);
    if (ArgType.isNull())
      return true;
  }

  if (ParamRefType) {
    // If the argument has incomplete array type, try to complete its type.
    if (ArgType->isIncompleteArrayType()) {
      S.completeExprArrayBound(Arg);
      ArgType = Arg->getType();
    }

    // C++1z [temp.deduct.call]p3:
    //   If P is a forwarding reference and the argument is an lvalue, the type
    //   "lvalue reference to A" is used in place of A for type deduction.
    if (isForwardingReference(QualType(ParamRefType, 0), FirstInnerIndex) &&
        Arg->isLValue())
      ArgType = S.Context.getLValueReferenceType(ArgType);
  } else {
    // C++ [temp.deduct.call]p2:
    //   If P is not a reference type:
    //   - If A is an array type, the pointer type produced by the
    //     array-to-pointer standard conversion (4.2) is used in place of
    //     A for type deduction; otherwise,
    if (ArgType->isArrayType())
      ArgType = S.Context.getArrayDecayedType(ArgType);
    //   - If A is a function type, the pointer type produced by the
    //     function-to-pointer standard conversion (4.3) is used in place
    //     of A for type deduction; otherwise,
    else if (ArgType->isFunctionType())
      ArgType = S.Context.getPointerType(ArgType);
    else {
      // - If A is a cv-qualified type, the top level cv-qualifiers of A's
      //   type are ignored for type deduction.
      ArgType = ArgType.getUnqualifiedType();
    }
  }

  // C++0x [temp.deduct.call]p4:
  //   In general, the deduction process attempts to find template argument
  //   values that will make the deduced A identical to A (after the type A
  //   is transformed as described above). [...]
  TDF = TDF_SkipNonDependent;

  //     - If the original P is a reference type, the deduced A (i.e., the
  //       type referred to by the reference) can be more cv-qualified than
  //       the transformed A.
  if (ParamRefType)
    TDF |= TDF_ParamWithReferenceType;
  //     - The transformed A can be another pointer or pointer to member
  //       type that can be converted to the deduced A via a qualification
  //       conversion (4.4).
  if (ArgType->isPointerType() || ArgType->isMemberPointerType() ||
      ArgType->isObjCObjectPointerType())
    TDF |= TDF_IgnoreQualifiers;
  //     - If P is a class and P has the form simple-template-id, then the
  //       transformed A can be a derived class of the deduced A. Likewise,
  //       if P is a pointer to a class of the form simple-template-id, the
  //       transformed A can be a pointer to a derived class pointed to by
  //       the deduced A.
  if (isSimpleTemplateIdType(ParamType) ||
      (isa<PointerType>(ParamType) &&
       isSimpleTemplateIdType(
                              ParamType->getAs<PointerType>()->getPointeeType())))
    TDF |= TDF_DerivedClass;

  return false;
}

static bool
hasDeducibleTemplateParameters(Sema &S, FunctionTemplateDecl *FunctionTemplate,
                               QualType T);

static Sema::TemplateDeductionResult DeduceTemplateArgumentsFromCallArgument(
    Sema &S, TemplateParameterList *TemplateParams, unsigned FirstInnerIndex,
    QualType ParamType, Expr *Arg, TemplateDeductionInfo &Info,
    SmallVectorImpl<DeducedTemplateArgument> &Deduced,
    SmallVectorImpl<Sema::OriginalCallArg> &OriginalCallArgs,
    bool DecomposedParam, unsigned ArgIdx, unsigned TDF);

/// Attempt template argument deduction from an initializer list
///        deemed to be an argument in a function call.
static Sema::TemplateDeductionResult DeduceFromInitializerList(
    Sema &S, TemplateParameterList *TemplateParams, QualType AdjustedParamType,
    InitListExpr *ILE, TemplateDeductionInfo &Info,
    SmallVectorImpl<DeducedTemplateArgument> &Deduced,
    SmallVectorImpl<Sema::OriginalCallArg> &OriginalCallArgs, unsigned ArgIdx,
    unsigned TDF) {
  // C++ [temp.deduct.call]p1: (CWG 1591)
  //   If removing references and cv-qualifiers from P gives
  //   std::initializer_list<P0> or P0[N] for some P0 and N and the argument is
  //   a non-empty initializer list, then deduction is performed instead for
  //   each element of the initializer list, taking P0 as a function template
  //   parameter type and the initializer element as its argument
  //
  // We've already removed references and cv-qualifiers here.
  if (!ILE->getNumInits())
    return Sema::TDK_Success;

  QualType ElTy;
  auto *ArrTy = S.Context.getAsArrayType(AdjustedParamType);
  if (ArrTy)
    ElTy = ArrTy->getElementType();
  else if (!S.isStdInitializerList(AdjustedParamType, &ElTy)) {
    //   Otherwise, an initializer list argument causes the parameter to be
    //   considered a non-deduced context
    return Sema::TDK_Success;
  }

  // Resolving a core issue: a braced-init-list containing any designators is
  // a non-deduced context.
  for (Expr *E : ILE->inits())
    if (isa<DesignatedInitExpr>(E))
      return Sema::TDK_Success;

  // Deduction only needs to be done for dependent types.
  if (ElTy->isDependentType()) {
    for (Expr *E : ILE->inits()) {
      if (auto Result = DeduceTemplateArgumentsFromCallArgument(
              S, TemplateParams, 0, ElTy, E, Info, Deduced, OriginalCallArgs, true,
              ArgIdx, TDF))
        return Result;
    }
  }

  //   in the P0[N] case, if N is a non-type template parameter, N is deduced
  //   from the length of the initializer list.
  if (auto *DependentArrTy = dyn_cast_or_null<DependentSizedArrayType>(ArrTy)) {
    // Determine the array bound is something we can deduce.
    if (NonTypeTemplateParmDecl *NTTP =
            getDeducedParameterFromExpr(Info, DependentArrTy->getSizeExpr())) {
      // We can perform template argument deduction for the given non-type
      // template parameter.
      // C++ [temp.deduct.type]p13:
      //   The type of N in the type T[N] is std::size_t.
      QualType T = S.Context.getSizeType();
      llvm::APInt Size(S.Context.getIntWidth(T), ILE->getNumInits());
      if (auto Result = DeduceNonTypeTemplateArgument(
              S, TemplateParams, NTTP, llvm::APSInt(Size), T,
              /*ArrayBound=*/true, Info, Deduced))
        return Result;
    }
  }

  return Sema::TDK_Success;
}

/// Perform template argument deduction per [temp.deduct.call] for a
///        single parameter / argument pair.
static Sema::TemplateDeductionResult DeduceTemplateArgumentsFromCallArgument(
    Sema &S, TemplateParameterList *TemplateParams, unsigned FirstInnerIndex,
    QualType ParamType, Expr *Arg, TemplateDeductionInfo &Info,
    SmallVectorImpl<DeducedTemplateArgument> &Deduced,
    SmallVectorImpl<Sema::OriginalCallArg> &OriginalCallArgs,
    bool DecomposedParam, unsigned ArgIdx, unsigned TDF) {
  QualType ArgType = Arg->getType();
  QualType OrigParamType = ParamType;

  //   If P is a reference type [...]
  //   If P is a cv-qualified type [...]
  if (AdjustFunctionParmAndArgTypesForDeduction(
          S, TemplateParams, FirstInnerIndex, ParamType, ArgType, Arg, TDF))
    return Sema::TDK_Success;

  //   If [...] the argument is a non-empty initializer list [...]
  if (InitListExpr *ILE = dyn_cast<InitListExpr>(Arg))
    return DeduceFromInitializerList(S, TemplateParams, ParamType, ILE, Info,
                                     Deduced, OriginalCallArgs, ArgIdx, TDF);

  //   [...] the deduction process attempts to find template argument values
  //   that will make the deduced A identical to A
  //
  // Keep track of the argument type and corresponding parameter index,
  // so we can check for compatibility between the deduced A and A.
  OriginalCallArgs.push_back(
      Sema::OriginalCallArg(OrigParamType, DecomposedParam, ArgIdx, ArgType));
  return DeduceTemplateArgumentsByTypeMatch(S, TemplateParams, ParamType,
                                            ArgType, Info, Deduced, TDF);
}

/// Perform template argument deduction from a function call
/// (C++ [temp.deduct.call]).
///
/// \param FunctionTemplate the function template for which we are performing
/// template argument deduction.
///
/// \param ExplicitTemplateArgs the explicit template arguments provided
/// for this call.
///
/// \param Args the function call arguments
///
/// \param Specialization if template argument deduction was successful,
/// this will be set to the function template specialization produced by
/// template argument deduction.
///
/// \param Info the argument will be updated to provide additional information
/// about template argument deduction.
///
/// \param CheckNonDependent A callback to invoke to check conversions for
/// non-dependent parameters, between deduction and substitution, per DR1391.
/// If this returns true, substitution will be skipped and we return
/// TDK_NonDependentConversionFailure. The callback is passed the parameter
/// types (after substituting explicit template arguments).
///
/// \returns the result of template argument deduction.
Sema::TemplateDeductionResult Sema::DeduceTemplateArguments(
    FunctionTemplateDecl *FunctionTemplate,
    TemplateArgumentListInfo *ExplicitTemplateArgs, ArrayRef<Expr *> Args,
    FunctionDecl *&Specialization, TemplateDeductionInfo &Info,
    bool PartialOverloading,
    llvm::function_ref<bool(ArrayRef<QualType>)> CheckNonDependent) {
  if (FunctionTemplate->isInvalidDecl())
    return TDK_Invalid;

  FunctionDecl *Function = FunctionTemplate->getTemplatedDecl();
  unsigned NumParams = Function->getNumParams();

  unsigned FirstInnerIndex = getFirstInnerIndex(FunctionTemplate);

  // C++ [temp.deduct.call]p1:
  //   Template argument deduction is done by comparing each function template
  //   parameter type (call it P) with the type of the corresponding argument
  //   of the call (call it A) as described below.
  if (Args.size() < Function->getMinRequiredArguments() && !PartialOverloading)
    return TDK_TooFewArguments;
  else if (TooManyArguments(NumParams, Args.size(), PartialOverloading)) {
    const auto *Proto = Function->getType()->castAs<FunctionProtoType>();
    if (Proto->isTemplateVariadic())
      /* Do nothing */;
    else if (!Proto->isVariadic())
      return TDK_TooManyArguments;
  }

  // The types of the parameters from which we will perform template argument
  // deduction.
  LocalInstantiationScope InstScope(*this);
  TemplateParameterList *TemplateParams
    = FunctionTemplate->getTemplateParameters();
  SmallVector<DeducedTemplateArgument, 4> Deduced;
  SmallVector<QualType, 8> ParamTypes;
  unsigned NumExplicitlySpecified = 0;
  if (ExplicitTemplateArgs) {
    TemplateDeductionResult Result;
    runWithSufficientStackSpace(Info.getLocation(), [&] {
      Result = SubstituteExplicitTemplateArguments(
          FunctionTemplate, *ExplicitTemplateArgs, Deduced, ParamTypes, nullptr,
          Info);
    });
    if (Result)
      return Result;

    NumExplicitlySpecified = Deduced.size();
  } else {
    // Just fill in the parameter types from the function declaration.
    for (unsigned I = 0; I != NumParams; ++I)
      ParamTypes.push_back(Function->getParamDecl(I)->getType());
  }

  SmallVector<OriginalCallArg, 8> OriginalCallArgs;

  // Deduce an argument of type ParamType from an expression with index ArgIdx.
  auto DeduceCallArgument = [&](QualType ParamType, unsigned ArgIdx) {
    // C++ [demp.deduct.call]p1: (DR1391)
    //   Template argument deduction is done by comparing each function template
    //   parameter that contains template-parameters that participate in
    //   template argument deduction ...
    if (!hasDeducibleTemplateParameters(*this, FunctionTemplate, ParamType))
      return Sema::TDK_Success;

    //   ... with the type of the corresponding argument
    return DeduceTemplateArgumentsFromCallArgument(
        *this, TemplateParams, FirstInnerIndex, ParamType, Args[ArgIdx], Info, Deduced,
        OriginalCallArgs, /*Decomposed*/false, ArgIdx, /*TDF*/ 0);
  };

  // Deduce template arguments from the function parameters.
  Deduced.resize(TemplateParams->size());
  SmallVector<QualType, 8> ParamTypesForArgChecking;
  for (unsigned ParamIdx = 0, NumParamTypes = ParamTypes.size(), ArgIdx = 0;
       ParamIdx != NumParamTypes; ++ParamIdx) {
    QualType ParamType = ParamTypes[ParamIdx];

    const PackExpansionType *ParamExpansion =
        dyn_cast<PackExpansionType>(ParamType);
    if (!ParamExpansion) {
      // Simple case: matching a function parameter to a function argument.
      if (ArgIdx >= Args.size())
        break;

      ParamTypesForArgChecking.push_back(ParamType);
      if (auto Result = DeduceCallArgument(ParamType, ArgIdx++))
        return Result;

      continue;
    }

    QualType ParamPattern = ParamExpansion->getPattern();
    PackDeductionScope PackScope(*this, TemplateParams, Deduced, Info,
                                 ParamPattern);

    // C++0x [temp.deduct.call]p1:
    //   For a function parameter pack that occurs at the end of the
    //   parameter-declaration-list, the type A of each remaining argument of
    //   the call is compared with the type P of the declarator-id of the
    //   function parameter pack. Each comparison deduces template arguments
    //   for subsequent positions in the template parameter packs expanded by
    //   the function parameter pack. When a function parameter pack appears
    //   in a non-deduced context [not at the end of the list], the type of
    //   that parameter pack is never deduced.
    //
    // FIXME: The above rule allows the size of the parameter pack to change
    // after we skip it (in the non-deduced case). That makes no sense, so
    // we instead notionally deduce the pack against N arguments, where N is
    // the length of the explicitly-specified pack if it's expanded by the
    // parameter pack and 0 otherwise, and we treat each deduction as a
    // non-deduced context.
    if (ParamIdx + 1 == NumParamTypes || PackScope.hasFixedArity()) {
      for (; ArgIdx < Args.size() && PackScope.hasNextElement();
           PackScope.nextPackElement(), ++ArgIdx) {
        ParamTypesForArgChecking.push_back(ParamPattern);
        if (auto Result = DeduceCallArgument(ParamPattern, ArgIdx))
          return Result;
      }
    } else {
      // If the parameter type contains an explicitly-specified pack that we
      // could not expand, skip the number of parameters notionally created
      // by the expansion.
      Optional<unsigned> NumExpansions = ParamExpansion->getNumExpansions();
      if (NumExpansions && !PackScope.isPartiallyExpanded()) {
        for (unsigned I = 0; I != *NumExpansions && ArgIdx < Args.size();
             ++I, ++ArgIdx) {
          ParamTypesForArgChecking.push_back(ParamPattern);
          // FIXME: Should we add OriginalCallArgs for these? What if the
          // corresponding argument is a list?
          PackScope.nextPackElement();
        }
      }
    }

    // Build argument packs for each of the parameter packs expanded by this
    // pack expansion.
    if (auto Result = PackScope.finish())
      return Result;
  }

  // Capture the context in which the function call is made. This is the context
  // that is needed when the accessibility of template arguments is checked.
  DeclContext *CallingCtx = CurContext;

  TemplateDeductionResult Result;
  runWithSufficientStackSpace(Info.getLocation(), [&] {
    Result = FinishTemplateArgumentDeduction(
        FunctionTemplate, Deduced, NumExplicitlySpecified, Specialization, Info,
        &OriginalCallArgs, PartialOverloading, [&, CallingCtx]() {
          ContextRAII SavedContext(*this, CallingCtx);
          return CheckNonDependent(ParamTypesForArgChecking);
        });
  });
  return Result;
}

QualType Sema::adjustCCAndNoReturn(QualType ArgFunctionType,
                                   QualType FunctionType,
                                   bool AdjustExceptionSpec) {
  if (ArgFunctionType.isNull())
    return ArgFunctionType;

  const auto *FunctionTypeP = FunctionType->castAs<FunctionProtoType>();
  const auto *ArgFunctionTypeP = ArgFunctionType->castAs<FunctionProtoType>();
  FunctionProtoType::ExtProtoInfo EPI = ArgFunctionTypeP->getExtProtoInfo();
  bool Rebuild = false;

  CallingConv CC = FunctionTypeP->getCallConv();
  if (EPI.ExtInfo.getCC() != CC) {
    EPI.ExtInfo = EPI.ExtInfo.withCallingConv(CC);
    Rebuild = true;
  }

  bool NoReturn = FunctionTypeP->getNoReturnAttr();
  if (EPI.ExtInfo.getNoReturn() != NoReturn) {
    EPI.ExtInfo = EPI.ExtInfo.withNoReturn(NoReturn);
    Rebuild = true;
  }

  if (AdjustExceptionSpec && (FunctionTypeP->hasExceptionSpec() ||
                              ArgFunctionTypeP->hasExceptionSpec())) {
    EPI.ExceptionSpec = FunctionTypeP->getExtProtoInfo().ExceptionSpec;
    Rebuild = true;
  }

  if (!Rebuild)
    return ArgFunctionType;

  return Context.getFunctionType(ArgFunctionTypeP->getReturnType(),
                                 ArgFunctionTypeP->getParamTypes(), EPI);
}

/// Deduce template arguments when taking the address of a function
/// template (C++ [temp.deduct.funcaddr]) or matching a specialization to
/// a template.
///
/// \param FunctionTemplate the function template for which we are performing
/// template argument deduction.
///
/// \param ExplicitTemplateArgs the explicitly-specified template
/// arguments.
///
/// \param ArgFunctionType the function type that will be used as the
/// "argument" type (A) when performing template argument deduction from the
/// function template's function type. This type may be NULL, if there is no
/// argument type to compare against, in C++0x [temp.arg.explicit]p3.
///
/// \param Specialization if template argument deduction was successful,
/// this will be set to the function template specialization produced by
/// template argument deduction.
///
/// \param Info the argument will be updated to provide additional information
/// about template argument deduction.
///
/// \param IsAddressOfFunction If \c true, we are deducing as part of taking
/// the address of a function template per [temp.deduct.funcaddr] and
/// [over.over]. If \c false, we are looking up a function template
/// specialization based on its signature, per [temp.deduct.decl].
///
/// \returns the result of template argument deduction.
Sema::TemplateDeductionResult Sema::DeduceTemplateArguments(
    FunctionTemplateDecl *FunctionTemplate,
    TemplateArgumentListInfo *ExplicitTemplateArgs, QualType ArgFunctionType,
    FunctionDecl *&Specialization, TemplateDeductionInfo &Info,
    bool IsAddressOfFunction) {
  if (FunctionTemplate->isInvalidDecl())
    return TDK_Invalid;

  FunctionDecl *Function = FunctionTemplate->getTemplatedDecl();
  TemplateParameterList *TemplateParams
    = FunctionTemplate->getTemplateParameters();
  QualType FunctionType = Function->getType();

  // Substitute any explicit template arguments.
  LocalInstantiationScope InstScope(*this);
  SmallVector<DeducedTemplateArgument, 4> Deduced;
  unsigned NumExplicitlySpecified = 0;
  SmallVector<QualType, 4> ParamTypes;
  if (ExplicitTemplateArgs) {
    TemplateDeductionResult Result;
    runWithSufficientStackSpace(Info.getLocation(), [&] {
      Result = SubstituteExplicitTemplateArguments(
          FunctionTemplate, *ExplicitTemplateArgs, Deduced, ParamTypes,
          &FunctionType, Info);
    });
    if (Result)
      return Result;

    NumExplicitlySpecified = Deduced.size();
  }

  // When taking the address of a function, we require convertibility of
  // the resulting function type. Otherwise, we allow arbitrary mismatches
  // of calling convention and noreturn.
  if (!IsAddressOfFunction)
    ArgFunctionType = adjustCCAndNoReturn(ArgFunctionType, FunctionType,
                                          /*AdjustExceptionSpec*/false);

  // Unevaluated SFINAE context.
  EnterExpressionEvaluationContext Unevaluated(
      *this, Sema::ExpressionEvaluationContext::Unevaluated);
  SFINAETrap Trap(*this);

  Deduced.resize(TemplateParams->size());

  // If the function has a deduced return type, substitute it for a dependent
  // type so that we treat it as a non-deduced context in what follows. If we
  // are looking up by signature, the signature type should also have a deduced
  // return type, which we instead expect to exactly match.
  bool HasDeducedReturnType = false;
  if (getLangOpts().CPlusPlus14 && IsAddressOfFunction &&
      Function->getReturnType()->getContainedAutoType()) {
    FunctionType = SubstAutoType(FunctionType, Context.DependentTy);
    HasDeducedReturnType = true;
  }

  if (!ArgFunctionType.isNull()) {
    unsigned TDF =
        TDF_TopLevelParameterTypeList | TDF_AllowCompatibleFunctionType;
    // Deduce template arguments from the function type.
    if (TemplateDeductionResult Result
          = DeduceTemplateArgumentsByTypeMatch(*this, TemplateParams,
                                               FunctionType, ArgFunctionType,
                                               Info, Deduced, TDF))
      return Result;
  }

  TemplateDeductionResult Result;
  runWithSufficientStackSpace(Info.getLocation(), [&] {
    Result = FinishTemplateArgumentDeduction(FunctionTemplate, Deduced,
                                             NumExplicitlySpecified,
                                             Specialization, Info);
  });
  if (Result)
    return Result;

  // If the function has a deduced return type, deduce it now, so we can check
  // that the deduced function type matches the requested type.
  if (HasDeducedReturnType &&
      Specialization->getReturnType()->isUndeducedType() &&
      DeduceReturnType(Specialization, Info.getLocation(), false))
    return TDK_MiscellaneousDeductionFailure;

  // If the function has a dependent exception specification, resolve it now,
  // so we can check that the exception specification matches.
  auto *SpecializationFPT =
      Specialization->getType()->castAs<FunctionProtoType>();
  if (getLangOpts().CPlusPlus17 &&
      isUnresolvedExceptionSpec(SpecializationFPT->getExceptionSpecType()) &&
      !ResolveExceptionSpec(Info.getLocation(), SpecializationFPT))
    return TDK_MiscellaneousDeductionFailure;

  // Adjust the exception specification of the argument to match the
  // substituted and resolved type we just formed. (Calling convention and
  // noreturn can't be dependent, so we don't actually need this for them
  // right now.)
  QualType SpecializationType = Specialization->getType();
  if (!IsAddressOfFunction)
    ArgFunctionType = adjustCCAndNoReturn(ArgFunctionType, SpecializationType,
                                          /*AdjustExceptionSpec*/true);

  // If the requested function type does not match the actual type of the
  // specialization with respect to arguments of compatible pointer to function
  // types, template argument deduction fails.
  if (!ArgFunctionType.isNull()) {
    if (IsAddressOfFunction &&
        !isSameOrCompatibleFunctionType(
            Context.getCanonicalType(SpecializationType),
            Context.getCanonicalType(ArgFunctionType)))
      return TDK_MiscellaneousDeductionFailure;

    if (!IsAddressOfFunction &&
        !Context.hasSameType(SpecializationType, ArgFunctionType))
      return TDK_MiscellaneousDeductionFailure;
  }

  return TDK_Success;
}

/// Deduce template arguments for a templated conversion
/// function (C++ [temp.deduct.conv]) and, if successful, produce a
/// conversion function template specialization.
Sema::TemplateDeductionResult
Sema::DeduceTemplateArguments(FunctionTemplateDecl *ConversionTemplate,
                              QualType ToType,
                              CXXConversionDecl *&Specialization,
                              TemplateDeductionInfo &Info) {
  if (ConversionTemplate->isInvalidDecl())
    return TDK_Invalid;

  CXXConversionDecl *ConversionGeneric
    = cast<CXXConversionDecl>(ConversionTemplate->getTemplatedDecl());

  QualType FromType = ConversionGeneric->getConversionType();

  // Canonicalize the types for deduction.
  QualType P = Context.getCanonicalType(FromType);
  QualType A = Context.getCanonicalType(ToType);

  // C++0x [temp.deduct.conv]p2:
  //   If P is a reference type, the type referred to by P is used for
  //   type deduction.
  if (const ReferenceType *PRef = P->getAs<ReferenceType>())
    P = PRef->getPointeeType();

  // C++0x [temp.deduct.conv]p4:
  //   [...] If A is a reference type, the type referred to by A is used
  //   for type deduction.
  if (const ReferenceType *ARef = A->getAs<ReferenceType>()) {
    A = ARef->getPointeeType();
    // We work around a defect in the standard here: cv-qualifiers are also
    // removed from P and A in this case, unless P was a reference type. This
    // seems to mostly match what other compilers are doing.
    if (!FromType->getAs<ReferenceType>()) {
      A = A.getUnqualifiedType();
      P = P.getUnqualifiedType();
    }

  // C++ [temp.deduct.conv]p3:
  //
  //   If A is not a reference type:
  } else {
    assert(!A->isReferenceType() && "Reference types were handled above");

    //   - If P is an array type, the pointer type produced by the
    //     array-to-pointer standard conversion (4.2) is used in place
    //     of P for type deduction; otherwise,
    if (P->isArrayType())
      P = Context.getArrayDecayedType(P);
    //   - If P is a function type, the pointer type produced by the
    //     function-to-pointer standard conversion (4.3) is used in
    //     place of P for type deduction; otherwise,
    else if (P->isFunctionType())
      P = Context.getPointerType(P);
    //   - If P is a cv-qualified type, the top level cv-qualifiers of
    //     P's type are ignored for type deduction.
    else
      P = P.getUnqualifiedType();

    // C++0x [temp.deduct.conv]p4:
    //   If A is a cv-qualified type, the top level cv-qualifiers of A's
    //   type are ignored for type deduction. If A is a reference type, the type
    //   referred to by A is used for type deduction.
    A = A.getUnqualifiedType();
  }

  // Unevaluated SFINAE context.
  EnterExpressionEvaluationContext Unevaluated(
      *this, Sema::ExpressionEvaluationContext::Unevaluated);
  SFINAETrap Trap(*this);

  // C++ [temp.deduct.conv]p1:
  //   Template argument deduction is done by comparing the return
  //   type of the template conversion function (call it P) with the
  //   type that is required as the result of the conversion (call it
  //   A) as described in 14.8.2.4.
  TemplateParameterList *TemplateParams
    = ConversionTemplate->getTemplateParameters();
  SmallVector<DeducedTemplateArgument, 4> Deduced;
  Deduced.resize(TemplateParams->size());

  // C++0x [temp.deduct.conv]p4:
  //   In general, the deduction process attempts to find template
  //   argument values that will make the deduced A identical to
  //   A. However, there are two cases that allow a difference:
  unsigned TDF = 0;
  //     - If the original A is a reference type, A can be more
  //       cv-qualified than the deduced A (i.e., the type referred to
  //       by the reference)
  if (ToType->isReferenceType())
    TDF |= TDF_ArgWithReferenceType;
  //     - The deduced A can be another pointer or pointer to member
  //       type that can be converted to A via a qualification
  //       conversion.
  //
  // (C++0x [temp.deduct.conv]p6 clarifies that this only happens when
  // both P and A are pointers or member pointers. In this case, we
  // just ignore cv-qualifiers completely).
  if ((P->isPointerType() && A->isPointerType()) ||
      (P->isMemberPointerType() && A->isMemberPointerType()))
    TDF |= TDF_IgnoreQualifiers;
  if (TemplateDeductionResult Result
        = DeduceTemplateArgumentsByTypeMatch(*this, TemplateParams,
                                             P, A, Info, Deduced, TDF))
    return Result;

  // Create an Instantiation Scope for finalizing the operator.
  LocalInstantiationScope InstScope(*this);
  // Finish template argument deduction.
  FunctionDecl *ConversionSpecialized = nullptr;
  TemplateDeductionResult Result;
  runWithSufficientStackSpace(Info.getLocation(), [&] {
    Result = FinishTemplateArgumentDeduction(ConversionTemplate, Deduced, 0,
                                             ConversionSpecialized, Info);
  });
  Specialization = cast_or_null<CXXConversionDecl>(ConversionSpecialized);
  return Result;
}

/// Deduce template arguments for a function template when there is
/// nothing to deduce against (C++0x [temp.arg.explicit]p3).
///
/// \param FunctionTemplate the function template for which we are performing
/// template argument deduction.
///
/// \param ExplicitTemplateArgs the explicitly-specified template
/// arguments.
///
/// \param Specialization if template argument deduction was successful,
/// this will be set to the function template specialization produced by
/// template argument deduction.
///
/// \param Info the argument will be updated to provide additional information
/// about template argument deduction.
///
/// \param IsAddressOfFunction If \c true, we are deducing as part of taking
/// the address of a function template in a context where we do not have a
/// target type, per [over.over]. If \c false, we are looking up a function
/// template specialization based on its signature, which only happens when
/// deducing a function parameter type from an argument that is a template-id
/// naming a function template specialization.
///
/// \returns the result of template argument deduction.
Sema::TemplateDeductionResult Sema::DeduceTemplateArguments(
    FunctionTemplateDecl *FunctionTemplate,
    TemplateArgumentListInfo *ExplicitTemplateArgs,
    FunctionDecl *&Specialization, TemplateDeductionInfo &Info,
    bool IsAddressOfFunction) {
  return DeduceTemplateArguments(FunctionTemplate, ExplicitTemplateArgs,
                                 QualType(), Specialization, Info,
                                 IsAddressOfFunction);
}

namespace {
  struct DependentAuto { bool IsPack; };

  /// Substitute the 'auto' specifier or deduced template specialization type
  /// specifier within a type for a given replacement type.
  class SubstituteDeducedTypeTransform :
      public TreeTransform<SubstituteDeducedTypeTransform> {
    QualType Replacement;
    bool ReplacementIsPack;
    bool UseTypeSugar;

  public:
    SubstituteDeducedTypeTransform(Sema &SemaRef, DependentAuto DA)
        : TreeTransform<SubstituteDeducedTypeTransform>(SemaRef), Replacement(),
          ReplacementIsPack(DA.IsPack), UseTypeSugar(true) {}

    SubstituteDeducedTypeTransform(Sema &SemaRef, QualType Replacement,
                                   bool UseTypeSugar = true)
        : TreeTransform<SubstituteDeducedTypeTransform>(SemaRef),
          Replacement(Replacement), ReplacementIsPack(false),
          UseTypeSugar(UseTypeSugar) {}

    QualType TransformDesugared(TypeLocBuilder &TLB, DeducedTypeLoc TL) {
      assert(isa<TemplateTypeParmType>(Replacement) &&
             "unexpected unsugared replacement kind");
      QualType Result = Replacement;
      TemplateTypeParmTypeLoc NewTL = TLB.push<TemplateTypeParmTypeLoc>(Result);
      NewTL.setNameLoc(TL.getNameLoc());
      return Result;
    }

    QualType TransformAutoType(TypeLocBuilder &TLB, AutoTypeLoc TL) {
      // If we're building the type pattern to deduce against, don't wrap the
      // substituted type in an AutoType. Certain template deduction rules
      // apply only when a template type parameter appears directly (and not if
      // the parameter is found through desugaring). For instance:
      //   auto &&lref = lvalue;
      // must transform into "rvalue reference to T" not "rvalue reference to
      // auto type deduced as T" in order for [temp.deduct.call]p3 to apply.
      //
      // FIXME: Is this still necessary?
      if (!UseTypeSugar)
        return TransformDesugared(TLB, TL);

      QualType Result = SemaRef.Context.getAutoType(
          Replacement, TL.getTypePtr()->getKeyword(), Replacement.isNull(),
          ReplacementIsPack, TL.getTypePtr()->getTypeConstraintConcept(),
          TL.getTypePtr()->getTypeConstraintArguments());
      auto NewTL = TLB.push<AutoTypeLoc>(Result);
      NewTL.copy(TL);
      return Result;
    }

    QualType TransformDeducedTemplateSpecializationType(
        TypeLocBuilder &TLB, DeducedTemplateSpecializationTypeLoc TL) {
      if (!UseTypeSugar)
        return TransformDesugared(TLB, TL);

      QualType Result = SemaRef.Context.getDeducedTemplateSpecializationType(
          TL.getTypePtr()->getTemplateName(),
          Replacement, Replacement.isNull());
      auto NewTL = TLB.push<DeducedTemplateSpecializationTypeLoc>(Result);
      NewTL.setNameLoc(TL.getNameLoc());
      return Result;
    }

    ExprResult TransformLambdaExpr(LambdaExpr *E) {
      // Lambdas never need to be transformed.
      return E;
    }

    QualType Apply(TypeLoc TL) {
      // Create some scratch storage for the transformed type locations.
      // FIXME: We're just going to throw this information away. Don't build it.
      TypeLocBuilder TLB;
      TLB.reserve(TL.getFullDataSize());
      return TransformType(TLB, TL);
    }
  };

} // namespace

Sema::DeduceAutoResult
Sema::DeduceAutoType(TypeSourceInfo *Type, Expr *&Init, QualType &Result,
                     Optional<unsigned> DependentDeductionDepth,
                     bool IgnoreConstraints) {
  return DeduceAutoType(Type->getTypeLoc(), Init, Result,
                        DependentDeductionDepth, IgnoreConstraints);
}

/// Attempt to produce an informative diagostic explaining why auto deduction
/// failed.
/// \return \c true if diagnosed, \c false if not.
static bool diagnoseAutoDeductionFailure(Sema &S,
                                         Sema::TemplateDeductionResult TDK,
                                         TemplateDeductionInfo &Info,
                                         ArrayRef<SourceRange> Ranges) {
  switch (TDK) {
  case Sema::TDK_Inconsistent: {
    // Inconsistent deduction means we were deducing from an initializer list.
    auto D = S.Diag(Info.getLocation(), diag::err_auto_inconsistent_deduction);
    D << Info.FirstArg << Info.SecondArg;
    for (auto R : Ranges)
      D << R;
    return true;
  }

  // FIXME: Are there other cases for which a custom diagnostic is more useful
  // than the basic "types don't match" diagnostic?

  default:
    return false;
  }
}

static Sema::DeduceAutoResult
CheckDeducedPlaceholderConstraints(Sema &S, const AutoType &Type,
                                   AutoTypeLoc TypeLoc, QualType Deduced) {
  ConstraintSatisfaction Satisfaction;
  ConceptDecl *Concept = Type.getTypeConstraintConcept();
  TemplateArgumentListInfo TemplateArgs(TypeLoc.getLAngleLoc(),
                                        TypeLoc.getRAngleLoc());
  TemplateArgs.addArgument(
      TemplateArgumentLoc(TemplateArgument(Deduced),
                          S.Context.getTrivialTypeSourceInfo(
                              Deduced, TypeLoc.getNameLoc())));
  for (unsigned I = 0, C = TypeLoc.getNumArgs(); I != C; ++I)
    TemplateArgs.addArgument(TypeLoc.getArgLoc(I));

  llvm::SmallVector<TemplateArgument, 4> Converted;
  if (S.CheckTemplateArgumentList(Concept, SourceLocation(), TemplateArgs,
                                  /*PartialTemplateArgs=*/false, Converted))
    return Sema::DAR_FailedAlreadyDiagnosed;
  if (S.CheckConstraintSatisfaction(Concept, {Concept->getConstraintExpr()},
                                    Converted, TypeLoc.getLocalSourceRange(),
                                    Satisfaction))
    return Sema::DAR_FailedAlreadyDiagnosed;
  if (!Satisfaction.IsSatisfied) {
    std::string Buf;
    llvm::raw_string_ostream OS(Buf);
    OS << "'" << Concept->getName();
    if (TypeLoc.hasExplicitTemplateArgs()) {
      OS << "<";
      for (const auto &Arg : Type.getTypeConstraintArguments())
        Arg.print(S.getPrintingPolicy(), OS);
      OS << ">";
    }
    OS << "'";
    OS.flush();
    S.Diag(TypeLoc.getConceptNameLoc(),
           diag::err_placeholder_constraints_not_satisfied)
         << Deduced << Buf << TypeLoc.getLocalSourceRange();
    S.DiagnoseUnsatisfiedConstraint(Satisfaction);
    return Sema::DAR_FailedAlreadyDiagnosed;
  }
  return Sema::DAR_Succeeded;
}

/// Deduce the type for an auto type-specifier (C++11 [dcl.spec.auto]p6)
///
/// Note that this is done even if the initializer is dependent. (This is
/// necessary to support partial ordering of templates using 'auto'.)
/// A dependent type will be produced when deducing from a dependent type.
///
/// \param Type the type pattern using the auto type-specifier.
/// \param Init the initializer for the variable whose type is to be deduced.
/// \param Result if type deduction was successful, this will be set to the
///        deduced type.
/// \param DependentDeductionDepth Set if we should permit deduction in
///        dependent cases. This is necessary for template partial ordering with
///        'auto' template parameters. The value specified is the template
///        parameter depth at which we should perform 'auto' deduction.
/// \param IgnoreConstraints Set if we should not fail if the deduced type does
///                          not satisfy the type-constraint in the auto type.
Sema::DeduceAutoResult
Sema::DeduceAutoType(TypeLoc Type, Expr *&Init, QualType &Result,
                     Optional<unsigned> DependentDeductionDepth,
                     bool IgnoreConstraints) {
  if (Init->containsErrors())
    return DAR_FailedAlreadyDiagnosed;
  if (Init->getType()->isNonOverloadPlaceholderType()) {
    ExprResult NonPlaceholder = CheckPlaceholderExpr(Init);
    if (NonPlaceholder.isInvalid())
      return DAR_FailedAlreadyDiagnosed;
    Init = NonPlaceholder.get();
  }

  DependentAuto DependentResult = {
      /*.IsPack = */ (bool)Type.getAs<PackExpansionTypeLoc>()};

  if (!DependentDeductionDepth &&
      (Type.getType()->isDependentType() || Init->isTypeDependent() ||
       Init->containsUnexpandedParameterPack())) {
    Result = SubstituteDeducedTypeTransform(*this, DependentResult).Apply(Type);
    assert(!Result.isNull() && "substituting DependentTy can't fail");
    return DAR_Succeeded;
  }

  // Find the depth of template parameter to synthesize.
  unsigned Depth = DependentDeductionDepth.getValueOr(0);

  // If this is a 'decltype(auto)' specifier, do the decltype dance.
  // Since 'decltype(auto)' can only occur at the top of the type, we
  // don't need to go digging for it.
  if (const AutoType *AT = Type.getType()->getAs<AutoType>()) {
    if (AT->isDecltypeAuto()) {
      if (isa<InitListExpr>(Init)) {
        Diag(Init->getBeginLoc(), diag::err_decltype_auto_initializer_list);
        return DAR_FailedAlreadyDiagnosed;
      }

      ExprResult ER = CheckPlaceholderExpr(Init);
      if (ER.isInvalid())
        return DAR_FailedAlreadyDiagnosed;
      Init = ER.get();
      QualType Deduced = BuildDecltypeType(Init, Init->getBeginLoc(), false);
      if (Deduced.isNull())
        return DAR_FailedAlreadyDiagnosed;
      // FIXME: Support a non-canonical deduced type for 'auto'.
      Deduced = Context.getCanonicalType(Deduced);
      if (AT->isConstrained() && !IgnoreConstraints) {
        auto ConstraintsResult =
            CheckDeducedPlaceholderConstraints(*this, *AT,
                                               Type.getContainedAutoTypeLoc(),
                                               Deduced);
        if (ConstraintsResult != DAR_Succeeded)
          return ConstraintsResult;
      }
      Result = SubstituteDeducedTypeTransform(*this, Deduced).Apply(Type);
      if (Result.isNull())
        return DAR_FailedAlreadyDiagnosed;
      return DAR_Succeeded;
    } else if (!getLangOpts().CPlusPlus) {
      if (isa<InitListExpr>(Init)) {
        Diag(Init->getBeginLoc(), diag::err_auto_init_list_from_c);
        return DAR_FailedAlreadyDiagnosed;
      }
    }
  }

  SourceLocation Loc = Init->getExprLoc();

  LocalInstantiationScope InstScope(*this);

  // Build template<class TemplParam> void Func(FuncParam);
  TemplateTypeParmDecl *TemplParam = TemplateTypeParmDecl::Create(
      Context, nullptr, SourceLocation(), Loc, Depth, 0, nullptr, false, false,
      false);
  QualType TemplArg = QualType(TemplParam->getTypeForDecl(), 0);
  NamedDecl *TemplParamPtr = TemplParam;
  FixedSizeTemplateParameterListStorage<1, false> TemplateParamsSt(
      Context, Loc, Loc, TemplParamPtr, Loc, nullptr);

  QualType FuncParam =
      SubstituteDeducedTypeTransform(*this, TemplArg, /*UseTypeSugar*/false)
          .Apply(Type);
  assert(!FuncParam.isNull() &&
         "substituting template parameter for 'auto' failed");

  // Deduce type of TemplParam in Func(Init)
  SmallVector<DeducedTemplateArgument, 1> Deduced;
  Deduced.resize(1);

  TemplateDeductionInfo Info(Loc, Depth);

  // If deduction failed, don't diagnose if the initializer is dependent; it
  // might acquire a matching type in the instantiation.
  auto DeductionFailed = [&](TemplateDeductionResult TDK,
                             ArrayRef<SourceRange> Ranges) -> DeduceAutoResult {
    if (Init->isTypeDependent()) {
      Result =
          SubstituteDeducedTypeTransform(*this, DependentResult).Apply(Type);
      assert(!Result.isNull() && "substituting DependentTy can't fail");
      return DAR_Succeeded;
    }
    if (diagnoseAutoDeductionFailure(*this, TDK, Info, Ranges))
      return DAR_FailedAlreadyDiagnosed;
    return DAR_Failed;
  };

  SmallVector<OriginalCallArg, 4> OriginalCallArgs;

  InitListExpr *InitList = dyn_cast<InitListExpr>(Init);
  if (InitList) {
    // Notionally, we substitute std::initializer_list<T> for 'auto' and deduce
    // against that. Such deduction only succeeds if removing cv-qualifiers and
    // references results in std::initializer_list<T>.
    if (!Type.getType().getNonReferenceType()->getAs<AutoType>())
      return DAR_Failed;

    // Resolving a core issue: a braced-init-list containing any designators is
    // a non-deduced context.
    for (Expr *E : InitList->inits())
      if (isa<DesignatedInitExpr>(E))
        return DAR_Failed;

    SourceRange DeducedFromInitRange;
    for (unsigned i = 0, e = InitList->getNumInits(); i < e; ++i) {
      Expr *Init = InitList->getInit(i);

      if (auto TDK = DeduceTemplateArgumentsFromCallArgument(
              *this, TemplateParamsSt.get(), 0, TemplArg, Init,
              Info, Deduced, OriginalCallArgs, /*Decomposed*/ true,
              /*ArgIdx*/ 0, /*TDF*/ 0))
        return DeductionFailed(TDK, {DeducedFromInitRange,
                                     Init->getSourceRange()});

      if (DeducedFromInitRange.isInvalid() &&
          Deduced[0].getKind() != TemplateArgument::Null)
        DeducedFromInitRange = Init->getSourceRange();
    }
  } else {
    if (!getLangOpts().CPlusPlus && Init->refersToBitField()) {
      Diag(Loc, diag::err_auto_bitfield);
      return DAR_FailedAlreadyDiagnosed;
    }

    if (auto TDK = DeduceTemplateArgumentsFromCallArgument(
            *this, TemplateParamsSt.get(), 0, FuncParam, Init, Info, Deduced,
            OriginalCallArgs, /*Decomposed*/ false, /*ArgIdx*/ 0, /*TDF*/ 0))
      return DeductionFailed(TDK, {});
  }

  // Could be null if somehow 'auto' appears in a non-deduced context.
  if (Deduced[0].getKind() != TemplateArgument::Type)
    return DeductionFailed(TDK_Incomplete, {});

  QualType DeducedType = Deduced[0].getAsType();

  if (InitList) {
    DeducedType = BuildStdInitializerList(DeducedType, Loc);
    if (DeducedType.isNull())
      return DAR_FailedAlreadyDiagnosed;
  }

  if (const auto *AT = Type.getType()->getAs<AutoType>()) {
    if (AT->isConstrained() && !IgnoreConstraints) {
      auto ConstraintsResult =
          CheckDeducedPlaceholderConstraints(*this, *AT,
                                             Type.getContainedAutoTypeLoc(),
                                             DeducedType);
      if (ConstraintsResult != DAR_Succeeded)
        return ConstraintsResult;
    }
  }

  Result = SubstituteDeducedTypeTransform(*this, DeducedType).Apply(Type);
  if (Result.isNull())
    return DAR_FailedAlreadyDiagnosed;

  // Check that the deduced argument type is compatible with the original
  // argument type per C++ [temp.deduct.call]p4.
  QualType DeducedA = InitList ? Deduced[0].getAsType() : Result;
  for (const OriginalCallArg &OriginalArg : OriginalCallArgs) {
    assert((bool)InitList == OriginalArg.DecomposedParam &&
           "decomposed non-init-list in auto deduction?");
    if (auto TDK =
            CheckOriginalCallArgDeduction(*this, Info, OriginalArg, DeducedA)) {
      Result = QualType();
      return DeductionFailed(TDK, {});
    }
  }

  return DAR_Succeeded;
}

QualType Sema::SubstAutoType(QualType TypeWithAuto,
                             QualType TypeToReplaceAuto) {
  if (TypeToReplaceAuto->isDependentType())
    return SubstituteDeducedTypeTransform(
               *this, DependentAuto{
                          TypeToReplaceAuto->containsUnexpandedParameterPack()})
        .TransformType(TypeWithAuto);
  return SubstituteDeducedTypeTransform(*this, TypeToReplaceAuto)
      .TransformType(TypeWithAuto);
}

TypeSourceInfo *Sema::SubstAutoTypeSourceInfo(TypeSourceInfo *TypeWithAuto,
                                              QualType TypeToReplaceAuto) {
  if (TypeToReplaceAuto->isDependentType())
    return SubstituteDeducedTypeTransform(
               *this,
               DependentAuto{
                   TypeToReplaceAuto->containsUnexpandedParameterPack()})
        .TransformType(TypeWithAuto);
  return SubstituteDeducedTypeTransform(*this, TypeToReplaceAuto)
      .TransformType(TypeWithAuto);
}

QualType Sema::ReplaceAutoType(QualType TypeWithAuto,
                               QualType TypeToReplaceAuto) {
  return SubstituteDeducedTypeTransform(*this, TypeToReplaceAuto,
                                        /*UseTypeSugar*/ false)
      .TransformType(TypeWithAuto);
}

void Sema::DiagnoseAutoDeductionFailure(VarDecl *VDecl, Expr *Init) {
  if (isa<InitListExpr>(Init))
    Diag(VDecl->getLocation(),
         VDecl->isInitCapture()
             ? diag::err_init_capture_deduction_failure_from_init_list
             : diag::err_auto_var_deduction_failure_from_init_list)
      << VDecl->getDeclName() << VDecl->getType() << Init->getSourceRange();
  else
    Diag(VDecl->getLocation(),
         VDecl->isInitCapture() ? diag::err_init_capture_deduction_failure
                                : diag::err_auto_var_deduction_failure)
      << VDecl->getDeclName() << VDecl->getType() << Init->getType()
      << Init->getSourceRange();
}

bool Sema::DeduceReturnType(FunctionDecl *FD, SourceLocation Loc,
                            bool Diagnose) {
  assert(FD->getReturnType()->isUndeducedType());

  // For a lambda's conversion operator, deduce any 'auto' or 'decltype(auto)'
  // within the return type from the call operator's type.
  if (isLambdaConversionOperator(FD)) {
    CXXRecordDecl *Lambda = cast<CXXMethodDecl>(FD)->getParent();
    FunctionDecl *CallOp = Lambda->getLambdaCallOperator();

    // For a generic lambda, instantiate the call operator if needed.
    if (auto *Args = FD->getTemplateSpecializationArgs()) {
      CallOp = InstantiateFunctionDeclaration(
          CallOp->getDescribedFunctionTemplate(), Args, Loc);
      if (!CallOp || CallOp->isInvalidDecl())
        return true;

      // We might need to deduce the return type by instantiating the definition
      // of the operator() function.
      if (CallOp->getReturnType()->isUndeducedType()) {
        runWithSufficientStackSpace(Loc, [&] {
          InstantiateFunctionDefinition(Loc, CallOp);
        });
      }
    }

    if (CallOp->isInvalidDecl())
      return true;
    assert(!CallOp->getReturnType()->isUndeducedType() &&
           "failed to deduce lambda return type");

    // Build the new return type from scratch.
    QualType RetType = getLambdaConversionFunctionResultType(
        CallOp->getType()->castAs<FunctionProtoType>());
    if (FD->getReturnType()->getAs<PointerType>())
      RetType = Context.getPointerType(RetType);
    else {
      assert(FD->getReturnType()->getAs<BlockPointerType>());
      RetType = Context.getBlockPointerType(RetType);
    }
    Context.adjustDeducedFunctionResultType(FD, RetType);
    return false;
  }

  if (FD->getTemplateInstantiationPattern()) {
    runWithSufficientStackSpace(Loc, [&] {
      InstantiateFunctionDefinition(Loc, FD);
    });
  }

  bool StillUndeduced = FD->getReturnType()->isUndeducedType();
  if (StillUndeduced && Diagnose && !FD->isInvalidDecl()) {
    Diag(Loc, diag::err_auto_fn_used_before_defined) << FD;
    Diag(FD->getLocation(), diag::note_callee_decl) << FD;
  }

  return StillUndeduced;
}

/// If this is a non-static member function,
static void
AddImplicitObjectParameterType(ASTContext &Context,
                               CXXMethodDecl *Method,
                               SmallVectorImpl<QualType> &ArgTypes) {
  // C++11 [temp.func.order]p3:
  //   [...] The new parameter is of type "reference to cv A," where cv are
  //   the cv-qualifiers of the function template (if any) and A is
  //   the class of which the function template is a member.
  //
  // The standard doesn't say explicitly, but we pick the appropriate kind of
  // reference type based on [over.match.funcs]p4.
  QualType ArgTy = Context.getTypeDeclType(Method->getParent());
  ArgTy = Context.getQualifiedType(ArgTy, Method->getMethodQualifiers());
  if (Method->getRefQualifier() == RQ_RValue)
    ArgTy = Context.getRValueReferenceType(ArgTy);
  else
    ArgTy = Context.getLValueReferenceType(ArgTy);
  ArgTypes.push_back(ArgTy);
}

/// Determine whether the function template \p FT1 is at least as
/// specialized as \p FT2.
static bool isAtLeastAsSpecializedAs(Sema &S,
                                     SourceLocation Loc,
                                     FunctionTemplateDecl *FT1,
                                     FunctionTemplateDecl *FT2,
                                     TemplatePartialOrderingContext TPOC,
                                     unsigned NumCallArguments1,
                                     bool Reversed) {
  assert(!Reversed || TPOC == TPOC_Call);

  FunctionDecl *FD1 = FT1->getTemplatedDecl();
  FunctionDecl *FD2 = FT2->getTemplatedDecl();
  const FunctionProtoType *Proto1 = FD1->getType()->getAs<FunctionProtoType>();
  const FunctionProtoType *Proto2 = FD2->getType()->getAs<FunctionProtoType>();

  assert(Proto1 && Proto2 && "Function templates must have prototypes");
  TemplateParameterList *TemplateParams = FT2->getTemplateParameters();
  SmallVector<DeducedTemplateArgument, 4> Deduced;
  Deduced.resize(TemplateParams->size());

  // C++0x [temp.deduct.partial]p3:
  //   The types used to determine the ordering depend on the context in which
  //   the partial ordering is done:
  TemplateDeductionInfo Info(Loc);
  SmallVector<QualType, 4> Args2;
  switch (TPOC) {
  case TPOC_Call: {
    //   - In the context of a function call, the function parameter types are
    //     used.
    CXXMethodDecl *Method1 = dyn_cast<CXXMethodDecl>(FD1);
    CXXMethodDecl *Method2 = dyn_cast<CXXMethodDecl>(FD2);

    // C++11 [temp.func.order]p3:
    //   [...] If only one of the function templates is a non-static
    //   member, that function template is considered to have a new
    //   first parameter inserted in its function parameter list. The
    //   new parameter is of type "reference to cv A," where cv are
    //   the cv-qualifiers of the function template (if any) and A is
    //   the class of which the function template is a member.
    //
    // Note that we interpret this to mean "if one of the function
    // templates is a non-static member and the other is a non-member";
    // otherwise, the ordering rules for static functions against non-static
    // functions don't make any sense.
    //
    // C++98/03 doesn't have this provision but we've extended DR532 to cover
    // it as wording was broken prior to it.
    SmallVector<QualType, 4> Args1;

    unsigned NumComparedArguments = NumCallArguments1;

    if (!Method2 && Method1 && !Method1->isStatic()) {
      // Compare 'this' from Method1 against first parameter from Method2.
      AddImplicitObjectParameterType(S.Context, Method1, Args1);
      ++NumComparedArguments;
    } else if (!Method1 && Method2 && !Method2->isStatic()) {
      // Compare 'this' from Method2 against first parameter from Method1.
      AddImplicitObjectParameterType(S.Context, Method2, Args2);
    } else if (Method1 && Method2 && Reversed) {
      // Compare 'this' from Method1 against second parameter from Method2
      // and 'this' from Method2 against second parameter from Method1.
      AddImplicitObjectParameterType(S.Context, Method1, Args1);
      AddImplicitObjectParameterType(S.Context, Method2, Args2);
      ++NumComparedArguments;
    }

    Args1.insert(Args1.end(), Proto1->param_type_begin(),
                 Proto1->param_type_end());
    Args2.insert(Args2.end(), Proto2->param_type_begin(),
                 Proto2->param_type_end());

    // C++ [temp.func.order]p5:
    //   The presence of unused ellipsis and default arguments has no effect on
    //   the partial ordering of function templates.
    if (Args1.size() > NumComparedArguments)
      Args1.resize(NumComparedArguments);
    if (Args2.size() > NumComparedArguments)
      Args2.resize(NumComparedArguments);
    if (Reversed)
      std::reverse(Args2.begin(), Args2.end());
    if (DeduceTemplateArguments(S, TemplateParams, Args2.data(), Args2.size(),
                                Args1.data(), Args1.size(), Info, Deduced,
                                TDF_None, /*PartialOrdering=*/true))
      return false;

    break;
  }

  case TPOC_Conversion:
    //   - In the context of a call to a conversion operator, the return types
    //     of the conversion function templates are used.
    if (DeduceTemplateArgumentsByTypeMatch(
            S, TemplateParams, Proto2->getReturnType(), Proto1->getReturnType(),
            Info, Deduced, TDF_None,
            /*PartialOrdering=*/true))
      return false;
    break;

  case TPOC_Other:
    //   - In other contexts (14.6.6.2) the function template's function type
    //     is used.
    if (DeduceTemplateArgumentsByTypeMatch(S, TemplateParams,
                                           FD2->getType(), FD1->getType(),
                                           Info, Deduced, TDF_None,
                                           /*PartialOrdering=*/true))
      return false;
    break;
  }

  // C++0x [temp.deduct.partial]p11:
  //   In most cases, all template parameters must have values in order for
  //   deduction to succeed, but for partial ordering purposes a template
  //   parameter may remain without a value provided it is not used in the
  //   types being used for partial ordering. [ Note: a template parameter used
  //   in a non-deduced context is considered used. -end note]
  unsigned ArgIdx = 0, NumArgs = Deduced.size();
  for (; ArgIdx != NumArgs; ++ArgIdx)
    if (Deduced[ArgIdx].isNull())
      break;

  // FIXME: We fail to implement [temp.deduct.type]p1 along this path. We need
  // to substitute the deduced arguments back into the template and check that
  // we get the right type.

  if (ArgIdx == NumArgs) {
    // All template arguments were deduced. FT1 is at least as specialized
    // as FT2.
    return true;
  }

  // Figure out which template parameters were used.
  llvm::SmallBitVector UsedParameters(TemplateParams->size());
  switch (TPOC) {
  case TPOC_Call:
    for (unsigned I = 0, N = Args2.size(); I != N; ++I)
      ::MarkUsedTemplateParameters(S.Context, Args2[I], false,
                                   TemplateParams->getDepth(),
                                   UsedParameters);
    break;

  case TPOC_Conversion:
    ::MarkUsedTemplateParameters(S.Context, Proto2->getReturnType(), false,
                                 TemplateParams->getDepth(), UsedParameters);
    break;

  case TPOC_Other:
    ::MarkUsedTemplateParameters(S.Context, FD2->getType(), false,
                                 TemplateParams->getDepth(),
                                 UsedParameters);
    break;
  }

  for (; ArgIdx != NumArgs; ++ArgIdx)
    // If this argument had no value deduced but was used in one of the types
    // used for partial ordering, then deduction fails.
    if (Deduced[ArgIdx].isNull() && UsedParameters[ArgIdx])
      return false;

  return true;
}

/// Determine whether this a function template whose parameter-type-list
/// ends with a function parameter pack.
static bool isVariadicFunctionTemplate(FunctionTemplateDecl *FunTmpl) {
  FunctionDecl *Function = FunTmpl->getTemplatedDecl();
  unsigned NumParams = Function->getNumParams();
  if (NumParams == 0)
    return false;

  ParmVarDecl *Last = Function->getParamDecl(NumParams - 1);
  if (!Last->isParameterPack())
    return false;

  // Make sure that no previous parameter is a parameter pack.
  while (--NumParams > 0) {
    if (Function->getParamDecl(NumParams - 1)->isParameterPack())
      return false;
  }

  return true;
}

/// Returns the more specialized function template according
/// to the rules of function template partial ordering (C++ [temp.func.order]).
///
/// \param FT1 the first function template
///
/// \param FT2 the second function template
///
/// \param TPOC the context in which we are performing partial ordering of
/// function templates.
///
/// \param NumCallArguments1 The number of arguments in the call to FT1, used
/// only when \c TPOC is \c TPOC_Call.
///
/// \param NumCallArguments2 The number of arguments in the call to FT2, used
/// only when \c TPOC is \c TPOC_Call.
///
/// \param Reversed If \c true, exactly one of FT1 and FT2 is an overload
/// candidate with a reversed parameter order. In this case, the corresponding
/// P/A pairs between FT1 and FT2 are reversed.
///
/// \returns the more specialized function template. If neither
/// template is more specialized, returns NULL.
FunctionTemplateDecl *
Sema::getMoreSpecializedTemplate(FunctionTemplateDecl *FT1,
                                 FunctionTemplateDecl *FT2,
                                 SourceLocation Loc,
                                 TemplatePartialOrderingContext TPOC,
                                 unsigned NumCallArguments1,
                                 unsigned NumCallArguments2,
                                 bool Reversed) {

  auto JudgeByConstraints = [&] () -> FunctionTemplateDecl * {
    llvm::SmallVector<const Expr *, 3> AC1, AC2;
    FT1->getAssociatedConstraints(AC1);
    FT2->getAssociatedConstraints(AC2);
    bool AtLeastAsConstrained1, AtLeastAsConstrained2;
    if (IsAtLeastAsConstrained(FT1, AC1, FT2, AC2, AtLeastAsConstrained1))
      return nullptr;
    if (IsAtLeastAsConstrained(FT2, AC2, FT1, AC1, AtLeastAsConstrained2))
      return nullptr;
    if (AtLeastAsConstrained1 == AtLeastAsConstrained2)
      return nullptr;
    return AtLeastAsConstrained1 ? FT1 : FT2;
  };

  bool Better1 = isAtLeastAsSpecializedAs(*this, Loc, FT1, FT2, TPOC,
                                          NumCallArguments1, Reversed);
  bool Better2 = isAtLeastAsSpecializedAs(*this, Loc, FT2, FT1, TPOC,
                                          NumCallArguments2, Reversed);

  if (Better1 != Better2) // We have a clear winner
    return Better1 ? FT1 : FT2;

  if (!Better1 && !Better2) // Neither is better than the other
    return JudgeByConstraints();

  // FIXME: This mimics what GCC implements, but doesn't match up with the
  // proposed resolution for core issue 692. This area needs to be sorted out,
  // but for now we attempt to maintain compatibility.
  bool Variadic1 = isVariadicFunctionTemplate(FT1);
  bool Variadic2 = isVariadicFunctionTemplate(FT2);
  if (Variadic1 != Variadic2)
    return Variadic1? FT2 : FT1;

  return JudgeByConstraints();
}

/// Determine if the two templates are equivalent.
static bool isSameTemplate(TemplateDecl *T1, TemplateDecl *T2) {
  if (T1 == T2)
    return true;

  if (!T1 || !T2)
    return false;

  return T1->getCanonicalDecl() == T2->getCanonicalDecl();
}

/// Retrieve the most specialized of the given function template
/// specializations.
///
/// \param SpecBegin the start iterator of the function template
/// specializations that we will be comparing.
///
/// \param SpecEnd the end iterator of the function template
/// specializations, paired with \p SpecBegin.
///
/// \param Loc the location where the ambiguity or no-specializations
/// diagnostic should occur.
///
/// \param NoneDiag partial diagnostic used to diagnose cases where there are
/// no matching candidates.
///
/// \param AmbigDiag partial diagnostic used to diagnose an ambiguity, if one
/// occurs.
///
/// \param CandidateDiag partial diagnostic used for each function template
/// specialization that is a candidate in the ambiguous ordering. One parameter
/// in this diagnostic should be unbound, which will correspond to the string
/// describing the template arguments for the function template specialization.
///
/// \returns the most specialized function template specialization, if
/// found. Otherwise, returns SpecEnd.
UnresolvedSetIterator Sema::getMostSpecialized(
    UnresolvedSetIterator SpecBegin, UnresolvedSetIterator SpecEnd,
    TemplateSpecCandidateSet &FailedCandidates,
    SourceLocation Loc, const PartialDiagnostic &NoneDiag,
    const PartialDiagnostic &AmbigDiag, const PartialDiagnostic &CandidateDiag,
    bool Complain, QualType TargetType) {
  if (SpecBegin == SpecEnd) {
    if (Complain) {
      Diag(Loc, NoneDiag);
      FailedCandidates.NoteCandidates(*this, Loc);
    }
    return SpecEnd;
  }

  if (SpecBegin + 1 == SpecEnd)
    return SpecBegin;

  // Find the function template that is better than all of the templates it
  // has been compared to.
  UnresolvedSetIterator Best = SpecBegin;
  FunctionTemplateDecl *BestTemplate
    = cast<FunctionDecl>(*Best)->getPrimaryTemplate();
  assert(BestTemplate && "Not a function template specialization?");
  for (UnresolvedSetIterator I = SpecBegin + 1; I != SpecEnd; ++I) {
    FunctionTemplateDecl *Challenger
      = cast<FunctionDecl>(*I)->getPrimaryTemplate();
    assert(Challenger && "Not a function template specialization?");
    if (isSameTemplate(getMoreSpecializedTemplate(BestTemplate, Challenger,
                                                  Loc, TPOC_Other, 0, 0),
                       Challenger)) {
      Best = I;
      BestTemplate = Challenger;
    }
  }

  // Make sure that the "best" function template is more specialized than all
  // of the others.
  bool Ambiguous = false;
  for (UnresolvedSetIterator I = SpecBegin; I != SpecEnd; ++I) {
    FunctionTemplateDecl *Challenger
      = cast<FunctionDecl>(*I)->getPrimaryTemplate();
    if (I != Best &&
        !isSameTemplate(getMoreSpecializedTemplate(BestTemplate, Challenger,
                                                   Loc, TPOC_Other, 0, 0),
                        BestTemplate)) {
      Ambiguous = true;
      break;
    }
  }

  if (!Ambiguous) {
    // We found an answer. Return it.
    return Best;
  }

  // Diagnose the ambiguity.
  if (Complain) {
    Diag(Loc, AmbigDiag);

    // FIXME: Can we order the candidates in some sane way?
    for (UnresolvedSetIterator I = SpecBegin; I != SpecEnd; ++I) {
      PartialDiagnostic PD = CandidateDiag;
      const auto *FD = cast<FunctionDecl>(*I);
      PD << FD << getTemplateArgumentBindingsText(
                      FD->getPrimaryTemplate()->getTemplateParameters(),
                      *FD->getTemplateSpecializationArgs());
      if (!TargetType.isNull())
        HandleFunctionTypeMismatch(PD, FD->getType(), TargetType);
      Diag((*I)->getLocation(), PD);
    }
  }

  return SpecEnd;
}

/// Determine whether one partial specialization, P1, is at least as
/// specialized than another, P2.
///
/// \tparam TemplateLikeDecl The kind of P2, which must be a
/// TemplateDecl or {Class,Var}TemplatePartialSpecializationDecl.
/// \param T1 The injected-class-name of P1 (faked for a variable template).
/// \param T2 The injected-class-name of P2 (faked for a variable template).
template<typename TemplateLikeDecl>
static bool isAtLeastAsSpecializedAs(Sema &S, QualType T1, QualType T2,
                                     TemplateLikeDecl *P2,
                                     TemplateDeductionInfo &Info) {
  // C++ [temp.class.order]p1:
  //   For two class template partial specializations, the first is at least as
  //   specialized as the second if, given the following rewrite to two
  //   function templates, the first function template is at least as
  //   specialized as the second according to the ordering rules for function
  //   templates (14.6.6.2):
  //     - the first function template has the same template parameters as the
  //       first partial specialization and has a single function parameter
  //       whose type is a class template specialization with the template
  //       arguments of the first partial specialization, and
  //     - the second function template has the same template parameters as the
  //       second partial specialization and has a single function parameter
  //       whose type is a class template specialization with the template
  //       arguments of the second partial specialization.
  //
  // Rather than synthesize function templates, we merely perform the
  // equivalent partial ordering by performing deduction directly on
  // the template arguments of the class template partial
  // specializations. This computation is slightly simpler than the
  // general problem of function template partial ordering, because
  // class template partial specializations are more constrained. We
  // know that every template parameter is deducible from the class
  // template partial specialization's template arguments, for
  // example.
  SmallVector<DeducedTemplateArgument, 4> Deduced;

  // Determine whether P1 is at least as specialized as P2.
  Deduced.resize(P2->getTemplateParameters()->size());
  if (DeduceTemplateArgumentsByTypeMatch(S, P2->getTemplateParameters(),
                                         T2, T1, Info, Deduced, TDF_None,
                                         /*PartialOrdering=*/true))
    return false;

  SmallVector<TemplateArgument, 4> DeducedArgs(Deduced.begin(),
                                               Deduced.end());
  Sema::InstantiatingTemplate Inst(S, Info.getLocation(), P2, DeducedArgs,
                                   Info);
  auto *TST1 = T1->castAs<TemplateSpecializationType>();
  bool AtLeastAsSpecialized;
  S.runWithSufficientStackSpace(Info.getLocation(), [&] {
    AtLeastAsSpecialized = !FinishTemplateArgumentDeduction(
        S, P2, /*IsPartialOrdering=*/true,
        TemplateArgumentList(TemplateArgumentList::OnStack,
                             TST1->template_arguments()),
        Deduced, Info);
  });
  return AtLeastAsSpecialized;
}

/// Returns the more specialized class template partial specialization
/// according to the rules of partial ordering of class template partial
/// specializations (C++ [temp.class.order]).
///
/// \param PS1 the first class template partial specialization
///
/// \param PS2 the second class template partial specialization
///
/// \returns the more specialized class template partial specialization. If
/// neither partial specialization is more specialized, returns NULL.
ClassTemplatePartialSpecializationDecl *
Sema::getMoreSpecializedPartialSpecialization(
                                  ClassTemplatePartialSpecializationDecl *PS1,
                                  ClassTemplatePartialSpecializationDecl *PS2,
                                              SourceLocation Loc) {
  QualType PT1 = PS1->getInjectedSpecializationType();
  QualType PT2 = PS2->getInjectedSpecializationType();

  TemplateDeductionInfo Info(Loc);
  bool Better1 = isAtLeastAsSpecializedAs(*this, PT1, PT2, PS2, Info);
  bool Better2 = isAtLeastAsSpecializedAs(*this, PT2, PT1, PS1, Info);

  if (!Better1 && !Better2)
      return nullptr;
  if (Better1 && Better2) {
    llvm::SmallVector<const Expr *, 3> AC1, AC2;
    PS1->getAssociatedConstraints(AC1);
    PS2->getAssociatedConstraints(AC2);
    bool AtLeastAsConstrained1, AtLeastAsConstrained2;
    if (IsAtLeastAsConstrained(PS1, AC1, PS2, AC2, AtLeastAsConstrained1))
      return nullptr;
    if (IsAtLeastAsConstrained(PS2, AC2, PS1, AC1, AtLeastAsConstrained2))
      return nullptr;
    if (AtLeastAsConstrained1 == AtLeastAsConstrained2)
      return nullptr;
    return AtLeastAsConstrained1 ? PS1 : PS2;
  }

  return Better1 ? PS1 : PS2;
}

bool Sema::isMoreSpecializedThanPrimary(
    ClassTemplatePartialSpecializationDecl *Spec, TemplateDeductionInfo &Info) {
  ClassTemplateDecl *Primary = Spec->getSpecializedTemplate();
  QualType PrimaryT = Primary->getInjectedClassNameSpecialization();
  QualType PartialT = Spec->getInjectedSpecializationType();
  if (!isAtLeastAsSpecializedAs(*this, PartialT, PrimaryT, Primary, Info))
    return false;
  if (!isAtLeastAsSpecializedAs(*this, PrimaryT, PartialT, Spec, Info))
    return true;
  Info.clearSFINAEDiagnostic();
  llvm::SmallVector<const Expr *, 3> PrimaryAC, SpecAC;
  Primary->getAssociatedConstraints(PrimaryAC);
  Spec->getAssociatedConstraints(SpecAC);
  bool AtLeastAsConstrainedPrimary, AtLeastAsConstrainedSpec;
  if (IsAtLeastAsConstrained(Spec, SpecAC, Primary, PrimaryAC,
                             AtLeastAsConstrainedSpec))
    return false;
  if (!AtLeastAsConstrainedSpec)
    return false;
  if (IsAtLeastAsConstrained(Primary, PrimaryAC, Spec, SpecAC,
                             AtLeastAsConstrainedPrimary))
    return false;
  return !AtLeastAsConstrainedPrimary;
}

VarTemplatePartialSpecializationDecl *
Sema::getMoreSpecializedPartialSpecialization(
    VarTemplatePartialSpecializationDecl *PS1,
    VarTemplatePartialSpecializationDecl *PS2, SourceLocation Loc) {
  // Pretend the variable template specializations are class template
  // specializations and form a fake injected class name type for comparison.
  assert(PS1->getSpecializedTemplate() == PS2->getSpecializedTemplate() &&
         "the partial specializations being compared should specialize"
         " the same template.");
  TemplateName Name(PS1->getSpecializedTemplate());
  TemplateName CanonTemplate = Context.getCanonicalTemplateName(Name);
  QualType PT1 = Context.getTemplateSpecializationType(
      CanonTemplate, PS1->getTemplateArgs().asArray());
  QualType PT2 = Context.getTemplateSpecializationType(
      CanonTemplate, PS2->getTemplateArgs().asArray());

  TemplateDeductionInfo Info(Loc);
  bool Better1 = isAtLeastAsSpecializedAs(*this, PT1, PT2, PS2, Info);
  bool Better2 = isAtLeastAsSpecializedAs(*this, PT2, PT1, PS1, Info);

  if (!Better1 && !Better2)
    return nullptr;
  if (Better1 && Better2) {
    llvm::SmallVector<const Expr *, 3> AC1, AC2;
    PS1->getAssociatedConstraints(AC1);
    PS2->getAssociatedConstraints(AC2);
    bool AtLeastAsConstrained1, AtLeastAsConstrained2;
    if (IsAtLeastAsConstrained(PS1, AC1, PS2, AC2, AtLeastAsConstrained1))
      return nullptr;
    if (IsAtLeastAsConstrained(PS2, AC2, PS1, AC1, AtLeastAsConstrained2))
      return nullptr;
    if (AtLeastAsConstrained1 == AtLeastAsConstrained2)
      return nullptr;
    return AtLeastAsConstrained1 ? PS1 : PS2;
  }

  return Better1 ? PS1 : PS2;
}

bool Sema::isMoreSpecializedThanPrimary(
    VarTemplatePartialSpecializationDecl *Spec, TemplateDeductionInfo &Info) {
  TemplateDecl *Primary = Spec->getSpecializedTemplate();
  // FIXME: Cache the injected template arguments rather than recomputing
  // them for each partial specialization.
  SmallVector<TemplateArgument, 8> PrimaryArgs;
  Context.getInjectedTemplateArgs(Primary->getTemplateParameters(),
                                  PrimaryArgs);

  TemplateName CanonTemplate =
      Context.getCanonicalTemplateName(TemplateName(Primary));
  QualType PrimaryT = Context.getTemplateSpecializationType(
      CanonTemplate, PrimaryArgs);
  QualType PartialT = Context.getTemplateSpecializationType(
      CanonTemplate, Spec->getTemplateArgs().asArray());

  if (!isAtLeastAsSpecializedAs(*this, PartialT, PrimaryT, Primary, Info))
    return false;
  if (!isAtLeastAsSpecializedAs(*this, PrimaryT, PartialT, Spec, Info))
    return true;
  Info.clearSFINAEDiagnostic();
  llvm::SmallVector<const Expr *, 3> PrimaryAC, SpecAC;
  Primary->getAssociatedConstraints(PrimaryAC);
  Spec->getAssociatedConstraints(SpecAC);
  bool AtLeastAsConstrainedPrimary, AtLeastAsConstrainedSpec;
  if (IsAtLeastAsConstrained(Spec, SpecAC, Primary, PrimaryAC,
                             AtLeastAsConstrainedSpec))
    return false;
  if (!AtLeastAsConstrainedSpec)
    return false;
  if (IsAtLeastAsConstrained(Primary, PrimaryAC, Spec, SpecAC,
                             AtLeastAsConstrainedPrimary))
    return false;
  return !AtLeastAsConstrainedPrimary;
}

bool Sema::isTemplateTemplateParameterAtLeastAsSpecializedAs(
     TemplateParameterList *P, TemplateDecl *AArg, SourceLocation Loc) {
  // C++1z [temp.arg.template]p4: (DR 150)
  //   A template template-parameter P is at least as specialized as a
  //   template template-argument A if, given the following rewrite to two
  //   function templates...

  // Rather than synthesize function templates, we merely perform the
  // equivalent partial ordering by performing deduction directly on
  // the template parameter lists of the template template parameters.
  //
  //   Given an invented class template X with the template parameter list of
  //   A (including default arguments):
  TemplateName X = Context.getCanonicalTemplateName(TemplateName(AArg));
  TemplateParameterList *A = AArg->getTemplateParameters();

  //    - Each function template has a single function parameter whose type is
  //      a specialization of X with template arguments corresponding to the
  //      template parameters from the respective function template
  SmallVector<TemplateArgument, 8> AArgs;
  Context.getInjectedTemplateArgs(A, AArgs);

  // Check P's arguments against A's parameter list. This will fill in default
  // template arguments as needed. AArgs are already correct by construction.
  // We can't just use CheckTemplateIdType because that will expand alias
  // templates.
  SmallVector<TemplateArgument, 4> PArgs;
  {
    SFINAETrap Trap(*this);

    Context.getInjectedTemplateArgs(P, PArgs);
    TemplateArgumentListInfo PArgList(P->getLAngleLoc(),
                                      P->getRAngleLoc());
    for (unsigned I = 0, N = P->size(); I != N; ++I) {
      // Unwrap packs that getInjectedTemplateArgs wrapped around pack
      // expansions, to form an "as written" argument list.
      TemplateArgument Arg = PArgs[I];
      if (Arg.getKind() == TemplateArgument::Pack) {
        assert(Arg.pack_size() == 1 && Arg.pack_begin()->isPackExpansion());
        Arg = *Arg.pack_begin();
      }
      PArgList.addArgument(getTrivialTemplateArgumentLoc(
          Arg, QualType(), P->getParam(I)->getLocation()));
    }
    PArgs.clear();

    // C++1z [temp.arg.template]p3:
    //   If the rewrite produces an invalid type, then P is not at least as
    //   specialized as A.
    if (CheckTemplateArgumentList(AArg, Loc, PArgList, false, PArgs) ||
        Trap.hasErrorOccurred())
      return false;
  }

  QualType AType = Context.getTemplateSpecializationType(X, AArgs);
  QualType PType = Context.getTemplateSpecializationType(X, PArgs);

  //   ... the function template corresponding to P is at least as specialized
  //   as the function template corresponding to A according to the partial
  //   ordering rules for function templates.
  TemplateDeductionInfo Info(Loc, A->getDepth());
  return isAtLeastAsSpecializedAs(*this, PType, AType, AArg, Info);
}

namespace {
struct MarkUsedTemplateParameterVisitor :
    RecursiveASTVisitor<MarkUsedTemplateParameterVisitor> {
  llvm::SmallBitVector &Used;
  unsigned Depth;

  MarkUsedTemplateParameterVisitor(llvm::SmallBitVector &Used,
                                   unsigned Depth)
      : Used(Used), Depth(Depth) { }

  bool VisitTemplateTypeParmType(TemplateTypeParmType *T) {
    if (T->getDepth() == Depth)
      Used[T->getIndex()] = true;
    return true;
  }

  bool TraverseTemplateName(TemplateName Template) {
    if (auto *TTP =
            dyn_cast<TemplateTemplateParmDecl>(Template.getAsTemplateDecl()))
      if (TTP->getDepth() == Depth)
        Used[TTP->getIndex()] = true;
    RecursiveASTVisitor<MarkUsedTemplateParameterVisitor>::
        TraverseTemplateName(Template);
    return true;
  }

  bool VisitDeclRefExpr(DeclRefExpr *E) {
    if (auto *NTTP = dyn_cast<NonTypeTemplateParmDecl>(E->getDecl()))
      if (NTTP->getDepth() == Depth)
        Used[NTTP->getIndex()] = true;
    return true;
  }
};
}

/// Mark the template parameters that are used by the given
/// expression.
static void
MarkUsedTemplateParameters(ASTContext &Ctx,
                           const Expr *E,
                           bool OnlyDeduced,
                           unsigned Depth,
                           llvm::SmallBitVector &Used) {
  if (!OnlyDeduced) {
    MarkUsedTemplateParameterVisitor(Used, Depth)
        .TraverseStmt(const_cast<Expr *>(E));
    return;
  }

  // We can deduce from a pack expansion.
  if (const PackExpansionExpr *Expansion = dyn_cast<PackExpansionExpr>(E))
    E = Expansion->getPattern();

  // Skip through any implicit casts we added while type-checking, and any
  // substitutions performed by template alias expansion.
  while (true) {
    if (const ImplicitCastExpr *ICE = dyn_cast<ImplicitCastExpr>(E))
      E = ICE->getSubExpr();
    else if (const ConstantExpr *CE = dyn_cast<ConstantExpr>(E))
      E = CE->getSubExpr();
    else if (const SubstNonTypeTemplateParmExpr *Subst =
               dyn_cast<SubstNonTypeTemplateParmExpr>(E))
      E = Subst->getReplacement();
    else
      break;
  }

  const DeclRefExpr *DRE = dyn_cast<DeclRefExpr>(E);
  if (!DRE)
    return;

  const NonTypeTemplateParmDecl *NTTP
    = dyn_cast<NonTypeTemplateParmDecl>(DRE->getDecl());
  if (!NTTP)
    return;

  if (NTTP->getDepth() == Depth)
    Used[NTTP->getIndex()] = true;

  // In C++17 mode, additional arguments may be deduced from the type of a
  // non-type argument.
  if (Ctx.getLangOpts().CPlusPlus17)
    MarkUsedTemplateParameters(Ctx, NTTP->getType(), OnlyDeduced, Depth, Used);
}

/// Mark the template parameters that are used by the given
/// nested name specifier.
static void
MarkUsedTemplateParameters(ASTContext &Ctx,
                           NestedNameSpecifier *NNS,
                           bool OnlyDeduced,
                           unsigned Depth,
                           llvm::SmallBitVector &Used) {
  if (!NNS)
    return;

  MarkUsedTemplateParameters(Ctx, NNS->getPrefix(), OnlyDeduced, Depth,
                             Used);
  MarkUsedTemplateParameters(Ctx, QualType(NNS->getAsType(), 0),
                             OnlyDeduced, Depth, Used);
}

/// Mark the template parameters that are used by the given
/// template name.
static void
MarkUsedTemplateParameters(ASTContext &Ctx,
                           TemplateName Name,
                           bool OnlyDeduced,
                           unsigned Depth,
                           llvm::SmallBitVector &Used) {
  if (TemplateDecl *Template = Name.getAsTemplateDecl()) {
    if (TemplateTemplateParmDecl *TTP
          = dyn_cast<TemplateTemplateParmDecl>(Template)) {
      if (TTP->getDepth() == Depth)
        Used[TTP->getIndex()] = true;
    }
    return;
  }

  if (QualifiedTemplateName *QTN = Name.getAsQualifiedTemplateName())
    MarkUsedTemplateParameters(Ctx, QTN->getQualifier(), OnlyDeduced,
                               Depth, Used);
  if (DependentTemplateName *DTN = Name.getAsDependentTemplateName())
    MarkUsedTemplateParameters(Ctx, DTN->getQualifier(), OnlyDeduced,
                               Depth, Used);
}

/// Mark the template parameters that are used by the given
/// type.
static void
MarkUsedTemplateParameters(ASTContext &Ctx, QualType T,
                           bool OnlyDeduced,
                           unsigned Depth,
                           llvm::SmallBitVector &Used) {
  if (T.isNull())
    return;

  // Non-dependent types have nothing deducible
  if (!T->isDependentType())
    return;

  T = Ctx.getCanonicalType(T);
  switch (T->getTypeClass()) {
  case Type::Pointer:
    MarkUsedTemplateParameters(Ctx,
                               cast<PointerType>(T)->getPointeeType(),
                               OnlyDeduced,
                               Depth,
                               Used);
    break;

  case Type::BlockPointer:
    MarkUsedTemplateParameters(Ctx,
                               cast<BlockPointerType>(T)->getPointeeType(),
                               OnlyDeduced,
                               Depth,
                               Used);
    break;

  case Type::LValueReference:
  case Type::RValueReference:
    MarkUsedTemplateParameters(Ctx,
                               cast<ReferenceType>(T)->getPointeeType(),
                               OnlyDeduced,
                               Depth,
                               Used);
    break;

  case Type::MemberPointer: {
    const MemberPointerType *MemPtr = cast<MemberPointerType>(T.getTypePtr());
    MarkUsedTemplateParameters(Ctx, MemPtr->getPointeeType(), OnlyDeduced,
                               Depth, Used);
    MarkUsedTemplateParameters(Ctx, QualType(MemPtr->getClass(), 0),
                               OnlyDeduced, Depth, Used);
    break;
  }

  case Type::DependentSizedArray:
    MarkUsedTemplateParameters(Ctx,
                               cast<DependentSizedArrayType>(T)->getSizeExpr(),
                               OnlyDeduced, Depth, Used);
    // Fall through to check the element type
    LLVM_FALLTHROUGH;

  case Type::ConstantArray:
  case Type::IncompleteArray:
    MarkUsedTemplateParameters(Ctx,
                               cast<ArrayType>(T)->getElementType(),
                               OnlyDeduced, Depth, Used);
    break;

  case Type::Vector:
  case Type::ExtVector:
    MarkUsedTemplateParameters(Ctx,
                               cast<VectorType>(T)->getElementType(),
                               OnlyDeduced, Depth, Used);
    break;

  case Type::DependentVector: {
    const auto *VecType = cast<DependentVectorType>(T);
    MarkUsedTemplateParameters(Ctx, VecType->getElementType(), OnlyDeduced,
                               Depth, Used);
    MarkUsedTemplateParameters(Ctx, VecType->getSizeExpr(), OnlyDeduced, Depth,
                               Used);
    break;
  }
  case Type::DependentSizedExtVector: {
    const DependentSizedExtVectorType *VecType
      = cast<DependentSizedExtVectorType>(T);
    MarkUsedTemplateParameters(Ctx, VecType->getElementType(), OnlyDeduced,
                               Depth, Used);
    MarkUsedTemplateParameters(Ctx, VecType->getSizeExpr(), OnlyDeduced,
                               Depth, Used);
    break;
  }

  case Type::DependentAddressSpace: {
    const DependentAddressSpaceType *DependentASType =
        cast<DependentAddressSpaceType>(T);
    MarkUsedTemplateParameters(Ctx, DependentASType->getPointeeType(),
                               OnlyDeduced, Depth, Used);
    MarkUsedTemplateParameters(Ctx,
                               DependentASType->getAddrSpaceExpr(),
                               OnlyDeduced, Depth, Used);
    break;
  }

  case Type::ConstantMatrix: {
    const ConstantMatrixType *MatType = cast<ConstantMatrixType>(T);
    MarkUsedTemplateParameters(Ctx, MatType->getElementType(), OnlyDeduced,
                               Depth, Used);
    break;
  }

  case Type::DependentSizedMatrix: {
    const DependentSizedMatrixType *MatType = cast<DependentSizedMatrixType>(T);
    MarkUsedTemplateParameters(Ctx, MatType->getElementType(), OnlyDeduced,
                               Depth, Used);
    MarkUsedTemplateParameters(Ctx, MatType->getRowExpr(), OnlyDeduced, Depth,
                               Used);
    MarkUsedTemplateParameters(Ctx, MatType->getColumnExpr(), OnlyDeduced,
                               Depth, Used);
    break;
  }

  case Type::FunctionProto: {
    const FunctionProtoType *Proto = cast<FunctionProtoType>(T);
    MarkUsedTemplateParameters(Ctx, Proto->getReturnType(), OnlyDeduced, Depth,
                               Used);
    for (unsigned I = 0, N = Proto->getNumParams(); I != N; ++I) {
      // C++17 [temp.deduct.type]p5:
      //   The non-deduced contexts are: [...]
      //   -- A function parameter pack that does not occur at the end of the
      //      parameter-declaration-list.
      if (!OnlyDeduced || I + 1 == N ||
          !Proto->getParamType(I)->getAs<PackExpansionType>()) {
        MarkUsedTemplateParameters(Ctx, Proto->getParamType(I), OnlyDeduced,
                                   Depth, Used);
      } else {
        // FIXME: C++17 [temp.deduct.call]p1:
        //   When a function parameter pack appears in a non-deduced context,
        //   the type of that pack is never deduced.
        //
        // We should also track a set of "never deduced" parameters, and
        // subtract that from the list of deduced parameters after marking.
      }
    }
    if (auto *E = Proto->getNoexceptExpr())
      MarkUsedTemplateParameters(Ctx, E, OnlyDeduced, Depth, Used);
    break;
  }

  case Type::TemplateTypeParm: {
    const TemplateTypeParmType *TTP = cast<TemplateTypeParmType>(T);
    if (TTP->getDepth() == Depth)
      Used[TTP->getIndex()] = true;
    break;
  }

  case Type::SubstTemplateTypeParmPack: {
    const SubstTemplateTypeParmPackType *Subst
      = cast<SubstTemplateTypeParmPackType>(T);
    MarkUsedTemplateParameters(Ctx,
                               QualType(Subst->getReplacedParameter(), 0),
                               OnlyDeduced, Depth, Used);
    MarkUsedTemplateParameters(Ctx, Subst->getArgumentPack(),
                               OnlyDeduced, Depth, Used);
    break;
  }

  case Type::InjectedClassName:
    T = cast<InjectedClassNameType>(T)->getInjectedSpecializationType();
    LLVM_FALLTHROUGH;

  case Type::TemplateSpecialization: {
    const TemplateSpecializationType *Spec
      = cast<TemplateSpecializationType>(T);
    MarkUsedTemplateParameters(Ctx, Spec->getTemplateName(), OnlyDeduced,
                               Depth, Used);

    // C++0x [temp.deduct.type]p9:
    //   If the template argument list of P contains a pack expansion that is
    //   not the last template argument, the entire template argument list is a
    //   non-deduced context.
    if (OnlyDeduced &&
        hasPackExpansionBeforeEnd(Spec->template_arguments()))
      break;

    for (unsigned I = 0, N = Spec->getNumArgs(); I != N; ++I)
      MarkUsedTemplateParameters(Ctx, Spec->getArg(I), OnlyDeduced, Depth,
                                 Used);
    break;
  }

  case Type::Complex:
    if (!OnlyDeduced)
      MarkUsedTemplateParameters(Ctx,
                                 cast<ComplexType>(T)->getElementType(),
                                 OnlyDeduced, Depth, Used);
    break;

  case Type::Atomic:
    if (!OnlyDeduced)
      MarkUsedTemplateParameters(Ctx,
                                 cast<AtomicType>(T)->getValueType(),
                                 OnlyDeduced, Depth, Used);
    break;

  case Type::DependentName:
    if (!OnlyDeduced)
      MarkUsedTemplateParameters(Ctx,
                                 cast<DependentNameType>(T)->getQualifier(),
                                 OnlyDeduced, Depth, Used);
    break;

  case Type::DependentTemplateSpecialization: {
    // C++14 [temp.deduct.type]p5:
    //   The non-deduced contexts are:
    //     -- The nested-name-specifier of a type that was specified using a
    //        qualified-id
    //
    // C++14 [temp.deduct.type]p6:
    //   When a type name is specified in a way that includes a non-deduced
    //   context, all of the types that comprise that type name are also
    //   non-deduced.
    if (OnlyDeduced)
      break;

    const DependentTemplateSpecializationType *Spec
      = cast<DependentTemplateSpecializationType>(T);

    MarkUsedTemplateParameters(Ctx, Spec->getQualifier(),
                               OnlyDeduced, Depth, Used);

    for (unsigned I = 0, N = Spec->getNumArgs(); I != N; ++I)
      MarkUsedTemplateParameters(Ctx, Spec->getArg(I), OnlyDeduced, Depth,
                                 Used);
    break;
  }

  case Type::TypeOf:
    if (!OnlyDeduced)
      MarkUsedTemplateParameters(Ctx,
                                 cast<TypeOfType>(T)->getUnderlyingType(),
                                 OnlyDeduced, Depth, Used);
    break;

  case Type::TypeOfExpr:
    if (!OnlyDeduced)
      MarkUsedTemplateParameters(Ctx,
                                 cast<TypeOfExprType>(T)->getUnderlyingExpr(),
                                 OnlyDeduced, Depth, Used);
    break;

  case Type::Decltype:
    if (!OnlyDeduced)
      MarkUsedTemplateParameters(Ctx,
                                 cast<DecltypeType>(T)->getUnderlyingExpr(),
                                 OnlyDeduced, Depth, Used);
    break;

  case Type::UnaryTransform:
    if (!OnlyDeduced)
      MarkUsedTemplateParameters(Ctx,
                                 cast<UnaryTransformType>(T)->getUnderlyingType(),
                                 OnlyDeduced, Depth, Used);
    break;

  case Type::PackExpansion:
    MarkUsedTemplateParameters(Ctx,
                               cast<PackExpansionType>(T)->getPattern(),
                               OnlyDeduced, Depth, Used);
    break;

  case Type::Auto:
  case Type::DeducedTemplateSpecialization:
    MarkUsedTemplateParameters(Ctx,
                               cast<DeducedType>(T)->getDeducedType(),
                               OnlyDeduced, Depth, Used);
    break;
  case Type::DependentExtInt:
    MarkUsedTemplateParameters(Ctx,
                               cast<DependentExtIntType>(T)->getNumBitsExpr(),
                               OnlyDeduced, Depth, Used);
    break;

  // None of these types have any template parameters in them.
  case Type::Builtin:
  case Type::VariableArray:
  case Type::FunctionNoProto:
  case Type::Record:
  case Type::Enum:
  case Type::ObjCInterface:
  case Type::ObjCObject:
  case Type::ObjCObjectPointer:
  case Type::UnresolvedUsing:
  case Type::Pipe:
<<<<<<< HEAD
  case Type::ExtInt:
=======
  case Type::TypeVariable:
  case Type::Existential:
>>>>>>> 5b343589
#define TYPE(Class, Base)
#define ABSTRACT_TYPE(Class, Base)
#define DEPENDENT_TYPE(Class, Base)
#define NON_CANONICAL_TYPE(Class, Base) case Type::Class:
#include "clang/AST/TypeNodes.inc"
    break;
  }
}

/// Mark the template parameters that are used by this
/// template argument.
static void
MarkUsedTemplateParameters(ASTContext &Ctx,
                           const TemplateArgument &TemplateArg,
                           bool OnlyDeduced,
                           unsigned Depth,
                           llvm::SmallBitVector &Used) {
  switch (TemplateArg.getKind()) {
  case TemplateArgument::Null:
  case TemplateArgument::Integral:
  case TemplateArgument::Declaration:
    break;

  case TemplateArgument::NullPtr:
    MarkUsedTemplateParameters(Ctx, TemplateArg.getNullPtrType(), OnlyDeduced,
                               Depth, Used);
    break;

  case TemplateArgument::Type:
    MarkUsedTemplateParameters(Ctx, TemplateArg.getAsType(), OnlyDeduced,
                               Depth, Used);
    break;

  case TemplateArgument::Template:
  case TemplateArgument::TemplateExpansion:
    MarkUsedTemplateParameters(Ctx,
                               TemplateArg.getAsTemplateOrTemplatePattern(),
                               OnlyDeduced, Depth, Used);
    break;

  case TemplateArgument::Expression:
    MarkUsedTemplateParameters(Ctx, TemplateArg.getAsExpr(), OnlyDeduced,
                               Depth, Used);
    break;

  case TemplateArgument::Pack:
    for (const auto &P : TemplateArg.pack_elements())
      MarkUsedTemplateParameters(Ctx, P, OnlyDeduced, Depth, Used);
    break;
  }
}

/// Mark which template parameters are used in a given expression.
///
/// \param E the expression from which template parameters will be deduced.
///
/// \param Used a bit vector whose elements will be set to \c true
/// to indicate when the corresponding template parameter will be
/// deduced.
void
Sema::MarkUsedTemplateParameters(const Expr *E, bool OnlyDeduced,
                                 unsigned Depth,
                                 llvm::SmallBitVector &Used) {
  ::MarkUsedTemplateParameters(Context, E, OnlyDeduced, Depth, Used);
}

/// Mark which template parameters can be deduced from a given
/// template argument list.
///
/// \param TemplateArgs the template argument list from which template
/// parameters will be deduced.
///
/// \param Used a bit vector whose elements will be set to \c true
/// to indicate when the corresponding template parameter will be
/// deduced.
void
Sema::MarkUsedTemplateParameters(const TemplateArgumentList &TemplateArgs,
                                 bool OnlyDeduced, unsigned Depth,
                                 llvm::SmallBitVector &Used) {
  // C++0x [temp.deduct.type]p9:
  //   If the template argument list of P contains a pack expansion that is not
  //   the last template argument, the entire template argument list is a
  //   non-deduced context.
  if (OnlyDeduced &&
      hasPackExpansionBeforeEnd(TemplateArgs.asArray()))
    return;

  for (unsigned I = 0, N = TemplateArgs.size(); I != N; ++I)
    ::MarkUsedTemplateParameters(Context, TemplateArgs[I], OnlyDeduced,
                                 Depth, Used);
}

/// Marks all of the template parameters that will be deduced by a
/// call to the given function template.
void Sema::MarkDeducedTemplateParameters(
    ASTContext &Ctx, const FunctionTemplateDecl *FunctionTemplate,
    llvm::SmallBitVector &Deduced) {
  TemplateParameterList *TemplateParams
    = FunctionTemplate->getTemplateParameters();
  Deduced.clear();
  Deduced.resize(TemplateParams->size());

  FunctionDecl *Function = FunctionTemplate->getTemplatedDecl();
  for (unsigned I = 0, N = Function->getNumParams(); I != N; ++I)
    ::MarkUsedTemplateParameters(Ctx, Function->getParamDecl(I)->getType(),
                                 true, TemplateParams->getDepth(), Deduced);
}

bool hasDeducibleTemplateParameters(Sema &S,
                                    FunctionTemplateDecl *FunctionTemplate,
                                    QualType T) {
  if (!T->isDependentType())
    return false;

  TemplateParameterList *TemplateParams
    = FunctionTemplate->getTemplateParameters();
  llvm::SmallBitVector Deduced(TemplateParams->size());
  ::MarkUsedTemplateParameters(S.Context, T, true, TemplateParams->getDepth(),
                               Deduced);

  return Deduced.any();
}<|MERGE_RESOLUTION|>--- conflicted
+++ resolved
@@ -6037,12 +6037,9 @@
   case Type::ObjCObjectPointer:
   case Type::UnresolvedUsing:
   case Type::Pipe:
-<<<<<<< HEAD
   case Type::ExtInt:
-=======
   case Type::TypeVariable:
   case Type::Existential:
->>>>>>> 5b343589
 #define TYPE(Class, Base)
 #define ABSTRACT_TYPE(Class, Base)
 #define DEPENDENT_TYPE(Class, Base)
