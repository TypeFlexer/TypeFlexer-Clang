//===--- CGExpr.cpp - Emit LLVM Code from Expressions ---------------------===//
//
// Part of the LLVM Project, under the Apache License v2.0 with LLVM Exceptions.
// See https://llvm.org/LICENSE.txt for license information.
// SPDX-License-Identifier: Apache-2.0 WITH LLVM-exception
//
//===----------------------------------------------------------------------===//
//
// This contains code to emit Expr nodes as LLVM code.
//
//===----------------------------------------------------------------------===//

#include "CGCXXABI.h"
#include "CGCall.h"
#include "CGCleanup.h"
#include "CGDebugInfo.h"
#include "CGObjCRuntime.h"
#include "CGOpenMPRuntime.h"
#include "CGRecordLayout.h"
#include "CodeGenFunction.h"
#include "CodeGenModule.h"
#include "ConstantEmitter.h"
#include "TargetInfo.h"
#include "clang/AST/ASTContext.h"
#include "clang/AST/Attr.h"
#include "clang/AST/DeclObjC.h"
#include "clang/AST/NSAPI.h"
#include "clang/Basic/Builtins.h"
#include "clang/Basic/CodeGenOptions.h"
#include "clang/Basic/SourceManager.h"
#include "llvm/ADT/Hashing.h"
#include "llvm/ADT/StringExtras.h"
#include "llvm/IR/DataLayout.h"
#include "llvm/IR/Intrinsics.h"
#include "llvm/IR/LLVMContext.h"
#include "llvm/IR/MDBuilder.h"
#include "llvm/Support/ConvertUTF.h"
#include "llvm/Support/MathExtras.h"
#include "llvm/Support/Path.h"
#include "llvm/Transforms/Utils/SanitizerStats.h"

#include <string>

using namespace clang;
using namespace CodeGen;

//===--------------------------------------------------------------------===//
//                        Miscellaneous Helper Methods
//===--------------------------------------------------------------------===//

llvm::Value *CodeGenFunction::EmitCastToVoidPtr(llvm::Value *value) {
  unsigned addressSpace =
      cast<llvm::PointerType>(value->getType())->getAddressSpace();

  llvm::PointerType *destType = Int8PtrTy;
  if (addressSpace)
    destType = llvm::Type::getInt8PtrTy(getLLVMContext(), addressSpace);

  if (value->getType() == destType) return value;
  return Builder.CreateBitCast(value, destType);
}

/// CreateTempAlloca - This creates a alloca and inserts it into the entry
/// block.
Address CodeGenFunction::CreateTempAllocaWithoutCast(llvm::Type *Ty,
                                                     CharUnits Align,
                                                     const Twine &Name,
                                                     llvm::Value *ArraySize) {
  auto Alloca = CreateTempAlloca(Ty, Name, ArraySize);
  Alloca->setAlignment(Align.getAsAlign());
  return Address(Alloca, Align);
}

/// CreateTempAlloca - This creates a alloca and inserts it into the entry
/// block. The alloca is casted to default address space if necessary.
Address CodeGenFunction::CreateTempAlloca(llvm::Type *Ty, CharUnits Align,
                                          const Twine &Name,
                                          llvm::Value *ArraySize,
                                          Address *AllocaAddr) {
  auto Alloca = CreateTempAllocaWithoutCast(Ty, Align, Name, ArraySize);
  if (AllocaAddr)
    *AllocaAddr = Alloca;
  llvm::Value *V = Alloca.getPointer();
  // Alloca always returns a pointer in alloca address space, which may
  // be different from the type defined by the language. For example,
  // in C++ the auto variables are in the default address space. Therefore
  // cast alloca to the default address space when necessary.
  if (getASTAllocaAddressSpace() != LangAS::Default) {
    auto DestAddrSpace = getContext().getTargetAddressSpace(LangAS::Default);
    llvm::IRBuilderBase::InsertPointGuard IPG(Builder);
    // When ArraySize is nullptr, alloca is inserted at AllocaInsertPt,
    // otherwise alloca is inserted at the current insertion point of the
    // builder.
    if (!ArraySize)
      Builder.SetInsertPoint(AllocaInsertPt);
    V = getTargetHooks().performAddrSpaceCast(
        *this, V, getASTAllocaAddressSpace(), LangAS::Default,
        Ty->getPointerTo(DestAddrSpace), /*non-null*/ true);
  }

  return Address(V, Align);
}

/// CreateTempAlloca - This creates an alloca and inserts it into the entry
/// block if \p ArraySize is nullptr, otherwise inserts it at the current
/// insertion point of the builder.
llvm::AllocaInst *CodeGenFunction::CreateTempAlloca(llvm::Type *Ty,
                                                    const Twine &Name,
                                                    llvm::Value *ArraySize) {
  if (ArraySize)
    return Builder.CreateAlloca(Ty, ArraySize, Name);
  return new llvm::AllocaInst(Ty, CGM.getDataLayout().getAllocaAddrSpace(),
                              ArraySize, Name, AllocaInsertPt);
}

/// CreateDefaultAlignTempAlloca - This creates an alloca with the
/// default alignment of the corresponding LLVM type, which is *not*
/// guaranteed to be related in any way to the expected alignment of
/// an AST type that might have been lowered to Ty.
Address CodeGenFunction::CreateDefaultAlignTempAlloca(llvm::Type *Ty,
                                                      const Twine &Name) {
  CharUnits Align =
    CharUnits::fromQuantity(CGM.getDataLayout().getABITypeAlignment(Ty));
  return CreateTempAlloca(Ty, Align, Name);
}

void CodeGenFunction::InitTempAlloca(Address Var, llvm::Value *Init) {
  assert(isa<llvm::AllocaInst>(Var.getPointer()));
  auto *Store = new llvm::StoreInst(Init, Var.getPointer(), /*volatile*/ false,
                                    Var.getAlignment().getAsAlign());
  llvm::BasicBlock *Block = AllocaInsertPt->getParent();
  Block->getInstList().insertAfter(AllocaInsertPt->getIterator(), Store);
}

Address CodeGenFunction::CreateIRTemp(QualType Ty, const Twine &Name) {
  CharUnits Align = getContext().getTypeAlignInChars(Ty);
  return CreateTempAlloca(ConvertType(Ty), Align, Name);
}

Address CodeGenFunction::CreateMemTemp(QualType Ty, const Twine &Name,
                                       Address *Alloca) {
  // FIXME: Should we prefer the preferred type alignment here?
  return CreateMemTemp(Ty, getContext().getTypeAlignInChars(Ty), Name, Alloca);
}

Address CodeGenFunction::CreateMemTemp(QualType Ty, CharUnits Align,
                                       const Twine &Name, Address *Alloca) {
  Address Result = CreateTempAlloca(ConvertTypeForMem(Ty), Align, Name,
                                    /*ArraySize=*/nullptr, Alloca);

  if (Ty->isConstantMatrixType()) {
    auto *ArrayTy = cast<llvm::ArrayType>(Result.getType()->getElementType());
    auto *VectorTy = llvm::FixedVectorType::get(ArrayTy->getElementType(),
                                                ArrayTy->getNumElements());

    Result = Address(
        Builder.CreateBitCast(Result.getPointer(), VectorTy->getPointerTo()),
        Result.getAlignment());
  }
  return Result;
}

Address CodeGenFunction::CreateMemTempWithoutCast(QualType Ty, CharUnits Align,
                                                  const Twine &Name) {
  return CreateTempAllocaWithoutCast(ConvertTypeForMem(Ty), Align, Name);
}

Address CodeGenFunction::CreateMemTempWithoutCast(QualType Ty,
                                                  const Twine &Name) {
  return CreateMemTempWithoutCast(Ty, getContext().getTypeAlignInChars(Ty),
                                  Name);
}

/// EvaluateExprAsBool - Perform the usual unary conversions on the specified
/// expression and compare the result against zero, returning an Int1Ty value.
llvm::Value *CodeGenFunction::EvaluateExprAsBool(const Expr *E) {
  PGO.setCurrentStmt(E);
  if (const MemberPointerType *MPT = E->getType()->getAs<MemberPointerType>()) {
    llvm::Value *MemPtr = EmitScalarExpr(E);
    return CGM.getCXXABI().EmitMemberPointerIsNotNull(*this, MemPtr, MPT);
  }

  QualType BoolTy = getContext().BoolTy;
  SourceLocation Loc = E->getExprLoc();
  if (!E->getType()->isAnyComplexType())
    return EmitScalarConversion(EmitScalarExpr(E), E->getType(), BoolTy, Loc);

  return EmitComplexToScalarConversion(EmitComplexExpr(E), E->getType(), BoolTy,
                                       Loc);
}

/// EmitIgnoredExpr - Emit code to compute the specified expression,
/// ignoring the result.
void CodeGenFunction::EmitIgnoredExpr(const Expr *E) {
  if (E->isRValue())
    return (void) EmitAnyExpr(E, AggValueSlot::ignored(), true);

  // Just emit it as an l-value and drop the result.
  EmitLValue(E);
}

/// EmitAnyExpr - Emit code to compute the specified expression which
/// can have any type.  The result is returned as an RValue struct.
/// If this is an aggregate expression, AggSlot indicates where the
/// result should be returned.
RValue CodeGenFunction::EmitAnyExpr(const Expr *E,
                                    AggValueSlot aggSlot,
                                    bool ignoreResult) {
  switch (getEvaluationKind(E->getType())) {
  case TEK_Scalar:
    return RValue::get(EmitScalarExpr(E, ignoreResult));
  case TEK_Complex:
    return RValue::getComplex(EmitComplexExpr(E, ignoreResult, ignoreResult));
  case TEK_Aggregate:
    if (!ignoreResult && aggSlot.isIgnored())
      aggSlot = CreateAggTemp(E->getType(), "agg-temp");
    EmitAggExpr(E, aggSlot);
    return aggSlot.asRValue();
  }
  llvm_unreachable("bad evaluation kind");
}

/// EmitAnyExprToTemp - Similar to EmitAnyExpr(), however, the result will
/// always be accessible even if no aggregate location is provided.
RValue CodeGenFunction::EmitAnyExprToTemp(const Expr *E) {
  AggValueSlot AggSlot = AggValueSlot::ignored();

  if (hasAggregateEvaluationKind(E->getType()))
    AggSlot = CreateAggTemp(E->getType(), "agg.tmp");
  return EmitAnyExpr(E, AggSlot);
}

/// EmitAnyExprToMem - Evaluate an expression into a given memory
/// location.
void CodeGenFunction::EmitAnyExprToMem(const Expr *E,
                                       Address Location,
                                       Qualifiers Quals,
                                       bool IsInit) {
  // FIXME: This function should take an LValue as an argument.
  switch (getEvaluationKind(E->getType())) {
  case TEK_Complex:
    EmitComplexExprIntoLValue(E, MakeAddrLValue(Location, E->getType()),
                              /*isInit*/ false);
    return;

  case TEK_Aggregate: {
    EmitAggExpr(E, AggValueSlot::forAddr(Location, Quals,
                                         AggValueSlot::IsDestructed_t(IsInit),
                                         AggValueSlot::DoesNotNeedGCBarriers,
                                         AggValueSlot::IsAliased_t(!IsInit),
                                         AggValueSlot::MayOverlap));
    return;
  }

  case TEK_Scalar: {
    RValue RV = RValue::get(EmitScalarExpr(E, /*Ignore*/ false));
    LValue LV = MakeAddrLValue(Location, E->getType());
    EmitStoreThroughLValue(RV, LV);
    return;
  }
  }
  llvm_unreachable("bad evaluation kind");
}

static void
pushTemporaryCleanup(CodeGenFunction &CGF, const MaterializeTemporaryExpr *M,
                     const Expr *E, Address ReferenceTemporary) {
  // Objective-C++ ARC:
  //   If we are binding a reference to a temporary that has ownership, we
  //   need to perform retain/release operations on the temporary.
  //
  // FIXME: This should be looking at E, not M.
  if (auto Lifetime = M->getType().getObjCLifetime()) {
    switch (Lifetime) {
    case Qualifiers::OCL_None:
    case Qualifiers::OCL_ExplicitNone:
      // Carry on to normal cleanup handling.
      break;

    case Qualifiers::OCL_Autoreleasing:
      // Nothing to do; cleaned up by an autorelease pool.
      return;

    case Qualifiers::OCL_Strong:
    case Qualifiers::OCL_Weak:
      switch (StorageDuration Duration = M->getStorageDuration()) {
      case SD_Static:
        // Note: we intentionally do not register a cleanup to release
        // the object on program termination.
        return;

      case SD_Thread:
        // FIXME: We should probably register a cleanup in this case.
        return;

      case SD_Automatic:
      case SD_FullExpression:
        CodeGenFunction::Destroyer *Destroy;
        CleanupKind CleanupKind;
        if (Lifetime == Qualifiers::OCL_Strong) {
          const ValueDecl *VD = M->getExtendingDecl();
          bool Precise =
              VD && isa<VarDecl>(VD) && VD->hasAttr<ObjCPreciseLifetimeAttr>();
          CleanupKind = CGF.getARCCleanupKind();
          Destroy = Precise ? &CodeGenFunction::destroyARCStrongPrecise
                            : &CodeGenFunction::destroyARCStrongImprecise;
        } else {
          // __weak objects always get EH cleanups; otherwise, exceptions
          // could cause really nasty crashes instead of mere leaks.
          CleanupKind = NormalAndEHCleanup;
          Destroy = &CodeGenFunction::destroyARCWeak;
        }
        if (Duration == SD_FullExpression)
          CGF.pushDestroy(CleanupKind, ReferenceTemporary,
                          M->getType(), *Destroy,
                          CleanupKind & EHCleanup);
        else
          CGF.pushLifetimeExtendedDestroy(CleanupKind, ReferenceTemporary,
                                          M->getType(),
                                          *Destroy, CleanupKind & EHCleanup);
        return;

      case SD_Dynamic:
        llvm_unreachable("temporary cannot have dynamic storage duration");
      }
      llvm_unreachable("unknown storage duration");
    }
  }

  CXXDestructorDecl *ReferenceTemporaryDtor = nullptr;
  if (const RecordType *RT =
          E->getType()->getBaseElementTypeUnsafe()->getAs<RecordType>()) {
    // Get the destructor for the reference temporary.
    auto *ClassDecl = cast<CXXRecordDecl>(RT->getDecl());
    if (!ClassDecl->hasTrivialDestructor())
      ReferenceTemporaryDtor = ClassDecl->getDestructor();
  }

  if (!ReferenceTemporaryDtor)
    return;

  // Call the destructor for the temporary.
  switch (M->getStorageDuration()) {
  case SD_Static:
  case SD_Thread: {
    llvm::FunctionCallee CleanupFn;
    llvm::Constant *CleanupArg;
    if (E->getType()->isArrayType()) {
      CleanupFn = CodeGenFunction(CGF.CGM).generateDestroyHelper(
          ReferenceTemporary, E->getType(),
          CodeGenFunction::destroyCXXObject, CGF.getLangOpts().Exceptions,
          dyn_cast_or_null<VarDecl>(M->getExtendingDecl()));
      CleanupArg = llvm::Constant::getNullValue(CGF.Int8PtrTy);
    } else {
      CleanupFn = CGF.CGM.getAddrAndTypeOfCXXStructor(
          GlobalDecl(ReferenceTemporaryDtor, Dtor_Complete));
      CleanupArg = cast<llvm::Constant>(ReferenceTemporary.getPointer());
    }
    CGF.CGM.getCXXABI().registerGlobalDtor(
        CGF, *cast<VarDecl>(M->getExtendingDecl()), CleanupFn, CleanupArg);
    break;
  }

  case SD_FullExpression:
    CGF.pushDestroy(NormalAndEHCleanup, ReferenceTemporary, E->getType(),
                    CodeGenFunction::destroyCXXObject,
                    CGF.getLangOpts().Exceptions);
    break;

  case SD_Automatic:
    CGF.pushLifetimeExtendedDestroy(NormalAndEHCleanup,
                                    ReferenceTemporary, E->getType(),
                                    CodeGenFunction::destroyCXXObject,
                                    CGF.getLangOpts().Exceptions);
    break;

  case SD_Dynamic:
    llvm_unreachable("temporary cannot have dynamic storage duration");
  }
}

static Address createReferenceTemporary(CodeGenFunction &CGF,
                                        const MaterializeTemporaryExpr *M,
                                        const Expr *Inner,
                                        Address *Alloca = nullptr) {
  auto &TCG = CGF.getTargetHooks();
  switch (M->getStorageDuration()) {
  case SD_FullExpression:
  case SD_Automatic: {
    // If we have a constant temporary array or record try to promote it into a
    // constant global under the same rules a normal constant would've been
    // promoted. This is easier on the optimizer and generally emits fewer
    // instructions.
    QualType Ty = Inner->getType();
    if (CGF.CGM.getCodeGenOpts().MergeAllConstants &&
        (Ty->isArrayType() || Ty->isRecordType()) &&
        CGF.CGM.isTypeConstant(Ty, true))
      if (auto Init = ConstantEmitter(CGF).tryEmitAbstract(Inner, Ty)) {
        if (auto AddrSpace = CGF.getTarget().getConstantAddressSpace()) {
          auto AS = AddrSpace.getValue();
          auto *GV = new llvm::GlobalVariable(
              CGF.CGM.getModule(), Init->getType(), /*isConstant=*/true,
              llvm::GlobalValue::PrivateLinkage, Init, ".ref.tmp", nullptr,
              llvm::GlobalValue::NotThreadLocal,
              CGF.getContext().getTargetAddressSpace(AS));
          CharUnits alignment = CGF.getContext().getTypeAlignInChars(Ty);
          GV->setAlignment(alignment.getAsAlign());
          llvm::Constant *C = GV;
          if (AS != LangAS::Default)
            C = TCG.performAddrSpaceCast(
                CGF.CGM, GV, AS, LangAS::Default,
                GV->getValueType()->getPointerTo(
                    CGF.getContext().getTargetAddressSpace(LangAS::Default)));
          // FIXME: Should we put the new global into a COMDAT?
          return Address(C, alignment);
        }
      }
    return CGF.CreateMemTemp(Ty, "ref.tmp", Alloca);
  }
  case SD_Thread:
  case SD_Static:
    return CGF.CGM.GetAddrOfGlobalTemporary(M, Inner);

  case SD_Dynamic:
    llvm_unreachable("temporary can't have dynamic storage duration");
  }
  llvm_unreachable("unknown storage duration");
}

/// Helper method to check if the underlying ABI is AAPCS
static bool isAAPCS(const TargetInfo &TargetInfo) {
  return TargetInfo.getABI().startswith("aapcs");
}

LValue CodeGenFunction::
EmitMaterializeTemporaryExpr(const MaterializeTemporaryExpr *M) {
  const Expr *E = M->getSubExpr();

  assert((!M->getExtendingDecl() || !isa<VarDecl>(M->getExtendingDecl()) ||
          !cast<VarDecl>(M->getExtendingDecl())->isARCPseudoStrong()) &&
         "Reference should never be pseudo-strong!");

  // FIXME: ideally this would use EmitAnyExprToMem, however, we cannot do so
  // as that will cause the lifetime adjustment to be lost for ARC
  auto ownership = M->getType().getObjCLifetime();
  if (ownership != Qualifiers::OCL_None &&
      ownership != Qualifiers::OCL_ExplicitNone) {
    Address Object = createReferenceTemporary(*this, M, E);
    if (auto *Var = dyn_cast<llvm::GlobalVariable>(Object.getPointer())) {
      Object = Address(llvm::ConstantExpr::getBitCast(Var,
                           ConvertTypeForMem(E->getType())
                             ->getPointerTo(Object.getAddressSpace())),
                       Object.getAlignment());

      // createReferenceTemporary will promote the temporary to a global with a
      // constant initializer if it can.  It can only do this to a value of
      // ARC-manageable type if the value is global and therefore "immune" to
      // ref-counting operations.  Therefore we have no need to emit either a
      // dynamic initialization or a cleanup and we can just return the address
      // of the temporary.
      if (Var->hasInitializer())
        return MakeAddrLValue(Object, M->getType(), AlignmentSource::Decl);

      Var->setInitializer(CGM.EmitNullConstant(E->getType()));
    }
    LValue RefTempDst = MakeAddrLValue(Object, M->getType(),
                                       AlignmentSource::Decl);

    switch (getEvaluationKind(E->getType())) {
    default: llvm_unreachable("expected scalar or aggregate expression");
    case TEK_Scalar:
      EmitScalarInit(E, M->getExtendingDecl(), RefTempDst, false);
      break;
    case TEK_Aggregate: {
      EmitAggExpr(E, AggValueSlot::forAddr(Object,
                                           E->getType().getQualifiers(),
                                           AggValueSlot::IsDestructed,
                                           AggValueSlot::DoesNotNeedGCBarriers,
                                           AggValueSlot::IsNotAliased,
                                           AggValueSlot::DoesNotOverlap));
      break;
    }
    }

    pushTemporaryCleanup(*this, M, E, Object);
    return RefTempDst;
  }

  SmallVector<const Expr *, 2> CommaLHSs;
  SmallVector<SubobjectAdjustment, 2> Adjustments;
  E = E->skipRValueSubobjectAdjustments(CommaLHSs, Adjustments);

  for (const auto &Ignored : CommaLHSs)
    EmitIgnoredExpr(Ignored);

  if (const auto *opaque = dyn_cast<OpaqueValueExpr>(E)) {
    if (opaque->getType()->isRecordType()) {
      assert(Adjustments.empty());
      return EmitOpaqueValueLValue(opaque);
    }
  }

  // Create and initialize the reference temporary.
  Address Alloca = Address::invalid();
  Address Object = createReferenceTemporary(*this, M, E, &Alloca);
  if (auto *Var = dyn_cast<llvm::GlobalVariable>(
          Object.getPointer()->stripPointerCasts())) {
    Object = Address(llvm::ConstantExpr::getBitCast(
                         cast<llvm::Constant>(Object.getPointer()),
                         ConvertTypeForMem(E->getType())->getPointerTo()),
                     Object.getAlignment());
    // If the temporary is a global and has a constant initializer or is a
    // constant temporary that we promoted to a global, we may have already
    // initialized it.
    if (!Var->hasInitializer()) {
      Var->setInitializer(CGM.EmitNullConstant(E->getType()));
      EmitAnyExprToMem(E, Object, Qualifiers(), /*IsInit*/true);
    }
  } else {
    switch (M->getStorageDuration()) {
    case SD_Automatic:
      if (auto *Size = EmitLifetimeStart(
              CGM.getDataLayout().getTypeAllocSize(Alloca.getElementType()),
              Alloca.getPointer())) {
        pushCleanupAfterFullExpr<CallLifetimeEnd>(NormalEHLifetimeMarker,
                                                  Alloca, Size);
      }
      break;

    case SD_FullExpression: {
      if (!ShouldEmitLifetimeMarkers)
        break;

      // Avoid creating a conditional cleanup just to hold an llvm.lifetime.end
      // marker. Instead, start the lifetime of a conditional temporary earlier
      // so that it's unconditional. Don't do this with sanitizers which need
      // more precise lifetime marks.
      ConditionalEvaluation *OldConditional = nullptr;
      CGBuilderTy::InsertPoint OldIP;
      if (isInConditionalBranch() && !E->getType().isDestructedType() &&
          !SanOpts.has(SanitizerKind::HWAddress) &&
          !SanOpts.has(SanitizerKind::Memory) &&
          !CGM.getCodeGenOpts().SanitizeAddressUseAfterScope) {
        OldConditional = OutermostConditional;
        OutermostConditional = nullptr;

        OldIP = Builder.saveIP();
        llvm::BasicBlock *Block = OldConditional->getStartingBlock();
        Builder.restoreIP(CGBuilderTy::InsertPoint(
            Block, llvm::BasicBlock::iterator(Block->back())));
      }

      if (auto *Size = EmitLifetimeStart(
              CGM.getDataLayout().getTypeAllocSize(Alloca.getElementType()),
              Alloca.getPointer())) {
        pushFullExprCleanup<CallLifetimeEnd>(NormalEHLifetimeMarker, Alloca,
                                             Size);
      }

      if (OldConditional) {
        OutermostConditional = OldConditional;
        Builder.restoreIP(OldIP);
      }
      break;
    }

    default:
      break;
    }
    EmitAnyExprToMem(E, Object, Qualifiers(), /*IsInit*/true);
  }
  pushTemporaryCleanup(*this, M, E, Object);

  // Perform derived-to-base casts and/or field accesses, to get from the
  // temporary object we created (and, potentially, for which we extended
  // the lifetime) to the subobject we're binding the reference to.
  for (unsigned I = Adjustments.size(); I != 0; --I) {
    SubobjectAdjustment &Adjustment = Adjustments[I-1];
    switch (Adjustment.Kind) {
    case SubobjectAdjustment::DerivedToBaseAdjustment:
      Object =
          GetAddressOfBaseClass(Object, Adjustment.DerivedToBase.DerivedClass,
                                Adjustment.DerivedToBase.BasePath->path_begin(),
                                Adjustment.DerivedToBase.BasePath->path_end(),
                                /*NullCheckValue=*/ false, E->getExprLoc());
      break;

    case SubobjectAdjustment::FieldAdjustment: {
      LValue LV = MakeAddrLValue(Object, E->getType(), AlignmentSource::Decl);
      LV = EmitLValueForField(LV, Adjustment.Field);
      assert(LV.isSimple() &&
             "materialized temporary field is not a simple lvalue");
      Object = LV.getAddress(*this);
      break;
    }

    case SubobjectAdjustment::MemberPointerAdjustment: {
      llvm::Value *Ptr = EmitScalarExpr(Adjustment.Ptr.RHS);
      Object = EmitCXXMemberDataPointerAddress(E, Object, Ptr,
                                               Adjustment.Ptr.MPT);
      break;
    }
    }
  }

  return MakeAddrLValue(Object, M->getType(), AlignmentSource::Decl);
}

RValue
CodeGenFunction::EmitReferenceBindingToExpr(const Expr *E) {
  // Emit the expression as an lvalue.
  LValue LV = EmitLValue(E);
  assert(LV.isSimple());
  llvm::Value *Value = LV.getPointer(*this);

  if (sanitizePerformTypeCheck() && !E->getType()->isFunctionType()) {
    // C++11 [dcl.ref]p5 (as amended by core issue 453):
    //   If a glvalue to which a reference is directly bound designates neither
    //   an existing object or function of an appropriate type nor a region of
    //   storage of suitable size and alignment to contain an object of the
    //   reference's type, the behavior is undefined.
    QualType Ty = E->getType();
    EmitTypeCheck(TCK_ReferenceBinding, E->getExprLoc(), Value, Ty);
  }

  return RValue::get(Value);
}


/// getAccessedFieldNo - Given an encoded value and a result number, return the
/// input field number being accessed.
unsigned CodeGenFunction::getAccessedFieldNo(unsigned Idx,
                                             const llvm::Constant *Elts) {
  return cast<llvm::ConstantInt>(Elts->getAggregateElement(Idx))
      ->getZExtValue();
}

/// Emit the hash_16_bytes function from include/llvm/ADT/Hashing.h.
static llvm::Value *emitHash16Bytes(CGBuilderTy &Builder, llvm::Value *Low,
                                    llvm::Value *High) {
  llvm::Value *KMul = Builder.getInt64(0x9ddfea08eb382d69ULL);
  llvm::Value *K47 = Builder.getInt64(47);
  llvm::Value *A0 = Builder.CreateMul(Builder.CreateXor(Low, High), KMul);
  llvm::Value *A1 = Builder.CreateXor(Builder.CreateLShr(A0, K47), A0);
  llvm::Value *B0 = Builder.CreateMul(Builder.CreateXor(High, A1), KMul);
  llvm::Value *B1 = Builder.CreateXor(Builder.CreateLShr(B0, K47), B0);
  return Builder.CreateMul(B1, KMul);
}

bool CodeGenFunction::isNullPointerAllowed(TypeCheckKind TCK) {
  return TCK == TCK_DowncastPointer || TCK == TCK_Upcast ||
         TCK == TCK_UpcastToVirtualBase || TCK == TCK_DynamicOperation;
}

bool CodeGenFunction::isVptrCheckRequired(TypeCheckKind TCK, QualType Ty) {
  CXXRecordDecl *RD = Ty->getAsCXXRecordDecl();
  return (RD && RD->hasDefinition() && RD->isDynamicClass()) &&
         (TCK == TCK_MemberAccess || TCK == TCK_MemberCall ||
          TCK == TCK_DowncastPointer || TCK == TCK_DowncastReference ||
          TCK == TCK_UpcastToVirtualBase || TCK == TCK_DynamicOperation);
}

bool CodeGenFunction::sanitizePerformTypeCheck() const {
  return SanOpts.has(SanitizerKind::Null) |
         SanOpts.has(SanitizerKind::Alignment) |
         SanOpts.has(SanitizerKind::ObjectSize) |
         SanOpts.has(SanitizerKind::Vptr);
}

void CodeGenFunction::EmitTypeCheck(TypeCheckKind TCK, SourceLocation Loc,
                                    llvm::Value *Ptr, QualType Ty,
                                    CharUnits Alignment,
                                    SanitizerSet SkippedChecks,
                                    llvm::Value *ArraySize) {
  if (!sanitizePerformTypeCheck())
    return;

  // Don't check pointers outside the default address space. The null check
  // isn't correct, the object-size check isn't supported by LLVM, and we can't
  // communicate the addresses to the runtime handler for the vptr check.
  if (Ptr->getType()->getPointerAddressSpace())
    return;

  // Don't check pointers to volatile data. The behavior here is implementation-
  // defined.
  if (Ty.isVolatileQualified())
    return;

  SanitizerScope SanScope(this);

  SmallVector<std::pair<llvm::Value *, SanitizerMask>, 3> Checks;
  llvm::BasicBlock *Done = nullptr;

  // Quickly determine whether we have a pointer to an alloca. It's possible
  // to skip null checks, and some alignment checks, for these pointers. This
  // can reduce compile-time significantly.
  auto PtrToAlloca = dyn_cast<llvm::AllocaInst>(Ptr->stripPointerCasts());

  llvm::Value *True = llvm::ConstantInt::getTrue(getLLVMContext());
  llvm::Value *IsNonNull = nullptr;
  bool IsGuaranteedNonNull =
      SkippedChecks.has(SanitizerKind::Null) || PtrToAlloca;
  bool AllowNullPointers = isNullPointerAllowed(TCK);
  if ((SanOpts.has(SanitizerKind::Null) || AllowNullPointers) &&
      !IsGuaranteedNonNull) {
    // The glvalue must not be an empty glvalue.
    IsNonNull = Builder.CreateIsNotNull(Ptr);

    // The IR builder can constant-fold the null check if the pointer points to
    // a constant.
    IsGuaranteedNonNull = IsNonNull == True;

    // Skip the null check if the pointer is known to be non-null.
    if (!IsGuaranteedNonNull) {
      if (AllowNullPointers) {
        // When performing pointer casts, it's OK if the value is null.
        // Skip the remaining checks in that case.
        Done = createBasicBlock("null");
        llvm::BasicBlock *Rest = createBasicBlock("not.null");
        Builder.CreateCondBr(IsNonNull, Rest, Done);
        EmitBlock(Rest);
      } else {
        Checks.push_back(std::make_pair(IsNonNull, SanitizerKind::Null));
      }
    }
  }

  if (SanOpts.has(SanitizerKind::ObjectSize) &&
      !SkippedChecks.has(SanitizerKind::ObjectSize) &&
      !Ty->isIncompleteType()) {
    uint64_t TySize = CGM.getMinimumObjectSize(Ty).getQuantity();
    llvm::Value *Size = llvm::ConstantInt::get(IntPtrTy, TySize);
    if (ArraySize)
      Size = Builder.CreateMul(Size, ArraySize);

    // Degenerate case: new X[0] does not need an objectsize check.
    llvm::Constant *ConstantSize = dyn_cast<llvm::Constant>(Size);
    if (!ConstantSize || !ConstantSize->isNullValue()) {
      // The glvalue must refer to a large enough storage region.
      // FIXME: If Address Sanitizer is enabled, insert dynamic instrumentation
      //        to check this.
      // FIXME: Get object address space
      llvm::Type *Tys[2] = { IntPtrTy, Int8PtrTy };
      llvm::Function *F = CGM.getIntrinsic(llvm::Intrinsic::objectsize, Tys);
      llvm::Value *Min = Builder.getFalse();
      llvm::Value *NullIsUnknown = Builder.getFalse();
      llvm::Value *Dynamic = Builder.getFalse();
      llvm::Value *CastAddr = Builder.CreateBitCast(Ptr, Int8PtrTy);
      llvm::Value *LargeEnough = Builder.CreateICmpUGE(
          Builder.CreateCall(F, {CastAddr, Min, NullIsUnknown, Dynamic}), Size);
      Checks.push_back(std::make_pair(LargeEnough, SanitizerKind::ObjectSize));
    }
  }

  uint64_t AlignVal = 0;
  llvm::Value *PtrAsInt = nullptr;

  if (SanOpts.has(SanitizerKind::Alignment) &&
      !SkippedChecks.has(SanitizerKind::Alignment)) {
    AlignVal = Alignment.getQuantity();
    if (!Ty->isIncompleteType() && !AlignVal)
      AlignVal = CGM.getNaturalTypeAlignment(Ty, nullptr, nullptr,
                                             /*ForPointeeType=*/true)
                     .getQuantity();

    // The glvalue must be suitably aligned.
    if (AlignVal > 1 &&
        (!PtrToAlloca || PtrToAlloca->getAlignment() < AlignVal)) {
      PtrAsInt = Builder.CreatePtrToInt(Ptr, IntPtrTy);
      llvm::Value *Align = Builder.CreateAnd(
          PtrAsInt, llvm::ConstantInt::get(IntPtrTy, AlignVal - 1));
      llvm::Value *Aligned =
          Builder.CreateICmpEQ(Align, llvm::ConstantInt::get(IntPtrTy, 0));
      if (Aligned != True)
        Checks.push_back(std::make_pair(Aligned, SanitizerKind::Alignment));
    }
  }

  if (Checks.size() > 0) {
    // Make sure we're not losing information. Alignment needs to be a power of
    // 2
    assert(!AlignVal || (uint64_t)1 << llvm::Log2_64(AlignVal) == AlignVal);
    llvm::Constant *StaticData[] = {
        EmitCheckSourceLocation(Loc), EmitCheckTypeDescriptor(Ty),
        llvm::ConstantInt::get(Int8Ty, AlignVal ? llvm::Log2_64(AlignVal) : 1),
        llvm::ConstantInt::get(Int8Ty, TCK)};
    EmitCheck(Checks, SanitizerHandler::TypeMismatch, StaticData,
              PtrAsInt ? PtrAsInt : Ptr);
  }

  // If possible, check that the vptr indicates that there is a subobject of
  // type Ty at offset zero within this object.
  //
  // C++11 [basic.life]p5,6:
  //   [For storage which does not refer to an object within its lifetime]
  //   The program has undefined behavior if:
  //    -- the [pointer or glvalue] is used to access a non-static data member
  //       or call a non-static member function
  if (SanOpts.has(SanitizerKind::Vptr) &&
      !SkippedChecks.has(SanitizerKind::Vptr) && isVptrCheckRequired(TCK, Ty)) {
    // Ensure that the pointer is non-null before loading it. If there is no
    // compile-time guarantee, reuse the run-time null check or emit a new one.
    if (!IsGuaranteedNonNull) {
      if (!IsNonNull)
        IsNonNull = Builder.CreateIsNotNull(Ptr);
      if (!Done)
        Done = createBasicBlock("vptr.null");
      llvm::BasicBlock *VptrNotNull = createBasicBlock("vptr.not.null");
      Builder.CreateCondBr(IsNonNull, VptrNotNull, Done);
      EmitBlock(VptrNotNull);
    }

    // Compute a hash of the mangled name of the type.
    //
    // FIXME: This is not guaranteed to be deterministic! Move to a
    //        fingerprinting mechanism once LLVM provides one. For the time
    //        being the implementation happens to be deterministic.
    SmallString<64> MangledName;
    llvm::raw_svector_ostream Out(MangledName);
    CGM.getCXXABI().getMangleContext().mangleCXXRTTI(Ty.getUnqualifiedType(),
                                                     Out);

    // Blacklist based on the mangled type.
    if (!CGM.getContext().getSanitizerBlacklist().isBlacklistedType(
            SanitizerKind::Vptr, Out.str())) {
      llvm::hash_code TypeHash = hash_value(Out.str());

      // Load the vptr, and compute hash_16_bytes(TypeHash, vptr).
      llvm::Value *Low = llvm::ConstantInt::get(Int64Ty, TypeHash);
      llvm::Type *VPtrTy = llvm::PointerType::get(IntPtrTy, 0);
      Address VPtrAddr(Builder.CreateBitCast(Ptr, VPtrTy), getPointerAlign());
      llvm::Value *VPtrVal = Builder.CreateLoad(VPtrAddr);
      llvm::Value *High = Builder.CreateZExt(VPtrVal, Int64Ty);

      llvm::Value *Hash = emitHash16Bytes(Builder, Low, High);
      Hash = Builder.CreateTrunc(Hash, IntPtrTy);

      // Look the hash up in our cache.
      const int CacheSize = 128;
      llvm::Type *HashTable = llvm::ArrayType::get(IntPtrTy, CacheSize);
      llvm::Value *Cache = CGM.CreateRuntimeVariable(HashTable,
                                                     "__ubsan_vptr_type_cache");
      llvm::Value *Slot = Builder.CreateAnd(Hash,
                                            llvm::ConstantInt::get(IntPtrTy,
                                                                   CacheSize-1));
      llvm::Value *Indices[] = { Builder.getInt32(0), Slot };
      llvm::Value *CacheVal =
        Builder.CreateAlignedLoad(Builder.CreateInBoundsGEP(Cache, Indices),
                                  getPointerAlign());

      // If the hash isn't in the cache, call a runtime handler to perform the
      // hard work of checking whether the vptr is for an object of the right
      // type. This will either fill in the cache and return, or produce a
      // diagnostic.
      llvm::Value *EqualHash = Builder.CreateICmpEQ(CacheVal, Hash);
      llvm::Constant *StaticData[] = {
        EmitCheckSourceLocation(Loc),
        EmitCheckTypeDescriptor(Ty),
        CGM.GetAddrOfRTTIDescriptor(Ty.getUnqualifiedType()),
        llvm::ConstantInt::get(Int8Ty, TCK)
      };
      llvm::Value *DynamicData[] = { Ptr, Hash };
      EmitCheck(std::make_pair(EqualHash, SanitizerKind::Vptr),
                SanitizerHandler::DynamicTypeCacheMiss, StaticData,
                DynamicData);
    }
  }

  if (Done) {
    Builder.CreateBr(Done);
    EmitBlock(Done);
  }
}

/// Determine whether this expression refers to a flexible array member in a
/// struct. We disable array bounds checks for such members.
static bool isFlexibleArrayMemberExpr(const Expr *E) {
  // For compatibility with existing code, we treat arrays of length 0 or
  // 1 as flexible array members.
  // FIXME: This is inconsistent with the warning code in SemaChecking. Unify
  // the two mechanisms.
  const ArrayType *AT = E->getType()->castAsArrayTypeUnsafe();
  if (const auto *CAT = dyn_cast<ConstantArrayType>(AT)) {
    // FIXME: Sema doesn't treat [1] as a flexible array member if the bound
    // was produced by macro expansion.
    if (CAT->getSize().ugt(1))
      return false;
  } else if (!isa<IncompleteArrayType>(AT))
    return false;

  E = E->IgnoreParens();

  // A flexible array member must be the last member in the class.
  if (const auto *ME = dyn_cast<MemberExpr>(E)) {
    // FIXME: If the base type of the member expr is not FD->getParent(),
    // this should not be treated as a flexible array member access.
    if (const auto *FD = dyn_cast<FieldDecl>(ME->getMemberDecl())) {
      // FIXME: Sema doesn't treat a T[1] union member as a flexible array
      // member, only a T[0] or T[] member gets that treatment.
      if (FD->getParent()->isUnion())
        return true;
      RecordDecl::field_iterator FI(
          DeclContext::decl_iterator(const_cast<FieldDecl *>(FD)));
      return ++FI == FD->getParent()->field_end();
    }
  } else if (const auto *IRE = dyn_cast<ObjCIvarRefExpr>(E)) {
    return IRE->getDecl()->getNextIvar() == nullptr;
  }

  return false;
}

llvm::Value *CodeGenFunction::LoadPassedObjectSize(const Expr *E,
                                                   QualType EltTy) {
  ASTContext &C = getContext();
  uint64_t EltSize = C.getTypeSizeInChars(EltTy).getQuantity();
  if (!EltSize)
    return nullptr;

  auto *ArrayDeclRef = dyn_cast<DeclRefExpr>(E->IgnoreParenImpCasts());
  if (!ArrayDeclRef)
    return nullptr;

  auto *ParamDecl = dyn_cast<ParmVarDecl>(ArrayDeclRef->getDecl());
  if (!ParamDecl)
    return nullptr;

  auto *POSAttr = ParamDecl->getAttr<PassObjectSizeAttr>();
  if (!POSAttr)
    return nullptr;

  // Don't load the size if it's a lower bound.
  int POSType = POSAttr->getType();
  if (POSType != 0 && POSType != 1)
    return nullptr;

  // Find the implicit size parameter.
  auto PassedSizeIt = SizeArguments.find(ParamDecl);
  if (PassedSizeIt == SizeArguments.end())
    return nullptr;

  const ImplicitParamDecl *PassedSizeDecl = PassedSizeIt->second;
  assert(LocalDeclMap.count(PassedSizeDecl) && "Passed size not loadable");
  Address AddrOfSize = LocalDeclMap.find(PassedSizeDecl)->second;
  llvm::Value *SizeInBytes = EmitLoadOfScalar(AddrOfSize, /*Volatile=*/false,
                                              C.getSizeType(), E->getExprLoc());
  llvm::Value *SizeOfElement =
      llvm::ConstantInt::get(SizeInBytes->getType(), EltSize);
  return Builder.CreateUDiv(SizeInBytes, SizeOfElement);
}

/// If Base is known to point to the start of an array, return the length of
/// that array. Return 0 if the length cannot be determined.
static llvm::Value *getArrayIndexingBound(
    CodeGenFunction &CGF, const Expr *Base, QualType &IndexedType) {
  // For the vector indexing extension, the bound is the number of elements.
  if (const VectorType *VT = Base->getType()->getAs<VectorType>()) {
    IndexedType = Base->getType();
    return CGF.Builder.getInt32(VT->getNumElements());
  }

  Base = Base->IgnoreParens();

  if (const auto *CE = dyn_cast<CastExpr>(Base)) {
    if (CE->getCastKind() == CK_ArrayToPointerDecay &&
        !isFlexibleArrayMemberExpr(CE->getSubExpr())) {
      IndexedType = CE->getSubExpr()->getType();
      const ArrayType *AT = IndexedType->castAsArrayTypeUnsafe();
      if (const auto *CAT = dyn_cast<ConstantArrayType>(AT))
        return CGF.Builder.getInt(CAT->getSize());
      else if (const auto *VAT = dyn_cast<VariableArrayType>(AT))
        return CGF.getVLASize(VAT).NumElts;
      // Ignore pass_object_size here. It's not applicable on decayed pointers.
    }
  }

  QualType EltTy{Base->getType()->getPointeeOrArrayElementType(), 0};
  if (llvm::Value *POS = CGF.LoadPassedObjectSize(Base, EltTy)) {
    IndexedType = Base->getType();
    return POS;
  }

  return nullptr;
}

void CodeGenFunction::EmitBoundsCheck(const Expr *E, const Expr *Base,
                                      llvm::Value *Index, QualType IndexType,
                                      bool Accessed) {
  assert(SanOpts.has(SanitizerKind::ArrayBounds) &&
         "should not be called unless adding bounds checks");
  SanitizerScope SanScope(this);

  QualType IndexedType;
  llvm::Value *Bound = getArrayIndexingBound(*this, Base, IndexedType);
  if (!Bound)
    return;

  bool IndexSigned = IndexType->isSignedIntegerOrEnumerationType();
  llvm::Value *IndexVal = Builder.CreateIntCast(Index, SizeTy, IndexSigned);
  llvm::Value *BoundVal = Builder.CreateIntCast(Bound, SizeTy, false);

  llvm::Constant *StaticData[] = {
    EmitCheckSourceLocation(E->getExprLoc()),
    EmitCheckTypeDescriptor(IndexedType),
    EmitCheckTypeDescriptor(IndexType)
  };
  llvm::Value *Check = Accessed ? Builder.CreateICmpULT(IndexVal, BoundVal)
                                : Builder.CreateICmpULE(IndexVal, BoundVal);
  EmitCheck(std::make_pair(Check, SanitizerKind::ArrayBounds),
            SanitizerHandler::OutOfBounds, StaticData, Index);
}


CodeGenFunction::ComplexPairTy CodeGenFunction::
EmitComplexPrePostIncDec(const UnaryOperator *E, LValue LV,
                         bool isInc, bool isPre) {
  ComplexPairTy InVal = EmitLoadOfComplex(LV, E->getExprLoc());

  llvm::Value *NextVal;
  if (isa<llvm::IntegerType>(InVal.first->getType())) {
    uint64_t AmountVal = isInc ? 1 : -1;
    NextVal = llvm::ConstantInt::get(InVal.first->getType(), AmountVal, true);

    // Add the inc/dec to the real part.
    NextVal = Builder.CreateAdd(InVal.first, NextVal, isInc ? "inc" : "dec");
  } else {
    QualType ElemTy = E->getType()->castAs<ComplexType>()->getElementType();
    llvm::APFloat FVal(getContext().getFloatTypeSemantics(ElemTy), 1);
    if (!isInc)
      FVal.changeSign();
    NextVal = llvm::ConstantFP::get(getLLVMContext(), FVal);

    // Add the inc/dec to the real part.
    NextVal = Builder.CreateFAdd(InVal.first, NextVal, isInc ? "inc" : "dec");
  }

  ComplexPairTy IncVal(NextVal, InVal.second);

  // Store the updated result through the lvalue.
  EmitStoreOfComplex(IncVal, LV, /*init*/ false);
  if (getLangOpts().OpenMP)
    CGM.getOpenMPRuntime().checkAndEmitLastprivateConditional(*this,
                                                              E->getSubExpr());

  // If this is a postinc, return the value read from memory, otherwise use the
  // updated value.
  return isPre ? IncVal : InVal;
}

void CodeGenModule::EmitExplicitCastExprType(const ExplicitCastExpr *E,
                                             CodeGenFunction *CGF) {
  // Bind VLAs in the cast type.
  if (CGF && E->getType()->isVariablyModifiedType())
    CGF->EmitVariablyModifiedType(E->getType());

  if (CGDebugInfo *DI = getModuleDebugInfo())
    DI->EmitExplicitCastType(E->getType());
}

//===----------------------------------------------------------------------===//
//                         LValue Expression Emission
//===----------------------------------------------------------------------===//

/// EmitPointerWithAlignment - Given an expression of pointer type, try to
/// derive a more accurate bound on the alignment of the pointer.
Address CodeGenFunction::EmitPointerWithAlignment(const Expr *E,
                                                  LValueBaseInfo *BaseInfo,
                                                  TBAAAccessInfo *TBAAInfo) {
  // We allow this with ObjC object pointers because of fragile ABIs.
  assert(E->getType()->isPointerType() ||
         E->getType()->isObjCObjectPointerType());
  E = E->IgnoreParens();

  // Casts:
  if (const CastExpr *CE = dyn_cast<CastExpr>(E)) {
    if (const auto *ECE = dyn_cast<ExplicitCastExpr>(CE))
      CGM.EmitExplicitCastExprType(ECE, this);

    switch (CE->getCastKind()) {
    // Non-converting casts (but not C's implicit conversion from void*).
    case CK_BitCast:
    case CK_NoOp:
    case CK_AddressSpaceConversion:
      if (auto PtrTy = CE->getSubExpr()->getType()->getAs<PointerType>()) {
        if (PtrTy->getPointeeType()->isVoidType())
          break;

        LValueBaseInfo InnerBaseInfo;
        TBAAAccessInfo InnerTBAAInfo;
        Address Addr = EmitPointerWithAlignment(CE->getSubExpr(),
                                                &InnerBaseInfo,
                                                &InnerTBAAInfo);
        if (BaseInfo) *BaseInfo = InnerBaseInfo;
        if (TBAAInfo) *TBAAInfo = InnerTBAAInfo;

        if (isa<ExplicitCastExpr>(CE)) {
          LValueBaseInfo TargetTypeBaseInfo;
          TBAAAccessInfo TargetTypeTBAAInfo;
          CharUnits Align = CGM.getNaturalPointeeTypeAlignment(
              E->getType(), &TargetTypeBaseInfo, &TargetTypeTBAAInfo);
          if (TBAAInfo)
            *TBAAInfo = CGM.mergeTBAAInfoForCast(*TBAAInfo,
                                                 TargetTypeTBAAInfo);
          // If the source l-value is opaque, honor the alignment of the
          // casted-to type.
          if (InnerBaseInfo.getAlignmentSource() != AlignmentSource::Decl) {
            if (BaseInfo)
              BaseInfo->mergeForCast(TargetTypeBaseInfo);
            Addr = Address(Addr.getPointer(), Align);
          }
        }

        if (SanOpts.has(SanitizerKind::CFIUnrelatedCast) &&
            CE->getCastKind() == CK_BitCast) {
          if (auto PT = E->getType()->getAs<PointerType>())
            EmitVTablePtrCheckForCast(PT->getPointeeType(), Addr.getPointer(),
                                      /*MayBeNull=*/true,
                                      CodeGenFunction::CFITCK_UnrelatedCast,
                                      CE->getBeginLoc());
        }
        return CE->getCastKind() != CK_AddressSpaceConversion
                   ? Builder.CreateBitCast(Addr, ConvertType(E->getType()))
                   : Builder.CreateAddrSpaceCast(Addr,
                                                 ConvertType(E->getType()));
      }
      break;

    // Array-to-pointer decay.
    case CK_ArrayToPointerDecay:
      return EmitArrayToPointerDecay(CE->getSubExpr(), BaseInfo, TBAAInfo);

    // Derived-to-base conversions.
    case CK_UncheckedDerivedToBase:
    case CK_DerivedToBase: {
      // TODO: Support accesses to members of base classes in TBAA. For now, we
      // conservatively pretend that the complete object is of the base class
      // type.
      if (TBAAInfo)
        *TBAAInfo = CGM.getTBAAAccessInfo(E->getType());
      Address Addr = EmitPointerWithAlignment(CE->getSubExpr(), BaseInfo);
      auto Derived = CE->getSubExpr()->getType()->getPointeeCXXRecordDecl();
      return GetAddressOfBaseClass(Addr, Derived,
                                   CE->path_begin(), CE->path_end(),
                                   ShouldNullCheckClassCastValue(CE),
                                   CE->getExprLoc());
    }

    // TODO: Is there any reason to treat base-to-derived conversions
    // specially?
    default:
      break;
    }
  }

  // Unary &.
  if (const UnaryOperator *UO = dyn_cast<UnaryOperator>(E)) {
    if (UO->getOpcode() == UO_AddrOf) {
      LValue LV = EmitLValue(UO->getSubExpr());
      if (BaseInfo) *BaseInfo = LV.getBaseInfo();
      if (TBAAInfo) *TBAAInfo = LV.getTBAAInfo();
      return LV.getAddress(*this);
    }
  }

  // TODO: conditional operators, comma.

  // Otherwise, use the alignment of the type.
  CharUnits Align =
      CGM.getNaturalPointeeTypeAlignment(E->getType(), BaseInfo, TBAAInfo);
  return Address(EmitScalarExpr(E), Align);
}

RValue CodeGenFunction::GetUndefRValue(QualType Ty) {
  if (Ty->isVoidType())
    return RValue::get(nullptr);

  switch (getEvaluationKind(Ty)) {
  case TEK_Complex: {
    llvm::Type *EltTy =
      ConvertType(Ty->castAs<ComplexType>()->getElementType());
    llvm::Value *U = llvm::UndefValue::get(EltTy);
    return RValue::getComplex(std::make_pair(U, U));
  }

  // If this is a use of an undefined aggregate type, the aggregate must have an
  // identifiable address.  Just because the contents of the value are undefined
  // doesn't mean that the address can't be taken and compared.
  case TEK_Aggregate: {
    Address DestPtr = CreateMemTemp(Ty, "undef.agg.tmp");
    return RValue::getAggregate(DestPtr);
  }

  case TEK_Scalar:
    return RValue::get(llvm::UndefValue::get(ConvertType(Ty)));
  }
  llvm_unreachable("bad evaluation kind");
}

RValue CodeGenFunction::EmitUnsupportedRValue(const Expr *E,
                                              const char *Name) {
  ErrorUnsupported(E, Name);
  return GetUndefRValue(E->getType());
}

LValue CodeGenFunction::EmitUnsupportedLValue(const Expr *E,
                                              const char *Name) {
  ErrorUnsupported(E, Name);
  llvm::Type *Ty = llvm::PointerType::getUnqual(ConvertType(E->getType()));
  return MakeAddrLValue(Address(llvm::UndefValue::get(Ty), CharUnits::One()),
                        E->getType());
}

bool CodeGenFunction::IsWrappedCXXThis(const Expr *Obj) {
  const Expr *Base = Obj;
  while (!isa<CXXThisExpr>(Base)) {
    // The result of a dynamic_cast can be null.
    if (isa<CXXDynamicCastExpr>(Base))
      return false;

    if (const auto *CE = dyn_cast<CastExpr>(Base)) {
      Base = CE->getSubExpr();
    } else if (const auto *PE = dyn_cast<ParenExpr>(Base)) {
      Base = PE->getSubExpr();
    } else if (const auto *UO = dyn_cast<UnaryOperator>(Base)) {
      if (UO->getOpcode() == UO_Extension)
        Base = UO->getSubExpr();
      else
        return false;
    } else {
      return false;
    }
  }
  return true;
}

LValue CodeGenFunction::EmitCheckedLValue(const Expr *E, TypeCheckKind TCK) {
  LValue LV;
  if (SanOpts.has(SanitizerKind::ArrayBounds) && isa<ArraySubscriptExpr>(E))
    LV = EmitArraySubscriptExpr(cast<ArraySubscriptExpr>(E), /*Accessed*/true);
  else
    LV = EmitLValue(E);
  if (!isa<DeclRefExpr>(E) && !LV.isBitField() && LV.isSimple()) {
    SanitizerSet SkippedChecks;
    if (const auto *ME = dyn_cast<MemberExpr>(E)) {
      bool IsBaseCXXThis = IsWrappedCXXThis(ME->getBase());
      if (IsBaseCXXThis)
        SkippedChecks.set(SanitizerKind::Alignment, true);
      if (IsBaseCXXThis || isa<DeclRefExpr>(ME->getBase()))
        SkippedChecks.set(SanitizerKind::Null, true);
    }
    EmitTypeCheck(TCK, E->getExprLoc(), LV.getPointer(*this), E->getType(),
                  LV.getAlignment(), SkippedChecks);
  }
  return LV;
}

/// EmitLValue - Emit code to compute a designator that specifies the location
/// of the expression.
///
/// This can return one of two things: a simple address or a bitfield reference.
/// In either case, the LLVM Value* in the LValue structure is guaranteed to be
/// an LLVM pointer type.
///
/// If this returns a bitfield reference, nothing about the pointee type of the
/// LLVM value is known: For example, it may not be a pointer to an integer.
///
/// If this returns a normal address, and if the lvalue's C type is fixed size,
/// this method guarantees that the returned pointer type will point to an LLVM
/// type of the same size of the lvalue's type.  If the lvalue has a variable
/// length type, this is not possible.
///
LValue CodeGenFunction::EmitLValue(const Expr *E) {
  ApplyDebugLocation DL(*this, E);
  switch (E->getStmtClass()) {
  default: return EmitUnsupportedLValue(E, "l-value expression");

  case Expr::ObjCPropertyRefExprClass:
    llvm_unreachable("cannot emit a property reference directly");

  case Expr::ObjCSelectorExprClass:
    return EmitObjCSelectorLValue(cast<ObjCSelectorExpr>(E));
  case Expr::ObjCIsaExprClass:
    return EmitObjCIsaExpr(cast<ObjCIsaExpr>(E));
  case Expr::BinaryOperatorClass:
    return EmitBinaryOperatorLValue(cast<BinaryOperator>(E));
  case Expr::CompoundAssignOperatorClass: {
    QualType Ty = E->getType();
    if (const AtomicType *AT = Ty->getAs<AtomicType>())
      Ty = AT->getValueType();
    if (!Ty->isAnyComplexType())
      return EmitCompoundAssignmentLValue(cast<CompoundAssignOperator>(E));
    return EmitComplexCompoundAssignmentLValue(cast<CompoundAssignOperator>(E));
  }
  case Expr::CallExprClass:
  case Expr::CXXMemberCallExprClass:
  case Expr::CXXOperatorCallExprClass:
  case Expr::UserDefinedLiteralClass:
    return EmitCallExprLValue(cast<CallExpr>(E));
  case Expr::CXXRewrittenBinaryOperatorClass:
    return EmitLValue(cast<CXXRewrittenBinaryOperator>(E)->getSemanticForm());
  case Expr::VAArgExprClass:
    return EmitVAArgExprLValue(cast<VAArgExpr>(E));
  case Expr::DeclRefExprClass:
    return EmitDeclRefLValue(cast<DeclRefExpr>(E));
  case Expr::ConstantExprClass: {
    const ConstantExpr *CE = cast<ConstantExpr>(E);
    if (llvm::Value *Result = ConstantEmitter(*this).tryEmitConstantExpr(CE)) {
      QualType RetType = cast<CallExpr>(CE->getSubExpr()->IgnoreImplicit())
                             ->getCallReturnType(getContext());
      return MakeNaturalAlignAddrLValue(Result, RetType);
    }
    return EmitLValue(cast<ConstantExpr>(E)->getSubExpr());
  }
  case Expr::ParenExprClass:
    return EmitLValue(cast<ParenExpr>(E)->getSubExpr());
  case Expr::GenericSelectionExprClass:
    return EmitLValue(cast<GenericSelectionExpr>(E)->getResultExpr());
  case Expr::PredefinedExprClass:
    return EmitPredefinedLValue(cast<PredefinedExpr>(E));
  case Expr::StringLiteralClass:
    return EmitStringLiteralLValue(cast<StringLiteral>(E));
  case Expr::ObjCEncodeExprClass:
    return EmitObjCEncodeExprLValue(cast<ObjCEncodeExpr>(E));
  case Expr::PseudoObjectExprClass:
    return EmitPseudoObjectLValue(cast<PseudoObjectExpr>(E));
  case Expr::InitListExprClass:
    return EmitInitListLValue(cast<InitListExpr>(E));
  case Expr::CXXTemporaryObjectExprClass:
  case Expr::CXXConstructExprClass:
    return EmitCXXConstructLValue(cast<CXXConstructExpr>(E));
  case Expr::CXXBindTemporaryExprClass:
    return EmitCXXBindTemporaryLValue(cast<CXXBindTemporaryExpr>(E));
  case Expr::CHKCBindTemporaryExprClass:
    return EmitCHKCBindTemporaryLValue(cast<CHKCBindTemporaryExpr>(E));
  case Expr::CXXUuidofExprClass:
    return EmitCXXUuidofLValue(cast<CXXUuidofExpr>(E));
  case Expr::LambdaExprClass:
    return EmitAggExprToLValue(E);

  case Expr::ExprWithCleanupsClass: {
    const auto *cleanups = cast<ExprWithCleanups>(E);
    RunCleanupsScope Scope(*this);
    LValue LV = EmitLValue(cleanups->getSubExpr());
    if (LV.isSimple()) {
      // Defend against branches out of gnu statement expressions surrounded by
      // cleanups.
      llvm::Value *V = LV.getPointer(*this);
      Scope.ForceCleanup({&V});
      return LValue::MakeAddr(Address(V, LV.getAlignment()), LV.getType(),
                              getContext(), LV.getBaseInfo(), LV.getTBAAInfo());
    }
    // FIXME: Is it possible to create an ExprWithCleanups that produces a
    // bitfield lvalue or some other non-simple lvalue?
    return LV;
  }

  case Expr::CXXDefaultArgExprClass: {
    auto *DAE = cast<CXXDefaultArgExpr>(E);
    CXXDefaultArgExprScope Scope(*this, DAE);
    return EmitLValue(DAE->getExpr());
  }
  case Expr::CXXDefaultInitExprClass: {
    auto *DIE = cast<CXXDefaultInitExpr>(E);
    CXXDefaultInitExprScope Scope(*this, DIE);
    return EmitLValue(DIE->getExpr());
  }
  case Expr::CXXTypeidExprClass:
    return EmitCXXTypeidLValue(cast<CXXTypeidExpr>(E));

  case Expr::ObjCMessageExprClass:
    return EmitObjCMessageExprLValue(cast<ObjCMessageExpr>(E));
  case Expr::ObjCIvarRefExprClass:
    return EmitObjCIvarRefLValue(cast<ObjCIvarRefExpr>(E));
  case Expr::StmtExprClass:
    return EmitStmtExprLValue(cast<StmtExpr>(E));
  case Expr::UnaryOperatorClass:
    return EmitUnaryOpLValue(cast<UnaryOperator>(E));
  case Expr::ArraySubscriptExprClass:
    return EmitArraySubscriptExpr(cast<ArraySubscriptExpr>(E));
  case Expr::MatrixSubscriptExprClass:
    return EmitMatrixSubscriptExpr(cast<MatrixSubscriptExpr>(E));
  case Expr::OMPArraySectionExprClass:
    return EmitOMPArraySectionExpr(cast<OMPArraySectionExpr>(E));
  case Expr::ExtVectorElementExprClass:
    return EmitExtVectorElementExpr(cast<ExtVectorElementExpr>(E));
  case Expr::MemberExprClass:
    return EmitMemberExpr(cast<MemberExpr>(E));
  case Expr::CompoundLiteralExprClass:
    return EmitCompoundLiteralLValue(cast<CompoundLiteralExpr>(E));
  case Expr::ConditionalOperatorClass:
    return EmitConditionalOperatorLValue(cast<ConditionalOperator>(E));
  case Expr::BinaryConditionalOperatorClass:
    return EmitConditionalOperatorLValue(cast<BinaryConditionalOperator>(E));
  case Expr::ChooseExprClass:
    return EmitLValue(cast<ChooseExpr>(E)->getChosenSubExpr());
  case Expr::OpaqueValueExprClass:
    return EmitOpaqueValueLValue(cast<OpaqueValueExpr>(E));
  case Expr::SubstNonTypeTemplateParmExprClass:
    return EmitLValue(cast<SubstNonTypeTemplateParmExpr>(E)->getReplacement());
  case Expr::ImplicitCastExprClass:
  case Expr::CStyleCastExprClass:
  case Expr::CXXFunctionalCastExprClass:
  case Expr::CXXStaticCastExprClass:
  case Expr::CXXDynamicCastExprClass:
  case Expr::CXXReinterpretCastExprClass:
  case Expr::CXXConstCastExprClass:
  case Expr::CXXAddrspaceCastExprClass:
  case Expr::ObjCBridgedCastExprClass:
  case Expr::BoundsCastExprClass:
    return EmitCastLValue(cast<CastExpr>(E));

  case Expr::MaterializeTemporaryExprClass:
    return EmitMaterializeTemporaryExpr(cast<MaterializeTemporaryExpr>(E));

  case Expr::CoawaitExprClass:
    return EmitCoawaitLValue(cast<CoawaitExpr>(E));
  case Expr::CoyieldExprClass:
    return EmitCoyieldLValue(cast<CoyieldExpr>(E));

  case Expr::BoundsValueExprClass:
   return EmitBoundsValueLValue(cast<BoundsValueExpr>(E));
  }
}

/// Given an object of the given canonical type, can we safely copy a
/// value out of it based on its initializer?
static bool isConstantEmittableObjectType(QualType type) {
  assert(type.isCanonical());
  assert(!type->isReferenceType());

  // Must be const-qualified but non-volatile.
  Qualifiers qs = type.getLocalQualifiers();
  if (!qs.hasConst() || qs.hasVolatile()) return false;

  // Otherwise, all object types satisfy this except C++ classes with
  // mutable subobjects or non-trivial copy/destroy behavior.
  if (const auto *RT = dyn_cast<RecordType>(type))
    if (const auto *RD = dyn_cast<CXXRecordDecl>(RT->getDecl()))
      if (RD->hasMutableFields() || !RD->isTrivial())
        return false;

  return true;
}

/// Can we constant-emit a load of a reference to a variable of the
/// given type?  This is different from predicates like
/// Decl::mightBeUsableInConstantExpressions because we do want it to apply
/// in situations that don't necessarily satisfy the language's rules
/// for this (e.g. C++'s ODR-use rules).  For example, we want to able
/// to do this with const float variables even if those variables
/// aren't marked 'constexpr'.
enum ConstantEmissionKind {
  CEK_None,
  CEK_AsReferenceOnly,
  CEK_AsValueOrReference,
  CEK_AsValueOnly
};
static ConstantEmissionKind checkVarTypeForConstantEmission(QualType type) {
  type = type.getCanonicalType();
  if (const auto *ref = dyn_cast<ReferenceType>(type)) {
    if (isConstantEmittableObjectType(ref->getPointeeType()))
      return CEK_AsValueOrReference;
    return CEK_AsReferenceOnly;
  }
  if (isConstantEmittableObjectType(type))
    return CEK_AsValueOnly;
  return CEK_None;
}

/// Try to emit a reference to the given value without producing it as
/// an l-value.  This is just an optimization, but it avoids us needing
/// to emit global copies of variables if they're named without triggering
/// a formal use in a context where we can't emit a direct reference to them,
/// for instance if a block or lambda or a member of a local class uses a
/// const int variable or constexpr variable from an enclosing function.
CodeGenFunction::ConstantEmission
CodeGenFunction::tryEmitAsConstant(DeclRefExpr *refExpr) {
  ValueDecl *value = refExpr->getDecl();

  // The value needs to be an enum constant or a constant variable.
  ConstantEmissionKind CEK;
  if (isa<ParmVarDecl>(value)) {
    CEK = CEK_None;
  } else if (auto *var = dyn_cast<VarDecl>(value)) {
    CEK = checkVarTypeForConstantEmission(var->getType());
  } else if (isa<EnumConstantDecl>(value)) {
    CEK = CEK_AsValueOnly;
  } else {
    CEK = CEK_None;
  }
  if (CEK == CEK_None) return ConstantEmission();

  Expr::EvalResult result;
  bool resultIsReference;
  QualType resultType;

  // It's best to evaluate all the way as an r-value if that's permitted.
  if (CEK != CEK_AsReferenceOnly &&
      refExpr->EvaluateAsRValue(result, getContext())) {
    resultIsReference = false;
    resultType = refExpr->getType();

  // Otherwise, try to evaluate as an l-value.
  } else if (CEK != CEK_AsValueOnly &&
             refExpr->EvaluateAsLValue(result, getContext())) {
    resultIsReference = true;
    resultType = value->getType();

  // Failure.
  } else {
    return ConstantEmission();
  }

  // In any case, if the initializer has side-effects, abandon ship.
  if (result.HasSideEffects)
    return ConstantEmission();

  // Emit as a constant.
  auto C = ConstantEmitter(*this).emitAbstract(refExpr->getLocation(),
                                               result.Val, resultType);

  // Make sure we emit a debug reference to the global variable.
  // This should probably fire even for
  if (isa<VarDecl>(value)) {
    if (!getContext().DeclMustBeEmitted(cast<VarDecl>(value)))
      EmitDeclRefExprDbgValue(refExpr, result.Val);
  } else {
    assert(isa<EnumConstantDecl>(value));
    EmitDeclRefExprDbgValue(refExpr, result.Val);
  }

  // If we emitted a reference constant, we need to dereference that.
  if (resultIsReference)
    return ConstantEmission::forReference(C);

  return ConstantEmission::forValue(C);
}

static DeclRefExpr *tryToConvertMemberExprToDeclRefExpr(CodeGenFunction &CGF,
                                                        const MemberExpr *ME) {
  if (auto *VD = dyn_cast<VarDecl>(ME->getMemberDecl())) {
    // Try to emit static variable member expressions as DREs.
    return DeclRefExpr::Create(
        CGF.getContext(), NestedNameSpecifierLoc(), SourceLocation(), VD,
        /*RefersToEnclosingVariableOrCapture=*/false, ME->getExprLoc(),
        ME->getType(), ME->getValueKind(), nullptr, nullptr, ME->isNonOdrUse());
  }
  return nullptr;
}

CodeGenFunction::ConstantEmission
CodeGenFunction::tryEmitAsConstant(const MemberExpr *ME) {
  if (DeclRefExpr *DRE = tryToConvertMemberExprToDeclRefExpr(*this, ME))
    return tryEmitAsConstant(DRE);
  return ConstantEmission();
}

llvm::Value *CodeGenFunction::emitScalarConstant(
    const CodeGenFunction::ConstantEmission &Constant, Expr *E) {
  assert(Constant && "not a constant");
  if (Constant.isReference())
    return EmitLoadOfLValue(Constant.getReferenceLValue(*this, E),
                            E->getExprLoc())
        .getScalarVal();
  return Constant.getValue();
}

llvm::Value *CodeGenFunction::EmitLoadOfScalar(LValue lvalue,
                                               SourceLocation Loc) {
  return EmitLoadOfScalar(lvalue.getAddress(*this), lvalue.isVolatile(),
                          lvalue.getType(), Loc, lvalue.getBaseInfo(),
                          lvalue.getTBAAInfo(), lvalue.isNontemporal());
}

static bool hasBooleanRepresentation(QualType Ty) {
  if (Ty->isBooleanType())
    return true;

  if (const EnumType *ET = Ty->getAs<EnumType>())
    return ET->getDecl()->getIntegerType()->isBooleanType();

  if (const AtomicType *AT = Ty->getAs<AtomicType>())
    return hasBooleanRepresentation(AT->getValueType());

  return false;
}

static bool getRangeForType(CodeGenFunction &CGF, QualType Ty,
                            llvm::APInt &Min, llvm::APInt &End,
                            bool StrictEnums, bool IsBool) {
  const EnumType *ET = Ty->getAs<EnumType>();
  bool IsRegularCPlusPlusEnum = CGF.getLangOpts().CPlusPlus && StrictEnums &&
                                ET && !ET->getDecl()->isFixed();
  if (!IsBool && !IsRegularCPlusPlusEnum)
    return false;

  if (IsBool) {
    Min = llvm::APInt(CGF.getContext().getTypeSize(Ty), 0);
    End = llvm::APInt(CGF.getContext().getTypeSize(Ty), 2);
  } else {
    const EnumDecl *ED = ET->getDecl();
    llvm::Type *LTy = CGF.ConvertTypeForMem(ED->getIntegerType());
    unsigned Bitwidth = LTy->getScalarSizeInBits();
    unsigned NumNegativeBits = ED->getNumNegativeBits();
    unsigned NumPositiveBits = ED->getNumPositiveBits();

    if (NumNegativeBits) {
      unsigned NumBits = std::max(NumNegativeBits, NumPositiveBits + 1);
      assert(NumBits <= Bitwidth);
      End = llvm::APInt(Bitwidth, 1) << (NumBits - 1);
      Min = -End;
    } else {
      assert(NumPositiveBits <= Bitwidth);
      End = llvm::APInt(Bitwidth, 1) << NumPositiveBits;
      Min = llvm::APInt(Bitwidth, 0);
    }
  }
  return true;
}

llvm::MDNode *CodeGenFunction::getRangeForLoadFromType(QualType Ty) {
  llvm::APInt Min, End;
  if (!getRangeForType(*this, Ty, Min, End, CGM.getCodeGenOpts().StrictEnums,
                       hasBooleanRepresentation(Ty)))
    return nullptr;

  llvm::MDBuilder MDHelper(getLLVMContext());
  return MDHelper.createRange(Min, End);
}

bool CodeGenFunction::EmitScalarRangeCheck(llvm::Value *Value, QualType Ty,
                                           SourceLocation Loc) {
  bool HasBoolCheck = SanOpts.has(SanitizerKind::Bool);
  bool HasEnumCheck = SanOpts.has(SanitizerKind::Enum);
  if (!HasBoolCheck && !HasEnumCheck)
    return false;

  bool IsBool = hasBooleanRepresentation(Ty) ||
                NSAPI(CGM.getContext()).isObjCBOOLType(Ty);
  bool NeedsBoolCheck = HasBoolCheck && IsBool;
  bool NeedsEnumCheck = HasEnumCheck && Ty->getAs<EnumType>();
  if (!NeedsBoolCheck && !NeedsEnumCheck)
    return false;

  // Single-bit booleans don't need to be checked. Special-case this to avoid
  // a bit width mismatch when handling bitfield values. This is handled by
  // EmitFromMemory for the non-bitfield case.
  if (IsBool &&
      cast<llvm::IntegerType>(Value->getType())->getBitWidth() == 1)
    return false;

  llvm::APInt Min, End;
  if (!getRangeForType(*this, Ty, Min, End, /*StrictEnums=*/true, IsBool))
    return true;

  auto &Ctx = getLLVMContext();
  SanitizerScope SanScope(this);
  llvm::Value *Check;
  --End;
  if (!Min) {
    Check = Builder.CreateICmpULE(Value, llvm::ConstantInt::get(Ctx, End));
  } else {
    llvm::Value *Upper =
        Builder.CreateICmpSLE(Value, llvm::ConstantInt::get(Ctx, End));
    llvm::Value *Lower =
        Builder.CreateICmpSGE(Value, llvm::ConstantInt::get(Ctx, Min));
    Check = Builder.CreateAnd(Upper, Lower);
  }
  llvm::Constant *StaticArgs[] = {EmitCheckSourceLocation(Loc),
                                  EmitCheckTypeDescriptor(Ty)};
  SanitizerMask Kind =
      NeedsEnumCheck ? SanitizerKind::Enum : SanitizerKind::Bool;
  EmitCheck(std::make_pair(Check, Kind), SanitizerHandler::LoadInvalidValue,
            StaticArgs, EmitCheckValue(Value));
  return true;
}

llvm::Value *CodeGenFunction::EmitLoadOfScalar(Address Addr, bool Volatile,
                                               QualType Ty,
                                               SourceLocation Loc,
                                               LValueBaseInfo BaseInfo,
                                               TBAAAccessInfo TBAAInfo,
                                               bool isNontemporal) {
  if (!CGM.getCodeGenOpts().PreserveVec3Type) {
    // For better performance, handle vector loads differently.
    if (Ty->isVectorType()) {
      const llvm::Type *EltTy = Addr.getElementType();

      const auto *VTy = cast<llvm::VectorType>(EltTy);

      // Handle vectors of size 3 like size 4 for better performance.
      if (VTy->getNumElements() == 3) {

        // Bitcast to vec4 type.
        auto *vec4Ty = llvm::FixedVectorType::get(VTy->getElementType(), 4);
        Address Cast = Builder.CreateElementBitCast(Addr, vec4Ty, "castToVec4");
        // Now load value.
        llvm::Value *V = Builder.CreateLoad(Cast, Volatile, "loadVec4");

        // Shuffle vector to get vec3.
        V = Builder.CreateShuffleVector(V, llvm::UndefValue::get(vec4Ty),
                                        ArrayRef<int>{0, 1, 2}, "extractVec");
        return EmitFromMemory(V, Ty);
      }
    }
  }

  // Atomic operations have to be done on integral types.
  LValue AtomicLValue =
      LValue::MakeAddr(Addr, Ty, getContext(), BaseInfo, TBAAInfo);
  if (Ty->isAtomicType() || LValueIsSuitableForInlineAtomic(AtomicLValue)) {
    return EmitAtomicLoad(AtomicLValue, Loc).getScalarVal();
  }

  llvm::LoadInst *Load = Builder.CreateLoad(Addr, Volatile);
  if (isNontemporal) {
    llvm::MDNode *Node = llvm::MDNode::get(
        Load->getContext(), llvm::ConstantAsMetadata::get(Builder.getInt32(1)));
    Load->setMetadata(CGM.getModule().getMDKindID("nontemporal"), Node);
  }

  CGM.DecorateInstructionWithTBAA(Load, TBAAInfo);

  if (EmitScalarRangeCheck(Load, Ty, Loc)) {
    // In order to prevent the optimizer from throwing away the check, don't
    // attach range metadata to the load.
  } else if (CGM.getCodeGenOpts().OptimizationLevel > 0)
    if (llvm::MDNode *RangeInfo = getRangeForLoadFromType(Ty))
      Load->setMetadata(llvm::LLVMContext::MD_range, RangeInfo);

  return EmitFromMemory(Load, Ty);
}

llvm::Value *CodeGenFunction::EmitToMemory(llvm::Value *Value, QualType Ty) {
  // Bool has a different representation in memory than in registers.
  if (hasBooleanRepresentation(Ty)) {
    // This should really always be an i1, but sometimes it's already
    // an i8, and it's awkward to track those cases down.
    if (Value->getType()->isIntegerTy(1))
      return Builder.CreateZExt(Value, ConvertTypeForMem(Ty), "frombool");
    assert(Value->getType()->isIntegerTy(getContext().getTypeSize(Ty)) &&
           "wrong value rep of bool");
  }

  return Value;
}

llvm::Value *CodeGenFunction::EmitFromMemory(llvm::Value *Value, QualType Ty) {
  // Bool has a different representation in memory than in registers.
  if (hasBooleanRepresentation(Ty)) {
    assert(Value->getType()->isIntegerTy(getContext().getTypeSize(Ty)) &&
           "wrong value rep of bool");
    return Builder.CreateTrunc(Value, Builder.getInt1Ty(), "tobool");
  }

  return Value;
}

// Convert the pointer of \p Addr to a pointer to a vector (the value type of
// MatrixType), if it points to a array (the memory type of MatrixType).
static Address MaybeConvertMatrixAddress(Address Addr, CodeGenFunction &CGF,
                                         bool IsVector = true) {
  auto *ArrayTy = dyn_cast<llvm::ArrayType>(
      cast<llvm::PointerType>(Addr.getPointer()->getType())->getElementType());
  if (ArrayTy && IsVector) {
    auto *VectorTy = llvm::FixedVectorType::get(ArrayTy->getElementType(),
                                                ArrayTy->getNumElements());

    return Address(CGF.Builder.CreateElementBitCast(Addr, VectorTy));
  }
  auto *VectorTy = dyn_cast<llvm::VectorType>(
      cast<llvm::PointerType>(Addr.getPointer()->getType())->getElementType());
  if (VectorTy && !IsVector) {
    auto *ArrayTy = llvm::ArrayType::get(VectorTy->getElementType(),
                                         VectorTy->getNumElements());

    return Address(CGF.Builder.CreateElementBitCast(Addr, ArrayTy));
  }

  return Addr;
}

// Emit a store of a matrix LValue. This may require casting the original
// pointer to memory address (ArrayType) to a pointer to the value type
// (VectorType).
static void EmitStoreOfMatrixScalar(llvm::Value *value, LValue lvalue,
                                    bool isInit, CodeGenFunction &CGF) {
  Address Addr = MaybeConvertMatrixAddress(lvalue.getAddress(CGF), CGF,
                                           value->getType()->isVectorTy());
  CGF.EmitStoreOfScalar(value, Addr, lvalue.isVolatile(), lvalue.getType(),
                        lvalue.getBaseInfo(), lvalue.getTBAAInfo(), isInit,
                        lvalue.isNontemporal());
}

void CodeGenFunction::EmitStoreOfScalar(llvm::Value *Value, Address Addr,
                                        bool Volatile, QualType Ty,
                                        LValueBaseInfo BaseInfo,
                                        TBAAAccessInfo TBAAInfo,
                                        bool isInit, bool isNontemporal) {
  if (!CGM.getCodeGenOpts().PreserveVec3Type) {
    // Handle vectors differently to get better performance.
    if (Ty->isVectorType()) {
      llvm::Type *SrcTy = Value->getType();
      auto *VecTy = dyn_cast<llvm::VectorType>(SrcTy);
      // Handle vec3 special.
      if (VecTy && VecTy->getNumElements() == 3) {
        // Our source is a vec3, do a shuffle vector to make it a vec4.
        Value = Builder.CreateShuffleVector(Value, llvm::UndefValue::get(VecTy),
                                            ArrayRef<int>{0, 1, 2, -1},
                                            "extractVec");
        SrcTy = llvm::FixedVectorType::get(VecTy->getElementType(), 4);
      }
      if (Addr.getElementType() != SrcTy) {
        Addr = Builder.CreateElementBitCast(Addr, SrcTy, "storetmp");
      }
    }
  }

  Value = EmitToMemory(Value, Ty);

  LValue AtomicLValue =
      LValue::MakeAddr(Addr, Ty, getContext(), BaseInfo, TBAAInfo);
  if (Ty->isAtomicType() ||
      (!isInit && LValueIsSuitableForInlineAtomic(AtomicLValue))) {
    EmitAtomicStore(RValue::get(Value), AtomicLValue, isInit);
    return;
  }

  llvm::StoreInst *Store = Builder.CreateStore(Value, Addr, Volatile);
  if (isNontemporal) {
    llvm::MDNode *Node =
        llvm::MDNode::get(Store->getContext(),
                          llvm::ConstantAsMetadata::get(Builder.getInt32(1)));
    Store->setMetadata(CGM.getModule().getMDKindID("nontemporal"), Node);
  }

  CGM.DecorateInstructionWithTBAA(Store, TBAAInfo);
}

void CodeGenFunction::EmitStoreOfScalar(llvm::Value *value, LValue lvalue,
                                        bool isInit) {
  if (lvalue.getType()->isConstantMatrixType()) {
    EmitStoreOfMatrixScalar(value, lvalue, isInit, *this);
    return;
  }

  EmitStoreOfScalar(value, lvalue.getAddress(*this), lvalue.isVolatile(),
                    lvalue.getType(), lvalue.getBaseInfo(),
                    lvalue.getTBAAInfo(), isInit, lvalue.isNontemporal());
}

// Emit a load of a LValue of matrix type. This may require casting the pointer
// to memory address (ArrayType) to a pointer to the value type (VectorType).
static RValue EmitLoadOfMatrixLValue(LValue LV, SourceLocation Loc,
                                     CodeGenFunction &CGF) {
  assert(LV.getType()->isConstantMatrixType());
  Address Addr = MaybeConvertMatrixAddress(LV.getAddress(CGF), CGF);
  LV.setAddress(Addr);
  return RValue::get(CGF.EmitLoadOfScalar(LV, Loc));
}

/// EmitLoadOfLValue - Given an expression that represents a value lvalue, this
/// method emits the address of the lvalue, then loads the result as an rvalue,
/// returning the rvalue.
RValue CodeGenFunction::EmitLoadOfLValue(LValue LV, SourceLocation Loc) {
  if (LV.isObjCWeak()) {
    // load of a __weak object.
    Address AddrWeakObj = LV.getAddress(*this);
    return RValue::get(CGM.getObjCRuntime().EmitObjCWeakRead(*this,
                                                             AddrWeakObj));
  }
  if (LV.getQuals().getObjCLifetime() == Qualifiers::OCL_Weak) {
    // In MRC mode, we do a load+autorelease.
    if (!getLangOpts().ObjCAutoRefCount) {
      return RValue::get(EmitARCLoadWeak(LV.getAddress(*this)));
    }

    // In ARC mode, we load retained and then consume the value.
    llvm::Value *Object = EmitARCLoadWeakRetained(LV.getAddress(*this));
    Object = EmitObjCConsumeObject(LV.getType(), Object);
    return RValue::get(Object);
  }

  if (LV.isSimple()) {
    assert(!LV.getType()->isFunctionType());

    if (LV.getType()->isConstantMatrixType())
      return EmitLoadOfMatrixLValue(LV, Loc, *this);

    // Everything needs a load.
    return RValue::get(EmitLoadOfScalar(LV, Loc));
  }

  if (LV.isVectorElt()) {
    llvm::LoadInst *Load = Builder.CreateLoad(LV.getVectorAddress(),
                                              LV.isVolatileQualified());
    return RValue::get(Builder.CreateExtractElement(Load, LV.getVectorIdx(),
                                                    "vecext"));
  }

  // If this is a reference to a subset of the elements of a vector, either
  // shuffle the input or extract/insert them as appropriate.
  if (LV.isExtVectorElt()) {
    return EmitLoadOfExtVectorElementLValue(LV);
  }

  // Global Register variables always invoke intrinsics
  if (LV.isGlobalReg())
    return EmitLoadOfGlobalRegLValue(LV);

  if (LV.isMatrixElt()) {
    llvm::LoadInst *Load =
        Builder.CreateLoad(LV.getMatrixAddress(), LV.isVolatileQualified());
    return RValue::get(
        Builder.CreateExtractElement(Load, LV.getMatrixIdx(), "matrixext"));
  }

  assert(LV.isBitField() && "Unknown LValue type!");
  return EmitLoadOfBitfieldLValue(LV, Loc);
}

RValue CodeGenFunction::EmitLoadOfBitfieldLValue(LValue LV,
                                                 SourceLocation Loc) {
  const CGBitFieldInfo &Info = LV.getBitFieldInfo();

  // Get the output type.
  llvm::Type *ResLTy = ConvertType(LV.getType());

  Address Ptr = LV.getBitFieldAddress();
  llvm::Value *Val = Builder.CreateLoad(Ptr, LV.isVolatileQualified(), "bf.load");

  if (Info.IsSigned) {
    assert(static_cast<unsigned>(Info.Offset + Info.Size) <= Info.StorageSize);
    unsigned HighBits = Info.StorageSize - Info.Offset - Info.Size;
    if (HighBits)
      Val = Builder.CreateShl(Val, HighBits, "bf.shl");
    if (Info.Offset + HighBits)
      Val = Builder.CreateAShr(Val, Info.Offset + HighBits, "bf.ashr");
  } else {
    if (Info.Offset)
      Val = Builder.CreateLShr(Val, Info.Offset, "bf.lshr");
    if (static_cast<unsigned>(Info.Offset) + Info.Size < Info.StorageSize)
      Val = Builder.CreateAnd(Val, llvm::APInt::getLowBitsSet(Info.StorageSize,
                                                              Info.Size),
                              "bf.clear");
  }
  Val = Builder.CreateIntCast(Val, ResLTy, Info.IsSigned, "bf.cast");
  EmitScalarRangeCheck(Val, LV.getType(), Loc);
  return RValue::get(Val);
}

// If this is a reference to a subset of the elements of a vector, create an
// appropriate shufflevector.
RValue CodeGenFunction::EmitLoadOfExtVectorElementLValue(LValue LV) {
  llvm::Value *Vec = Builder.CreateLoad(LV.getExtVectorAddress(),
                                        LV.isVolatileQualified());

  const llvm::Constant *Elts = LV.getExtVectorElts();

  // If the result of the expression is a non-vector type, we must be extracting
  // a single element.  Just codegen as an extractelement.
  const VectorType *ExprVT = LV.getType()->getAs<VectorType>();
  if (!ExprVT) {
    unsigned InIdx = getAccessedFieldNo(0, Elts);
    llvm::Value *Elt = llvm::ConstantInt::get(SizeTy, InIdx);
    return RValue::get(Builder.CreateExtractElement(Vec, Elt));
  }

  // Always use shuffle vector to try to retain the original program structure
  unsigned NumResultElts = ExprVT->getNumElements();

  SmallVector<int, 4> Mask;
  for (unsigned i = 0; i != NumResultElts; ++i)
    Mask.push_back(getAccessedFieldNo(i, Elts));

  Vec = Builder.CreateShuffleVector(Vec, llvm::UndefValue::get(Vec->getType()),
                                    Mask);
  return RValue::get(Vec);
}

/// Generates lvalue for partial ext_vector access.
Address CodeGenFunction::EmitExtVectorElementLValue(LValue LV) {
  Address VectorAddress = LV.getExtVectorAddress();
  QualType EQT = LV.getType()->castAs<VectorType>()->getElementType();
  llvm::Type *VectorElementTy = CGM.getTypes().ConvertType(EQT);

  Address CastToPointerElement =
    Builder.CreateElementBitCast(VectorAddress, VectorElementTy,
                                 "conv.ptr.element");

  const llvm::Constant *Elts = LV.getExtVectorElts();
  unsigned ix = getAccessedFieldNo(0, Elts);

  Address VectorBasePtrPlusIx =
    Builder.CreateConstInBoundsGEP(CastToPointerElement, ix,
                                   "vector.elt");

  return VectorBasePtrPlusIx;
}

/// Load of global gamed gegisters are always calls to intrinsics.
RValue CodeGenFunction::EmitLoadOfGlobalRegLValue(LValue LV) {
  assert((LV.getType()->isIntegerType() || LV.getType()->isPointerType()) &&
         "Bad type for register variable");
  llvm::MDNode *RegName = cast<llvm::MDNode>(
      cast<llvm::MetadataAsValue>(LV.getGlobalReg())->getMetadata());

  // We accept integer and pointer types only
  llvm::Type *OrigTy = CGM.getTypes().ConvertType(LV.getType());
  llvm::Type *Ty = OrigTy;
  if (OrigTy->isPointerTy())
    Ty = CGM.getTypes().getDataLayout().getIntPtrType(OrigTy);
  llvm::Type *Types[] = { Ty };

  llvm::Function *F = CGM.getIntrinsic(llvm::Intrinsic::read_register, Types);
  llvm::Value *Call = Builder.CreateCall(
      F, llvm::MetadataAsValue::get(Ty->getContext(), RegName));
  if (OrigTy->isPointerTy())
    Call = Builder.CreateIntToPtr(Call, OrigTy);
  return RValue::get(Call);
}

/// EmitStoreThroughLValue - Store the specified rvalue into the specified
/// lvalue, where both are guaranteed to the have the same type, and that type
/// is 'Ty'.
void CodeGenFunction::EmitStoreThroughLValue(RValue Src, LValue Dst,
                                             bool isInit) {
  if (!Dst.isSimple()) {
    if (Dst.isVectorElt()) {
      // Read/modify/write the vector, inserting the new element.
      llvm::Value *Vec = Builder.CreateLoad(Dst.getVectorAddress(),
                                            Dst.isVolatileQualified());
      Vec = Builder.CreateInsertElement(Vec, Src.getScalarVal(),
                                        Dst.getVectorIdx(), "vecins");
      Builder.CreateStore(Vec, Dst.getVectorAddress(),
                          Dst.isVolatileQualified());
      return;
    }

    // If this is an update of extended vector elements, insert them as
    // appropriate.
    if (Dst.isExtVectorElt())
      return EmitStoreThroughExtVectorComponentLValue(Src, Dst);

    if (Dst.isGlobalReg())
      return EmitStoreThroughGlobalRegLValue(Src, Dst);

    if (Dst.isMatrixElt()) {
      llvm::Value *Vec = Builder.CreateLoad(Dst.getMatrixAddress());
      Vec = Builder.CreateInsertElement(Vec, Src.getScalarVal(),
                                        Dst.getMatrixIdx(), "matins");
      Builder.CreateStore(Vec, Dst.getMatrixAddress(),
                          Dst.isVolatileQualified());
      return;
    }

    assert(Dst.isBitField() && "Unknown LValue type");
    return EmitStoreThroughBitfieldLValue(Src, Dst);
  }

  // There's special magic for assigning into an ARC-qualified l-value.
  if (Qualifiers::ObjCLifetime Lifetime = Dst.getQuals().getObjCLifetime()) {
    switch (Lifetime) {
    case Qualifiers::OCL_None:
      llvm_unreachable("present but none");

    case Qualifiers::OCL_ExplicitNone:
      // nothing special
      break;

    case Qualifiers::OCL_Strong:
      if (isInit) {
        Src = RValue::get(EmitARCRetain(Dst.getType(), Src.getScalarVal()));
        break;
      }
      EmitARCStoreStrong(Dst, Src.getScalarVal(), /*ignore*/ true);
      return;

    case Qualifiers::OCL_Weak:
      if (isInit)
        // Initialize and then skip the primitive store.
        EmitARCInitWeak(Dst.getAddress(*this), Src.getScalarVal());
      else
        EmitARCStoreWeak(Dst.getAddress(*this), Src.getScalarVal(),
                         /*ignore*/ true);
      return;

    case Qualifiers::OCL_Autoreleasing:
      Src = RValue::get(EmitObjCExtendObjectLifetime(Dst.getType(),
                                                     Src.getScalarVal()));
      // fall into the normal path
      break;
    }
  }

  if (Dst.isObjCWeak() && !Dst.isNonGC()) {
    // load of a __weak object.
    Address LvalueDst = Dst.getAddress(*this);
    llvm::Value *src = Src.getScalarVal();
     CGM.getObjCRuntime().EmitObjCWeakAssign(*this, src, LvalueDst);
    return;
  }

  if (Dst.isObjCStrong() && !Dst.isNonGC()) {
    // load of a __strong object.
    Address LvalueDst = Dst.getAddress(*this);
    llvm::Value *src = Src.getScalarVal();
    if (Dst.isObjCIvar()) {
      assert(Dst.getBaseIvarExp() && "BaseIvarExp is NULL");
      llvm::Type *ResultType = IntPtrTy;
      Address dst = EmitPointerWithAlignment(Dst.getBaseIvarExp());
      llvm::Value *RHS = dst.getPointer();
      RHS = Builder.CreatePtrToInt(RHS, ResultType, "sub.ptr.rhs.cast");
      llvm::Value *LHS =
        Builder.CreatePtrToInt(LvalueDst.getPointer(), ResultType,
                               "sub.ptr.lhs.cast");
      llvm::Value *BytesBetween = Builder.CreateSub(LHS, RHS, "ivar.offset");
      CGM.getObjCRuntime().EmitObjCIvarAssign(*this, src, dst,
                                              BytesBetween);
    } else if (Dst.isGlobalObjCRef()) {
      CGM.getObjCRuntime().EmitObjCGlobalAssign(*this, src, LvalueDst,
                                                Dst.isThreadLocalRef());
    }
    else
      CGM.getObjCRuntime().EmitObjCStrongCastAssign(*this, src, LvalueDst);
    return;
  }

  assert(Src.isScalar() && "Can't emit an agg store with this method");
  EmitStoreOfScalar(Src.getScalarVal(), Dst, isInit);
}

void CodeGenFunction::EmitStoreThroughBitfieldLValue(RValue Src, LValue Dst,
                                                     llvm::Value **Result) {
  const CGBitFieldInfo &Info = Dst.getBitFieldInfo();
  llvm::Type *ResLTy = ConvertTypeForMem(Dst.getType());
  Address Ptr = Dst.getBitFieldAddress();

  // Get the source value, truncated to the width of the bit-field.
  llvm::Value *SrcVal = Src.getScalarVal();

  // Cast the source to the storage type and shift it into place.
  SrcVal = Builder.CreateIntCast(SrcVal, Ptr.getElementType(),
                                 /*isSigned=*/false);
  llvm::Value *MaskedVal = SrcVal;

  // See if there are other bits in the bitfield's storage we'll need to load
  // and mask together with source before storing.
  if (Info.StorageSize != Info.Size) {
    assert(Info.StorageSize > Info.Size && "Invalid bitfield size.");
    llvm::Value *Val =
      Builder.CreateLoad(Ptr, Dst.isVolatileQualified(), "bf.load");

    // Mask the source value as needed.
    if (!hasBooleanRepresentation(Dst.getType()))
      SrcVal = Builder.CreateAnd(SrcVal,
                                 llvm::APInt::getLowBitsSet(Info.StorageSize,
                                                            Info.Size),
                                 "bf.value");
    MaskedVal = SrcVal;
    if (Info.Offset)
      SrcVal = Builder.CreateShl(SrcVal, Info.Offset, "bf.shl");

    // Mask out the original value.
    Val = Builder.CreateAnd(Val,
                            ~llvm::APInt::getBitsSet(Info.StorageSize,
                                                     Info.Offset,
                                                     Info.Offset + Info.Size),
                            "bf.clear");

    // Or together the unchanged values and the source value.
    SrcVal = Builder.CreateOr(Val, SrcVal, "bf.set");
  } else {
    assert(Info.Offset == 0);
    // According to the AACPS:
    // When a volatile bit-field is written, and its container does not overlap
    // with any non-bit-field member, its container must be read exactly once and
    // written exactly once using the access width appropriate to the type of the
    // container. The two accesses are not atomic.
    if (Dst.isVolatileQualified() && isAAPCS(CGM.getTarget()) &&
        CGM.getCodeGenOpts().ForceAAPCSBitfieldLoad)
      Builder.CreateLoad(Ptr, true, "bf.load");
  }

  // Write the new value back out.
  Builder.CreateStore(SrcVal, Ptr, Dst.isVolatileQualified());

  // Return the new value of the bit-field, if requested.
  if (Result) {
    llvm::Value *ResultVal = MaskedVal;

    // Sign extend the value if needed.
    if (Info.IsSigned) {
      assert(Info.Size <= Info.StorageSize);
      unsigned HighBits = Info.StorageSize - Info.Size;
      if (HighBits) {
        ResultVal = Builder.CreateShl(ResultVal, HighBits, "bf.result.shl");
        ResultVal = Builder.CreateAShr(ResultVal, HighBits, "bf.result.ashr");
      }
    }

    ResultVal = Builder.CreateIntCast(ResultVal, ResLTy, Info.IsSigned,
                                      "bf.result.cast");
    *Result = EmitFromMemory(ResultVal, Dst.getType());
  }
}

void CodeGenFunction::EmitStoreThroughExtVectorComponentLValue(RValue Src,
                                                               LValue Dst) {
  // This access turns into a read/modify/write of the vector.  Load the input
  // value now.
  llvm::Value *Vec = Builder.CreateLoad(Dst.getExtVectorAddress(),
                                        Dst.isVolatileQualified());
  const llvm::Constant *Elts = Dst.getExtVectorElts();

  llvm::Value *SrcVal = Src.getScalarVal();

  if (const VectorType *VTy = Dst.getType()->getAs<VectorType>()) {
    unsigned NumSrcElts = VTy->getNumElements();
    unsigned NumDstElts =
        cast<llvm::VectorType>(Vec->getType())->getNumElements();
    if (NumDstElts == NumSrcElts) {
      // Use shuffle vector is the src and destination are the same number of
      // elements and restore the vector mask since it is on the side it will be
      // stored.
      SmallVector<int, 4> Mask(NumDstElts);
      for (unsigned i = 0; i != NumSrcElts; ++i)
        Mask[getAccessedFieldNo(i, Elts)] = i;

      Vec = Builder.CreateShuffleVector(
          SrcVal, llvm::UndefValue::get(Vec->getType()), Mask);
    } else if (NumDstElts > NumSrcElts) {
      // Extended the source vector to the same length and then shuffle it
      // into the destination.
      // FIXME: since we're shuffling with undef, can we just use the indices
      //        into that?  This could be simpler.
      SmallVector<int, 4> ExtMask;
      for (unsigned i = 0; i != NumSrcElts; ++i)
        ExtMask.push_back(i);
      ExtMask.resize(NumDstElts, -1);
      llvm::Value *ExtSrcVal = Builder.CreateShuffleVector(
          SrcVal, llvm::UndefValue::get(SrcVal->getType()), ExtMask);
      // build identity
      SmallVector<int, 4> Mask;
      for (unsigned i = 0; i != NumDstElts; ++i)
        Mask.push_back(i);

      // When the vector size is odd and .odd or .hi is used, the last element
      // of the Elts constant array will be one past the size of the vector.
      // Ignore the last element here, if it is greater than the mask size.
      if (getAccessedFieldNo(NumSrcElts - 1, Elts) == Mask.size())
        NumSrcElts--;

      // modify when what gets shuffled in
      for (unsigned i = 0; i != NumSrcElts; ++i)
        Mask[getAccessedFieldNo(i, Elts)] = i + NumDstElts;
      Vec = Builder.CreateShuffleVector(Vec, ExtSrcVal, Mask);
    } else {
      // We should never shorten the vector
      llvm_unreachable("unexpected shorten vector length");
    }
  } else {
    // If the Src is a scalar (not a vector) it must be updating one element.
    unsigned InIdx = getAccessedFieldNo(0, Elts);
    llvm::Value *Elt = llvm::ConstantInt::get(SizeTy, InIdx);
    Vec = Builder.CreateInsertElement(Vec, SrcVal, Elt);
  }

  Builder.CreateStore(Vec, Dst.getExtVectorAddress(),
                      Dst.isVolatileQualified());
}

/// Store of global named registers are always calls to intrinsics.
void CodeGenFunction::EmitStoreThroughGlobalRegLValue(RValue Src, LValue Dst) {
  assert((Dst.getType()->isIntegerType() || Dst.getType()->isPointerType()) &&
         "Bad type for register variable");
  llvm::MDNode *RegName = cast<llvm::MDNode>(
      cast<llvm::MetadataAsValue>(Dst.getGlobalReg())->getMetadata());
  assert(RegName && "Register LValue is not metadata");

  // We accept integer and pointer types only
  llvm::Type *OrigTy = CGM.getTypes().ConvertType(Dst.getType());
  llvm::Type *Ty = OrigTy;
  if (OrigTy->isPointerTy())
    Ty = CGM.getTypes().getDataLayout().getIntPtrType(OrigTy);
  llvm::Type *Types[] = { Ty };

  llvm::Function *F = CGM.getIntrinsic(llvm::Intrinsic::write_register, Types);
  llvm::Value *Value = Src.getScalarVal();
  if (OrigTy->isPointerTy())
    Value = Builder.CreatePtrToInt(Value, Ty);
  Builder.CreateCall(
      F, {llvm::MetadataAsValue::get(Ty->getContext(), RegName), Value});
}

// setObjCGCLValueClass - sets class of the lvalue for the purpose of
// generating write-barries API. It is currently a global, ivar,
// or neither.
static void setObjCGCLValueClass(const ASTContext &Ctx, const Expr *E,
                                 LValue &LV,
                                 bool IsMemberAccess=false) {
  if (Ctx.getLangOpts().getGC() == LangOptions::NonGC)
    return;

  if (isa<ObjCIvarRefExpr>(E)) {
    QualType ExpTy = E->getType();
    if (IsMemberAccess && ExpTy->isPointerType()) {
      // If ivar is a structure pointer, assigning to field of
      // this struct follows gcc's behavior and makes it a non-ivar
      // writer-barrier conservatively.
      ExpTy = ExpTy->castAs<PointerType>()->getPointeeType();
      if (ExpTy->isRecordType()) {
        LV.setObjCIvar(false);
        return;
      }
    }
    LV.setObjCIvar(true);
    auto *Exp = cast<ObjCIvarRefExpr>(const_cast<Expr *>(E));
    LV.setBaseIvarExp(Exp->getBase());
    LV.setObjCArray(E->getType()->isArrayType());
    return;
  }

  if (const auto *Exp = dyn_cast<DeclRefExpr>(E)) {
    if (const auto *VD = dyn_cast<VarDecl>(Exp->getDecl())) {
      if (VD->hasGlobalStorage()) {
        LV.setGlobalObjCRef(true);
        LV.setThreadLocalRef(VD->getTLSKind() != VarDecl::TLS_None);
      }
    }
    LV.setObjCArray(E->getType()->isArrayType());
    return;
  }

  if (const auto *Exp = dyn_cast<UnaryOperator>(E)) {
    setObjCGCLValueClass(Ctx, Exp->getSubExpr(), LV, IsMemberAccess);
    return;
  }

  if (const auto *Exp = dyn_cast<ParenExpr>(E)) {
    setObjCGCLValueClass(Ctx, Exp->getSubExpr(), LV, IsMemberAccess);
    if (LV.isObjCIvar()) {
      // If cast is to a structure pointer, follow gcc's behavior and make it
      // a non-ivar write-barrier.
      QualType ExpTy = E->getType();
      if (ExpTy->isPointerType())
        ExpTy = ExpTy->castAs<PointerType>()->getPointeeType();
      if (ExpTy->isRecordType())
        LV.setObjCIvar(false);
    }
    return;
  }

  if (const auto *Exp = dyn_cast<GenericSelectionExpr>(E)) {
    setObjCGCLValueClass(Ctx, Exp->getResultExpr(), LV);
    return;
  }

  if (const auto *Exp = dyn_cast<ImplicitCastExpr>(E)) {
    setObjCGCLValueClass(Ctx, Exp->getSubExpr(), LV, IsMemberAccess);
    return;
  }

  if (const auto *Exp = dyn_cast<CStyleCastExpr>(E)) {
    setObjCGCLValueClass(Ctx, Exp->getSubExpr(), LV, IsMemberAccess);
    return;
  }

  if (const auto *Exp = dyn_cast<ObjCBridgedCastExpr>(E)) {
    setObjCGCLValueClass(Ctx, Exp->getSubExpr(), LV, IsMemberAccess);
    return;
  }

  if (const auto *Exp = dyn_cast<ArraySubscriptExpr>(E)) {
    setObjCGCLValueClass(Ctx, Exp->getBase(), LV);
    if (LV.isObjCIvar() && !LV.isObjCArray())
      // Using array syntax to assigning to what an ivar points to is not
      // same as assigning to the ivar itself. {id *Names;} Names[i] = 0;
      LV.setObjCIvar(false);
    else if (LV.isGlobalObjCRef() && !LV.isObjCArray())
      // Using array syntax to assigning to what global points to is not
      // same as assigning to the global itself. {id *G;} G[i] = 0;
      LV.setGlobalObjCRef(false);
    return;
  }

  if (const auto *Exp = dyn_cast<MemberExpr>(E)) {
    setObjCGCLValueClass(Ctx, Exp->getBase(), LV, true);
    // We don't know if member is an 'ivar', but this flag is looked at
    // only in the context of LV.isObjCIvar().
    LV.setObjCArray(E->getType()->isArrayType());
    return;
  }
}

static llvm::Value *
EmitBitCastOfLValueToProperType(CodeGenFunction &CGF,
                                llvm::Value *V, llvm::Type *IRType,
                                StringRef Name = StringRef()) {
  unsigned AS = cast<llvm::PointerType>(V->getType())->getAddressSpace();
  return CGF.Builder.CreateBitCast(V, IRType->getPointerTo(AS), Name);
}

static LValue EmitThreadPrivateVarDeclLValue(
    CodeGenFunction &CGF, const VarDecl *VD, QualType T, Address Addr,
    llvm::Type *RealVarTy, SourceLocation Loc) {
  if (CGF.CGM.getLangOpts().OpenMPIRBuilder)
    Addr = CodeGenFunction::OMPBuilderCBHelpers::getAddrOfThreadPrivate(
        CGF, VD, Addr, Loc);
  else
    Addr =
        CGF.CGM.getOpenMPRuntime().getAddrOfThreadPrivate(CGF, VD, Addr, Loc);

  Addr = CGF.Builder.CreateElementBitCast(Addr, RealVarTy);
  return CGF.MakeAddrLValue(Addr, T, AlignmentSource::Decl);
}

static Address emitDeclTargetVarDeclLValue(CodeGenFunction &CGF,
                                           const VarDecl *VD, QualType T) {
  llvm::Optional<OMPDeclareTargetDeclAttr::MapTypeTy> Res =
      OMPDeclareTargetDeclAttr::isDeclareTargetDeclaration(VD);
  // Return an invalid address if variable is MT_To and unified
  // memory is not enabled. For all other cases: MT_Link and
  // MT_To with unified memory, return a valid address.
  if (!Res || (*Res == OMPDeclareTargetDeclAttr::MT_To &&
               !CGF.CGM.getOpenMPRuntime().hasRequiresUnifiedSharedMemory()))
    return Address::invalid();
  assert(((*Res == OMPDeclareTargetDeclAttr::MT_Link) ||
          (*Res == OMPDeclareTargetDeclAttr::MT_To &&
           CGF.CGM.getOpenMPRuntime().hasRequiresUnifiedSharedMemory())) &&
         "Expected link clause OR to clause with unified memory enabled.");
  QualType PtrTy = CGF.getContext().getPointerType(VD->getType());
  Address Addr = CGF.CGM.getOpenMPRuntime().getAddrOfDeclareTargetVar(VD);
  return CGF.EmitLoadOfPointer(Addr, PtrTy->castAs<PointerType>());
}

Address
CodeGenFunction::EmitLoadOfReference(LValue RefLVal,
                                     LValueBaseInfo *PointeeBaseInfo,
                                     TBAAAccessInfo *PointeeTBAAInfo) {
  llvm::LoadInst *Load =
      Builder.CreateLoad(RefLVal.getAddress(*this), RefLVal.isVolatile());
  CGM.DecorateInstructionWithTBAA(Load, RefLVal.getTBAAInfo());

  CharUnits Align = CGM.getNaturalTypeAlignment(
      RefLVal.getType()->getPointeeType(), PointeeBaseInfo, PointeeTBAAInfo,
      /* forPointeeType= */ true);
  return Address(Load, Align);
}

LValue CodeGenFunction::EmitLoadOfReferenceLValue(LValue RefLVal) {
  LValueBaseInfo PointeeBaseInfo;
  TBAAAccessInfo PointeeTBAAInfo;
  Address PointeeAddr = EmitLoadOfReference(RefLVal, &PointeeBaseInfo,
                                            &PointeeTBAAInfo);
  return MakeAddrLValue(PointeeAddr, RefLVal.getType()->getPointeeType(),
                        PointeeBaseInfo, PointeeTBAAInfo);
}

Address CodeGenFunction::EmitLoadOfPointer(Address Ptr,
                                           const PointerType *PtrTy,
                                           LValueBaseInfo *BaseInfo,
                                           TBAAAccessInfo *TBAAInfo) {
  llvm::Value *Addr = Builder.CreateLoad(Ptr);
  return Address(Addr, CGM.getNaturalTypeAlignment(PtrTy->getPointeeType(),
                                                   BaseInfo, TBAAInfo,
                                                   /*forPointeeType=*/true));
}

LValue CodeGenFunction::EmitLoadOfPointerLValue(Address PtrAddr,
                                                const PointerType *PtrTy) {
  LValueBaseInfo BaseInfo;
  TBAAAccessInfo TBAAInfo;
  Address Addr = EmitLoadOfPointer(PtrAddr, PtrTy, &BaseInfo, &TBAAInfo);
  return MakeAddrLValue(Addr, PtrTy->getPointeeType(), BaseInfo, TBAAInfo);
}

static LValue EmitGlobalVarDeclLValue(CodeGenFunction &CGF,
                                      const Expr *E, const VarDecl *VD) {
  QualType T = E->getType();

  // If it's thread_local, emit a call to its wrapper function instead.
  if (VD->getTLSKind() == VarDecl::TLS_Dynamic &&
      CGF.CGM.getCXXABI().usesThreadWrapperFunction(VD))
    return CGF.CGM.getCXXABI().EmitThreadLocalVarDeclLValue(CGF, VD, T);
  // Check if the variable is marked as declare target with link clause in
  // device codegen.
  if (CGF.getLangOpts().OpenMPIsDevice) {
    Address Addr = emitDeclTargetVarDeclLValue(CGF, VD, T);
    if (Addr.isValid())
      return CGF.MakeAddrLValue(Addr, T, AlignmentSource::Decl);
  }

  llvm::Value *V = CGF.CGM.GetAddrOfGlobalVar(VD);
  llvm::Type *RealVarTy = CGF.getTypes().ConvertTypeForMem(VD->getType());
  V = EmitBitCastOfLValueToProperType(CGF, V, RealVarTy);
  CharUnits Alignment = CGF.getContext().getDeclAlign(VD);
  Address Addr(V, Alignment);
  // Emit reference to the private copy of the variable if it is an OpenMP
  // threadprivate variable.
  if (CGF.getLangOpts().OpenMP && !CGF.getLangOpts().OpenMPSimd &&
      VD->hasAttr<OMPThreadPrivateDeclAttr>()) {
    return EmitThreadPrivateVarDeclLValue(CGF, VD, T, Addr, RealVarTy,
                                          E->getExprLoc());
  }
  LValue LV = VD->getType()->isReferenceType() ?
      CGF.EmitLoadOfReferenceLValue(Addr, VD->getType(),
                                    AlignmentSource::Decl) :
      CGF.MakeAddrLValue(Addr, T, AlignmentSource::Decl);
  setObjCGCLValueClass(CGF.getContext(), E, LV);
  return LV;
}

static llvm::Constant *EmitFunctionDeclPointer(CodeGenModule &CGM,
                                               GlobalDecl GD) {
  const FunctionDecl *FD = cast<FunctionDecl>(GD.getDecl());
  if (FD->hasAttr<WeakRefAttr>()) {
    ConstantAddress aliasee = CGM.GetWeakRefReference(FD);
    return aliasee.getPointer();
  }

  llvm::Constant *V = CGM.GetAddrOfFunction(GD);
  if (!FD->hasPrototype()) {
    if (const FunctionProtoType *Proto =
            FD->getType()->getAs<FunctionProtoType>()) {
      // Ugly case: for a K&R-style definition, the type of the definition
      // isn't the same as the type of a use.  Correct for this with a
      // bitcast.
      QualType NoProtoType =
          CGM.getContext().getFunctionNoProtoType(Proto->getReturnType());
      NoProtoType = CGM.getContext().getPointerType(NoProtoType);
      V = llvm::ConstantExpr::getBitCast(V,
                                      CGM.getTypes().ConvertType(NoProtoType));
    }
  }
  return V;
}

static LValue EmitFunctionDeclLValue(CodeGenFunction &CGF, const Expr *E,
                                     GlobalDecl GD) {
  const FunctionDecl *FD = cast<FunctionDecl>(GD.getDecl());
  llvm::Value *V = EmitFunctionDeclPointer(CGF.CGM, GD);
  CharUnits Alignment = CGF.getContext().getDeclAlign(FD);
  return CGF.MakeAddrLValue(V, E->getType(), Alignment,
                            AlignmentSource::Decl);
}

static LValue EmitCapturedFieldLValue(CodeGenFunction &CGF, const FieldDecl *FD,
                                      llvm::Value *ThisValue) {
  QualType TagType = CGF.getContext().getTagDeclType(FD->getParent());
  LValue LV = CGF.MakeNaturalAlignAddrLValue(ThisValue, TagType);
  return CGF.EmitLValueForField(LV, FD);
}

/// Named Registers are named metadata pointing to the register name
/// which will be read from/written to as an argument to the intrinsic
/// @llvm.read/write_register.
/// So far, only the name is being passed down, but other options such as
/// register type, allocation type or even optimization options could be
/// passed down via the metadata node.
static LValue EmitGlobalNamedRegister(const VarDecl *VD, CodeGenModule &CGM) {
  SmallString<64> Name("llvm.named.register.");
  AsmLabelAttr *Asm = VD->getAttr<AsmLabelAttr>();
  assert(Asm->getLabel().size() < 64-Name.size() &&
      "Register name too big");
  Name.append(Asm->getLabel());
  llvm::NamedMDNode *M =
    CGM.getModule().getOrInsertNamedMetadata(Name);
  if (M->getNumOperands() == 0) {
    llvm::MDString *Str = llvm::MDString::get(CGM.getLLVMContext(),
                                              Asm->getLabel());
    llvm::Metadata *Ops[] = {Str};
    M->addOperand(llvm::MDNode::get(CGM.getLLVMContext(), Ops));
  }

  CharUnits Alignment = CGM.getContext().getDeclAlign(VD);

  llvm::Value *Ptr =
    llvm::MetadataAsValue::get(CGM.getLLVMContext(), M->getOperand(0));
  return LValue::MakeGlobalReg(Address(Ptr, Alignment), VD->getType());
}

/// Determine whether we can emit a reference to \p VD from the current
/// context, despite not necessarily having seen an odr-use of the variable in
/// this context.
static bool canEmitSpuriousReferenceToVariable(CodeGenFunction &CGF,
                                               const DeclRefExpr *E,
                                               const VarDecl *VD,
                                               bool IsConstant) {
  // For a variable declared in an enclosing scope, do not emit a spurious
  // reference even if we have a capture, as that will emit an unwarranted
  // reference to our capture state, and will likely generate worse code than
  // emitting a local copy.
  if (E->refersToEnclosingVariableOrCapture())
    return false;

  // For a local declaration declared in this function, we can always reference
  // it even if we don't have an odr-use.
  if (VD->hasLocalStorage()) {
    return VD->getDeclContext() ==
           dyn_cast_or_null<DeclContext>(CGF.CurCodeDecl);
  }

  // For a global declaration, we can emit a reference to it if we know
  // for sure that we are able to emit a definition of it.
  VD = VD->getDefinition(CGF.getContext());
  if (!VD)
    return false;

  // Don't emit a spurious reference if it might be to a variable that only
  // exists on a different device / target.
  // FIXME: This is unnecessarily broad. Check whether this would actually be a
  // cross-target reference.
  if (CGF.getLangOpts().OpenMP || CGF.getLangOpts().CUDA ||
      CGF.getLangOpts().OpenCL) {
    return false;
  }

  // We can emit a spurious reference only if the linkage implies that we'll
  // be emitting a non-interposable symbol that will be retained until link
  // time.
  switch (CGF.CGM.getLLVMLinkageVarDefinition(VD, IsConstant)) {
  case llvm::GlobalValue::ExternalLinkage:
  case llvm::GlobalValue::LinkOnceODRLinkage:
  case llvm::GlobalValue::WeakODRLinkage:
  case llvm::GlobalValue::InternalLinkage:
  case llvm::GlobalValue::PrivateLinkage:
    return true;
  default:
    return false;
  }
}

LValue CodeGenFunction::EmitDeclRefLValue(const DeclRefExpr *E) {
  const NamedDecl *ND = E->getDecl();
  QualType T = E->getType();

  assert(E->isNonOdrUse() != NOUR_Unevaluated &&
         "should not emit an unevaluated operand");

  if (const auto *VD = dyn_cast<VarDecl>(ND)) {
    // Global Named registers access via intrinsics only
    if (VD->getStorageClass() == SC_Register &&
        VD->hasAttr<AsmLabelAttr>() && !VD->isLocalVarDecl())
      return EmitGlobalNamedRegister(VD, CGM);

    // If this DeclRefExpr does not constitute an odr-use of the variable,
    // we're not permitted to emit a reference to it in general, and it might
    // not be captured if capture would be necessary for a use. Emit the
    // constant value directly instead.
    if (E->isNonOdrUse() == NOUR_Constant &&
        (VD->getType()->isReferenceType() ||
         !canEmitSpuriousReferenceToVariable(*this, E, VD, true))) {
      VD->getAnyInitializer(VD);
      llvm::Constant *Val = ConstantEmitter(*this).emitAbstract(
          E->getLocation(), *VD->evaluateValue(), VD->getType());
      assert(Val && "failed to emit constant expression");

      Address Addr = Address::invalid();
      if (!VD->getType()->isReferenceType()) {
        // Spill the constant value to a global.
        Addr = CGM.createUnnamedGlobalFrom(*VD, Val,
                                           getContext().getDeclAlign(VD));
        llvm::Type *VarTy = getTypes().ConvertTypeForMem(VD->getType());
        auto *PTy = llvm::PointerType::get(
            VarTy, getContext().getTargetAddressSpace(VD->getType()));
        if (PTy != Addr.getType())
          Addr = Builder.CreatePointerBitCastOrAddrSpaceCast(Addr, PTy);
      } else {
        // Should we be using the alignment of the constant pointer we emitted?
        CharUnits Alignment =
            CGM.getNaturalTypeAlignment(E->getType(),
                                        /* BaseInfo= */ nullptr,
                                        /* TBAAInfo= */ nullptr,
                                        /* forPointeeType= */ true);
        Addr = Address(Val, Alignment);
      }
      return MakeAddrLValue(Addr, T, AlignmentSource::Decl);
    }

    // FIXME: Handle other kinds of non-odr-use DeclRefExprs.

    // Check for captured variables.
    if (E->refersToEnclosingVariableOrCapture()) {
      VD = VD->getCanonicalDecl();
      if (auto *FD = LambdaCaptureFields.lookup(VD))
        return EmitCapturedFieldLValue(*this, FD, CXXABIThisValue);
      if (CapturedStmtInfo) {
        auto I = LocalDeclMap.find(VD);
        if (I != LocalDeclMap.end()) {
          LValue CapLVal;
          if (VD->getType()->isReferenceType())
            CapLVal = EmitLoadOfReferenceLValue(I->second, VD->getType(),
                                                AlignmentSource::Decl);
          else
            CapLVal = MakeAddrLValue(I->second, T);
          // Mark lvalue as nontemporal if the variable is marked as nontemporal
          // in simd context.
          if (getLangOpts().OpenMP &&
              CGM.getOpenMPRuntime().isNontemporalDecl(VD))
            CapLVal.setNontemporal(/*Value=*/true);
          return CapLVal;
        }
        LValue CapLVal =
            EmitCapturedFieldLValue(*this, CapturedStmtInfo->lookup(VD),
                                    CapturedStmtInfo->getContextValue());
        CapLVal = MakeAddrLValue(
            Address(CapLVal.getPointer(*this), getContext().getDeclAlign(VD)),
            CapLVal.getType(), LValueBaseInfo(AlignmentSource::Decl),
            CapLVal.getTBAAInfo());
        // Mark lvalue as nontemporal if the variable is marked as nontemporal
        // in simd context.
        if (getLangOpts().OpenMP &&
            CGM.getOpenMPRuntime().isNontemporalDecl(VD))
          CapLVal.setNontemporal(/*Value=*/true);
        return CapLVal;
      }

      assert(isa<BlockDecl>(CurCodeDecl));
      Address addr = GetAddrOfBlockDecl(VD);
      return MakeAddrLValue(addr, T, AlignmentSource::Decl);
    }
  }

  // FIXME: We should be able to assert this for FunctionDecls as well!
  // FIXME: We should be able to assert this for all DeclRefExprs, not just
  // those with a valid source location.
  assert((ND->isUsed(false) || !isa<VarDecl>(ND) || E->isNonOdrUse() ||
          !E->getLocation().isValid()) &&
         "Should not use decl without marking it used!");

  if (ND->hasAttr<WeakRefAttr>()) {
    const auto *VD = cast<ValueDecl>(ND);
    ConstantAddress Aliasee = CGM.GetWeakRefReference(VD);
    return MakeAddrLValue(Aliasee, T, AlignmentSource::Decl);
  }

  if (const auto *VD = dyn_cast<VarDecl>(ND)) {
    // Check if this is a global variable.
    if (VD->hasLinkage() || VD->isStaticDataMember())
      return EmitGlobalVarDeclLValue(*this, E, VD);

    Address addr = Address::invalid();

    // The variable should generally be present in the local decl map.
    auto iter = LocalDeclMap.find(VD);
    if (iter != LocalDeclMap.end()) {
      addr = iter->second;

    // Otherwise, it might be static local we haven't emitted yet for
    // some reason; most likely, because it's in an outer function.
    } else if (VD->isStaticLocal()) {
      addr = Address(CGM.getOrCreateStaticVarDecl(
          *VD, CGM.getLLVMLinkageVarDefinition(VD, /*IsConstant=*/false)),
                     getContext().getDeclAlign(VD));

    // No other cases for now.
    } else {
      llvm_unreachable("DeclRefExpr for Decl not entered in LocalDeclMap?");
    }


    // Check for OpenMP threadprivate variables.
    if (getLangOpts().OpenMP && !getLangOpts().OpenMPSimd &&
        VD->hasAttr<OMPThreadPrivateDeclAttr>()) {
      return EmitThreadPrivateVarDeclLValue(
          *this, VD, T, addr, getTypes().ConvertTypeForMem(VD->getType()),
          E->getExprLoc());
    }

    // Drill into block byref variables.
    bool isBlockByref = VD->isEscapingByref();
    if (isBlockByref) {
      addr = emitBlockByrefAddress(addr, VD);
    }

    // Drill into reference types.
    LValue LV = VD->getType()->isReferenceType() ?
        EmitLoadOfReferenceLValue(addr, VD->getType(), AlignmentSource::Decl) :
        MakeAddrLValue(addr, T, AlignmentSource::Decl);

    bool isLocalStorage = VD->hasLocalStorage();

    bool NonGCable = isLocalStorage &&
                     !VD->getType()->isReferenceType() &&
                     !isBlockByref;
    if (NonGCable) {
      LV.getQuals().removeObjCGCAttr();
      LV.setNonGC(true);
    }

    bool isImpreciseLifetime =
      (isLocalStorage && !VD->hasAttr<ObjCPreciseLifetimeAttr>());
    if (isImpreciseLifetime)
      LV.setARCPreciseLifetime(ARCImpreciseLifetime);
    setObjCGCLValueClass(getContext(), E, LV);
    return LV;
  }

  if (const auto *FD = dyn_cast<FunctionDecl>(ND))
    return EmitFunctionDeclLValue(*this, E, FD);

  // FIXME: While we're emitting a binding from an enclosing scope, all other
  // DeclRefExprs we see should be implicitly treated as if they also refer to
  // an enclosing scope.
  if (const auto *BD = dyn_cast<BindingDecl>(ND))
    return EmitLValue(BD->getBinding());

  // We can form DeclRefExprs naming GUID declarations when reconstituting
  // non-type template parameters into expressions.
  if (const auto *GD = dyn_cast<MSGuidDecl>(ND))
    return MakeAddrLValue(CGM.GetAddrOfMSGuidDecl(GD), T,
                          AlignmentSource::Decl);

  llvm_unreachable("Unhandled DeclRefExpr");
}

LValue CodeGenFunction::EmitUnaryOpLValue(const UnaryOperator *E) {
  // __extension__ doesn't affect lvalue-ness.
  if (E->getOpcode() == UO_Extension)
    return EmitLValue(E->getSubExpr());

  QualType ExprTy = getContext().getCanonicalType(E->getSubExpr()->getType());
  switch (E->getOpcode()) {
  default: llvm_unreachable("Unknown unary operator lvalue!");
  case UO_Deref: {
    QualType BaseTy = E->getSubExpr()->getType();
    QualType T = BaseTy->getPointeeType();
    assert(!T.isNull() && "CodeGenFunction::EmitUnaryOpLValue: Illegal type");

    LValueBaseInfo BaseInfo;
    TBAAAccessInfo TBAAInfo;
    Address Addr = EmitPointerWithAlignment(E->getSubExpr(), &BaseInfo,
                                            &TBAAInfo);
    LValue LV = MakeAddrLValue(Addr, T, BaseInfo, TBAAInfo);
    LV.getQuals().setAddressSpace(ExprTy.getAddressSpace());

    EmitDynamicNonNullCheck(Addr, BaseTy);
    EmitDynamicBoundsCheck(Addr, E->getBoundsExpr(), E->getBoundsCheckKind(),
                           nullptr);
    // We should not generate __weak write barrier on indirect reference
    // of a pointer to object; as in void foo (__weak id *param); *param = 0;
    // But, we continue to generate __strong write barrier on indirect write
    // into a pointer to object.
    if (getLangOpts().ObjC &&
        getLangOpts().getGC() != LangOptions::NonGC &&
        LV.isObjCWeak())
      LV.setNonGC(!E->isOBJCGCCandidate(getContext()));
    return LV;
  }
  case UO_Real:
  case UO_Imag: {
    LValue LV = EmitLValue(E->getSubExpr());
    assert(LV.isSimple() && "real/imag on non-ordinary l-value");

    // __real is valid on scalars.  This is a faster way of testing that.
    // __imag can only produce an rvalue on scalars.
    if (E->getOpcode() == UO_Real &&
        !LV.getAddress(*this).getElementType()->isStructTy()) {
      assert(E->getSubExpr()->getType()->isArithmeticType());
      return LV;
    }

    QualType T = ExprTy->castAs<ComplexType>()->getElementType();

    Address Component =
        (E->getOpcode() == UO_Real
             ? emitAddrOfRealComponent(LV.getAddress(*this), LV.getType())
             : emitAddrOfImagComponent(LV.getAddress(*this), LV.getType()));
    LValue ElemLV = MakeAddrLValue(Component, T, LV.getBaseInfo(),
                                   CGM.getTBAAInfoForSubobject(LV, T));
    ElemLV.getQuals().addQualifiers(LV.getQuals());
    return ElemLV;
  }
  case UO_PreInc:
  case UO_PreDec: {
    LValue LV = EmitLValue(E->getSubExpr());
    bool isInc = E->getOpcode() == UO_PreInc;

    if (E->getType()->isAnyComplexType())
      EmitComplexPrePostIncDec(E, LV, isInc, true/*isPre*/);
    else
      EmitScalarPrePostIncDec(E, LV, isInc, true/*isPre*/);
    return LV;
  }
  }
}

LValue CodeGenFunction::EmitStringLiteralLValue(const StringLiteral *E) {
  return MakeAddrLValue(CGM.GetAddrOfConstantStringFromLiteral(E),
                        E->getType(), AlignmentSource::Decl);
}

LValue CodeGenFunction::EmitObjCEncodeExprLValue(const ObjCEncodeExpr *E) {
  return MakeAddrLValue(CGM.GetAddrOfConstantStringFromObjCEncode(E),
                        E->getType(), AlignmentSource::Decl);
}

LValue CodeGenFunction::EmitPredefinedLValue(const PredefinedExpr *E) {
  auto SL = E->getFunctionName();
  assert(SL != nullptr && "No StringLiteral name in PredefinedExpr");
  StringRef FnName = CurFn->getName();
  if (FnName.startswith("\01"))
    FnName = FnName.substr(1);
  StringRef NameItems[] = {
      PredefinedExpr::getIdentKindName(E->getIdentKind()), FnName};
  std::string GVName = llvm::join(NameItems, NameItems + 2, ".");
  if (auto *BD = dyn_cast_or_null<BlockDecl>(CurCodeDecl)) {
    std::string Name = std::string(SL->getString());
    if (!Name.empty()) {
      unsigned Discriminator =
          CGM.getCXXABI().getMangleContext().getBlockId(BD, true);
      if (Discriminator)
        Name += "_" + Twine(Discriminator + 1).str();
      auto C = CGM.GetAddrOfConstantCString(Name, GVName.c_str());
      return MakeAddrLValue(C, E->getType(), AlignmentSource::Decl);
    } else {
      auto C =
          CGM.GetAddrOfConstantCString(std::string(FnName), GVName.c_str());
      return MakeAddrLValue(C, E->getType(), AlignmentSource::Decl);
    }
  }
  auto C = CGM.GetAddrOfConstantStringFromLiteral(SL, GVName);
  return MakeAddrLValue(C, E->getType(), AlignmentSource::Decl);
}

/// Emit a type description suitable for use by a runtime sanitizer library. The
/// format of a type descriptor is
///
/// \code
///   { i16 TypeKind, i16 TypeInfo }
/// \endcode
///
/// followed by an array of i8 containing the type name. TypeKind is 0 for an
/// integer, 1 for a floating point value, and -1 for anything else.
llvm::Constant *CodeGenFunction::EmitCheckTypeDescriptor(QualType T) {
  // Only emit each type's descriptor once.
  if (llvm::Constant *C = CGM.getTypeDescriptorFromMap(T))
    return C;

  uint16_t TypeKind = -1;
  uint16_t TypeInfo = 0;

  if (T->isIntegerType()) {
    TypeKind = 0;
    TypeInfo = (llvm::Log2_32(getContext().getTypeSize(T)) << 1) |
               (T->isSignedIntegerType() ? 1 : 0);
  } else if (T->isFloatingType()) {
    TypeKind = 1;
    TypeInfo = getContext().getTypeSize(T);
  }

  // Format the type name as if for a diagnostic, including quotes and
  // optionally an 'aka'.
  SmallString<32> Buffer;
  CGM.getDiags().ConvertArgToString(DiagnosticsEngine::ak_qualtype,
                                    (intptr_t)T.getAsOpaquePtr(),
                                    StringRef(), StringRef(), None, Buffer,
                                    None);

  llvm::Constant *Components[] = {
    Builder.getInt16(TypeKind), Builder.getInt16(TypeInfo),
    llvm::ConstantDataArray::getString(getLLVMContext(), Buffer)
  };
  llvm::Constant *Descriptor = llvm::ConstantStruct::getAnon(Components);

  auto *GV = new llvm::GlobalVariable(
      CGM.getModule(), Descriptor->getType(),
      /*isConstant=*/true, llvm::GlobalVariable::PrivateLinkage, Descriptor);
  GV->setUnnamedAddr(llvm::GlobalValue::UnnamedAddr::Global);
  CGM.getSanitizerMetadata()->disableSanitizerForGlobal(GV);

  // Remember the descriptor for this type.
  CGM.setTypeDescriptorInMap(T, GV);

  return GV;
}

llvm::Value *CodeGenFunction::EmitCheckValue(llvm::Value *V) {
  llvm::Type *TargetTy = IntPtrTy;

  if (V->getType() == TargetTy)
    return V;

  // Floating-point types which fit into intptr_t are bitcast to integers
  // and then passed directly (after zero-extension, if necessary).
  if (V->getType()->isFloatingPointTy()) {
    unsigned Bits = V->getType()->getPrimitiveSizeInBits();
    if (Bits <= TargetTy->getIntegerBitWidth())
      V = Builder.CreateBitCast(V, llvm::Type::getIntNTy(getLLVMContext(),
                                                         Bits));
  }

  // Integers which fit in intptr_t are zero-extended and passed directly.
  if (V->getType()->isIntegerTy() &&
      V->getType()->getIntegerBitWidth() <= TargetTy->getIntegerBitWidth())
    return Builder.CreateZExt(V, TargetTy);

  // Pointers are passed directly, everything else is passed by address.
  if (!V->getType()->isPointerTy()) {
    Address Ptr = CreateDefaultAlignTempAlloca(V->getType());
    Builder.CreateStore(V, Ptr);
    V = Ptr.getPointer();
  }
  return Builder.CreatePtrToInt(V, TargetTy);
}

/// Emit a representation of a SourceLocation for passing to a handler
/// in a sanitizer runtime library. The format for this data is:
/// \code
///   struct SourceLocation {
///     const char *Filename;
///     int32_t Line, Column;
///   };
/// \endcode
/// For an invalid SourceLocation, the Filename pointer is null.
llvm::Constant *CodeGenFunction::EmitCheckSourceLocation(SourceLocation Loc) {
  llvm::Constant *Filename;
  int Line, Column;

  PresumedLoc PLoc = getContext().getSourceManager().getPresumedLoc(Loc);
  if (PLoc.isValid()) {
    StringRef FilenameString = PLoc.getFilename();

    int PathComponentsToStrip =
        CGM.getCodeGenOpts().EmitCheckPathComponentsToStrip;
    if (PathComponentsToStrip < 0) {
      assert(PathComponentsToStrip != INT_MIN);
      int PathComponentsToKeep = -PathComponentsToStrip;
      auto I = llvm::sys::path::rbegin(FilenameString);
      auto E = llvm::sys::path::rend(FilenameString);
      while (I != E && --PathComponentsToKeep)
        ++I;

      FilenameString = FilenameString.substr(I - E);
    } else if (PathComponentsToStrip > 0) {
      auto I = llvm::sys::path::begin(FilenameString);
      auto E = llvm::sys::path::end(FilenameString);
      while (I != E && PathComponentsToStrip--)
        ++I;

      if (I != E)
        FilenameString =
            FilenameString.substr(I - llvm::sys::path::begin(FilenameString));
      else
        FilenameString = llvm::sys::path::filename(FilenameString);
    }

    auto FilenameGV =
        CGM.GetAddrOfConstantCString(std::string(FilenameString), ".src");
    CGM.getSanitizerMetadata()->disableSanitizerForGlobal(
                          cast<llvm::GlobalVariable>(FilenameGV.getPointer()));
    Filename = FilenameGV.getPointer();
    Line = PLoc.getLine();
    Column = PLoc.getColumn();
  } else {
    Filename = llvm::Constant::getNullValue(Int8PtrTy);
    Line = Column = 0;
  }

  llvm::Constant *Data[] = {Filename, Builder.getInt32(Line),
                            Builder.getInt32(Column)};

  return llvm::ConstantStruct::getAnon(Data);
}

namespace {
/// Specify under what conditions this check can be recovered
enum class CheckRecoverableKind {
  /// Always terminate program execution if this check fails.
  Unrecoverable,
  /// Check supports recovering, runtime has both fatal (noreturn) and
  /// non-fatal handlers for this check.
  Recoverable,
  /// Runtime conditionally aborts, always need to support recovery.
  AlwaysRecoverable
};
}

static CheckRecoverableKind getRecoverableKind(SanitizerMask Kind) {
  assert(Kind.countPopulation() == 1);
  if (Kind == SanitizerKind::Function || Kind == SanitizerKind::Vptr)
    return CheckRecoverableKind::AlwaysRecoverable;
  else if (Kind == SanitizerKind::Return || Kind == SanitizerKind::Unreachable)
    return CheckRecoverableKind::Unrecoverable;
  else
    return CheckRecoverableKind::Recoverable;
}

namespace {
struct SanitizerHandlerInfo {
  char const *const Name;
  unsigned Version;
};
}

const SanitizerHandlerInfo SanitizerHandlers[] = {
#define SANITIZER_CHECK(Enum, Name, Version) {#Name, Version},
    LIST_SANITIZER_CHECKS
#undef SANITIZER_CHECK
};

static void emitCheckHandlerCall(CodeGenFunction &CGF,
                                 llvm::FunctionType *FnType,
                                 ArrayRef<llvm::Value *> FnArgs,
                                 SanitizerHandler CheckHandler,
                                 CheckRecoverableKind RecoverKind, bool IsFatal,
                                 llvm::BasicBlock *ContBB) {
  assert(IsFatal || RecoverKind != CheckRecoverableKind::Unrecoverable);
  Optional<ApplyDebugLocation> DL;
  if (!CGF.Builder.getCurrentDebugLocation()) {
    // Ensure that the call has at least an artificial debug location.
    DL.emplace(CGF, SourceLocation());
  }
  bool NeedsAbortSuffix =
      IsFatal && RecoverKind != CheckRecoverableKind::Unrecoverable;
  bool MinimalRuntime = CGF.CGM.getCodeGenOpts().SanitizeMinimalRuntime;
  const SanitizerHandlerInfo &CheckInfo = SanitizerHandlers[CheckHandler];
  const StringRef CheckName = CheckInfo.Name;
  std::string FnName = "__ubsan_handle_" + CheckName.str();
  if (CheckInfo.Version && !MinimalRuntime)
    FnName += "_v" + llvm::utostr(CheckInfo.Version);
  if (MinimalRuntime)
    FnName += "_minimal";
  if (NeedsAbortSuffix)
    FnName += "_abort";
  bool MayReturn =
      !IsFatal || RecoverKind == CheckRecoverableKind::AlwaysRecoverable;

  llvm::AttrBuilder B;
  if (!MayReturn) {
    B.addAttribute(llvm::Attribute::NoReturn)
        .addAttribute(llvm::Attribute::NoUnwind);
  }
  B.addAttribute(llvm::Attribute::UWTable);

  llvm::FunctionCallee Fn = CGF.CGM.CreateRuntimeFunction(
      FnType, FnName,
      llvm::AttributeList::get(CGF.getLLVMContext(),
                               llvm::AttributeList::FunctionIndex, B),
      /*Local=*/true);
  llvm::CallInst *HandlerCall = CGF.EmitNounwindRuntimeCall(Fn, FnArgs);
  if (!MayReturn) {
    HandlerCall->setDoesNotReturn();
    CGF.Builder.CreateUnreachable();
  } else {
    CGF.Builder.CreateBr(ContBB);
  }
}

void CodeGenFunction::EmitCheck(
    ArrayRef<std::pair<llvm::Value *, SanitizerMask>> Checked,
    SanitizerHandler CheckHandler, ArrayRef<llvm::Constant *> StaticArgs,
    ArrayRef<llvm::Value *> DynamicArgs) {
  assert(IsSanitizerScope);
  assert(Checked.size() > 0);
  assert(CheckHandler >= 0 &&
         size_t(CheckHandler) < llvm::array_lengthof(SanitizerHandlers));
  const StringRef CheckName = SanitizerHandlers[CheckHandler].Name;

  llvm::Value *FatalCond = nullptr;
  llvm::Value *RecoverableCond = nullptr;
  llvm::Value *TrapCond = nullptr;
  for (int i = 0, n = Checked.size(); i < n; ++i) {
    llvm::Value *Check = Checked[i].first;
    // -fsanitize-trap= overrides -fsanitize-recover=.
    llvm::Value *&Cond =
        CGM.getCodeGenOpts().SanitizeTrap.has(Checked[i].second)
            ? TrapCond
            : CGM.getCodeGenOpts().SanitizeRecover.has(Checked[i].second)
                  ? RecoverableCond
                  : FatalCond;
    Cond = Cond ? Builder.CreateAnd(Cond, Check) : Check;
  }

  if (TrapCond)
    EmitTrapCheck(TrapCond);
  if (!FatalCond && !RecoverableCond)
    return;

  llvm::Value *JointCond;
  if (FatalCond && RecoverableCond)
    JointCond = Builder.CreateAnd(FatalCond, RecoverableCond);
  else
    JointCond = FatalCond ? FatalCond : RecoverableCond;
  assert(JointCond);

  CheckRecoverableKind RecoverKind = getRecoverableKind(Checked[0].second);
  assert(SanOpts.has(Checked[0].second));
#ifndef NDEBUG
  for (int i = 1, n = Checked.size(); i < n; ++i) {
    assert(RecoverKind == getRecoverableKind(Checked[i].second) &&
           "All recoverable kinds in a single check must be same!");
    assert(SanOpts.has(Checked[i].second));
  }
#endif

  llvm::BasicBlock *Cont = createBasicBlock("cont");
  llvm::BasicBlock *Handlers = createBasicBlock("handler." + CheckName);
  llvm::Instruction *Branch = Builder.CreateCondBr(JointCond, Cont, Handlers);
  // Give hint that we very much don't expect to execute the handler
  // Value chosen to match UR_NONTAKEN_WEIGHT, see BranchProbabilityInfo.cpp
  llvm::MDBuilder MDHelper(getLLVMContext());
  llvm::MDNode *Node = MDHelper.createBranchWeights((1U << 20) - 1, 1);
  Branch->setMetadata(llvm::LLVMContext::MD_prof, Node);
  EmitBlock(Handlers);

  // Handler functions take an i8* pointing to the (handler-specific) static
  // information block, followed by a sequence of intptr_t arguments
  // representing operand values.
  SmallVector<llvm::Value *, 4> Args;
  SmallVector<llvm::Type *, 4> ArgTypes;
  if (!CGM.getCodeGenOpts().SanitizeMinimalRuntime) {
    Args.reserve(DynamicArgs.size() + 1);
    ArgTypes.reserve(DynamicArgs.size() + 1);

    // Emit handler arguments and create handler function type.
    if (!StaticArgs.empty()) {
      llvm::Constant *Info = llvm::ConstantStruct::getAnon(StaticArgs);
      auto *InfoPtr =
          new llvm::GlobalVariable(CGM.getModule(), Info->getType(), false,
                                   llvm::GlobalVariable::PrivateLinkage, Info);
      InfoPtr->setUnnamedAddr(llvm::GlobalValue::UnnamedAddr::Global);
      CGM.getSanitizerMetadata()->disableSanitizerForGlobal(InfoPtr);
      Args.push_back(Builder.CreateBitCast(InfoPtr, Int8PtrTy));
      ArgTypes.push_back(Int8PtrTy);
    }

    for (size_t i = 0, n = DynamicArgs.size(); i != n; ++i) {
      Args.push_back(EmitCheckValue(DynamicArgs[i]));
      ArgTypes.push_back(IntPtrTy);
    }
  }

  llvm::FunctionType *FnType =
    llvm::FunctionType::get(CGM.VoidTy, ArgTypes, false);

  if (!FatalCond || !RecoverableCond) {
    // Simple case: we need to generate a single handler call, either
    // fatal, or non-fatal.
    emitCheckHandlerCall(*this, FnType, Args, CheckHandler, RecoverKind,
                         (FatalCond != nullptr), Cont);
  } else {
    // Emit two handler calls: first one for set of unrecoverable checks,
    // another one for recoverable.
    llvm::BasicBlock *NonFatalHandlerBB =
        createBasicBlock("non_fatal." + CheckName);
    llvm::BasicBlock *FatalHandlerBB = createBasicBlock("fatal." + CheckName);
    Builder.CreateCondBr(FatalCond, NonFatalHandlerBB, FatalHandlerBB);
    EmitBlock(FatalHandlerBB);
    emitCheckHandlerCall(*this, FnType, Args, CheckHandler, RecoverKind, true,
                         NonFatalHandlerBB);
    EmitBlock(NonFatalHandlerBB);
    emitCheckHandlerCall(*this, FnType, Args, CheckHandler, RecoverKind, false,
                         Cont);
  }

  EmitBlock(Cont);
}

void CodeGenFunction::EmitCfiSlowPathCheck(
    SanitizerMask Kind, llvm::Value *Cond, llvm::ConstantInt *TypeId,
    llvm::Value *Ptr, ArrayRef<llvm::Constant *> StaticArgs) {
  llvm::BasicBlock *Cont = createBasicBlock("cfi.cont");

  llvm::BasicBlock *CheckBB = createBasicBlock("cfi.slowpath");
  llvm::BranchInst *BI = Builder.CreateCondBr(Cond, Cont, CheckBB);

  llvm::MDBuilder MDHelper(getLLVMContext());
  llvm::MDNode *Node = MDHelper.createBranchWeights((1U << 20) - 1, 1);
  BI->setMetadata(llvm::LLVMContext::MD_prof, Node);

  EmitBlock(CheckBB);

  bool WithDiag = !CGM.getCodeGenOpts().SanitizeTrap.has(Kind);

  llvm::CallInst *CheckCall;
  llvm::FunctionCallee SlowPathFn;
  if (WithDiag) {
    llvm::Constant *Info = llvm::ConstantStruct::getAnon(StaticArgs);
    auto *InfoPtr =
        new llvm::GlobalVariable(CGM.getModule(), Info->getType(), false,
                                 llvm::GlobalVariable::PrivateLinkage, Info);
    InfoPtr->setUnnamedAddr(llvm::GlobalValue::UnnamedAddr::Global);
    CGM.getSanitizerMetadata()->disableSanitizerForGlobal(InfoPtr);

    SlowPathFn = CGM.getModule().getOrInsertFunction(
        "__cfi_slowpath_diag",
        llvm::FunctionType::get(VoidTy, {Int64Ty, Int8PtrTy, Int8PtrTy},
                                false));
    CheckCall = Builder.CreateCall(
        SlowPathFn, {TypeId, Ptr, Builder.CreateBitCast(InfoPtr, Int8PtrTy)});
  } else {
    SlowPathFn = CGM.getModule().getOrInsertFunction(
        "__cfi_slowpath",
        llvm::FunctionType::get(VoidTy, {Int64Ty, Int8PtrTy}, false));
    CheckCall = Builder.CreateCall(SlowPathFn, {TypeId, Ptr});
  }

  CGM.setDSOLocal(
      cast<llvm::GlobalValue>(SlowPathFn.getCallee()->stripPointerCasts()));
  CheckCall->setDoesNotThrow();

  EmitBlock(Cont);
}

// Emit a stub for __cfi_check function so that the linker knows about this
// symbol in LTO mode.
void CodeGenFunction::EmitCfiCheckStub() {
  llvm::Module *M = &CGM.getModule();
  auto &Ctx = M->getContext();
  llvm::Function *F = llvm::Function::Create(
      llvm::FunctionType::get(VoidTy, {Int64Ty, Int8PtrTy, Int8PtrTy}, false),
      llvm::GlobalValue::WeakAnyLinkage, "__cfi_check", M);
  CGM.setDSOLocal(F);
  llvm::BasicBlock *BB = llvm::BasicBlock::Create(Ctx, "entry", F);
  // FIXME: consider emitting an intrinsic call like
  // call void @llvm.cfi_check(i64 %0, i8* %1, i8* %2)
  // which can be lowered in CrossDSOCFI pass to the actual contents of
  // __cfi_check. This would allow inlining of __cfi_check calls.
  llvm::CallInst::Create(
      llvm::Intrinsic::getDeclaration(M, llvm::Intrinsic::trap), "", BB);
  llvm::ReturnInst::Create(Ctx, nullptr, BB);
}

// This function is basically a switch over the CFI failure kind, which is
// extracted from CFICheckFailData (1st function argument). Each case is either
// llvm.trap or a call to one of the two runtime handlers, based on
// -fsanitize-trap and -fsanitize-recover settings.  Default case (invalid
// failure kind) traps, but this should really never happen.  CFICheckFailData
// can be nullptr if the calling module has -fsanitize-trap behavior for this
// check kind; in this case __cfi_check_fail traps as well.
void CodeGenFunction::EmitCfiCheckFail() {
  SanitizerScope SanScope(this);
  FunctionArgList Args;
  ImplicitParamDecl ArgData(getContext(), getContext().VoidPtrTy,
                            ImplicitParamDecl::Other);
  ImplicitParamDecl ArgAddr(getContext(), getContext().VoidPtrTy,
                            ImplicitParamDecl::Other);
  Args.push_back(&ArgData);
  Args.push_back(&ArgAddr);

  const CGFunctionInfo &FI =
    CGM.getTypes().arrangeBuiltinFunctionDeclaration(getContext().VoidTy, Args);

  llvm::Function *F = llvm::Function::Create(
      llvm::FunctionType::get(VoidTy, {VoidPtrTy, VoidPtrTy}, false),
      llvm::GlobalValue::WeakODRLinkage, "__cfi_check_fail", &CGM.getModule());

  CGM.SetLLVMFunctionAttributes(GlobalDecl(), FI, F);
  CGM.SetLLVMFunctionAttributesForDefinition(nullptr, F);
  F->setVisibility(llvm::GlobalValue::HiddenVisibility);

  StartFunction(GlobalDecl(), CGM.getContext().VoidTy, F, FI, Args,
                SourceLocation());

  // This function should not be affected by blacklist. This function does
  // not have a source location, but "src:*" would still apply. Revert any
  // changes to SanOpts made in StartFunction.
  SanOpts = CGM.getLangOpts().Sanitize;

  llvm::Value *Data =
      EmitLoadOfScalar(GetAddrOfLocalVar(&ArgData), /*Volatile=*/false,
                       CGM.getContext().VoidPtrTy, ArgData.getLocation());
  llvm::Value *Addr =
      EmitLoadOfScalar(GetAddrOfLocalVar(&ArgAddr), /*Volatile=*/false,
                       CGM.getContext().VoidPtrTy, ArgAddr.getLocation());

  // Data == nullptr means the calling module has trap behaviour for this check.
  llvm::Value *DataIsNotNullPtr =
      Builder.CreateICmpNE(Data, llvm::ConstantPointerNull::get(Int8PtrTy));
  EmitTrapCheck(DataIsNotNullPtr);

  llvm::StructType *SourceLocationTy =
      llvm::StructType::get(VoidPtrTy, Int32Ty, Int32Ty);
  llvm::StructType *CfiCheckFailDataTy =
      llvm::StructType::get(Int8Ty, SourceLocationTy, VoidPtrTy);

  llvm::Value *V = Builder.CreateConstGEP2_32(
      CfiCheckFailDataTy,
      Builder.CreatePointerCast(Data, CfiCheckFailDataTy->getPointerTo(0)), 0,
      0);
  Address CheckKindAddr(V, getIntAlign());
  llvm::Value *CheckKind = Builder.CreateLoad(CheckKindAddr);

  llvm::Value *AllVtables = llvm::MetadataAsValue::get(
      CGM.getLLVMContext(),
      llvm::MDString::get(CGM.getLLVMContext(), "all-vtables"));
  llvm::Value *ValidVtable = Builder.CreateZExt(
      Builder.CreateCall(CGM.getIntrinsic(llvm::Intrinsic::type_test),
                         {Addr, AllVtables}),
      IntPtrTy);

  const std::pair<int, SanitizerMask> CheckKinds[] = {
      {CFITCK_VCall, SanitizerKind::CFIVCall},
      {CFITCK_NVCall, SanitizerKind::CFINVCall},
      {CFITCK_DerivedCast, SanitizerKind::CFIDerivedCast},
      {CFITCK_UnrelatedCast, SanitizerKind::CFIUnrelatedCast},
      {CFITCK_ICall, SanitizerKind::CFIICall}};

  SmallVector<std::pair<llvm::Value *, SanitizerMask>, 5> Checks;
  for (auto CheckKindMaskPair : CheckKinds) {
    int Kind = CheckKindMaskPair.first;
    SanitizerMask Mask = CheckKindMaskPair.second;
    llvm::Value *Cond =
        Builder.CreateICmpNE(CheckKind, llvm::ConstantInt::get(Int8Ty, Kind));
    if (CGM.getLangOpts().Sanitize.has(Mask))
      EmitCheck(std::make_pair(Cond, Mask), SanitizerHandler::CFICheckFail, {},
                {Data, Addr, ValidVtable});
    else
      EmitTrapCheck(Cond);
  }

  FinishFunction();
  // The only reference to this function will be created during LTO link.
  // Make sure it survives until then.
  CGM.addUsedGlobal(F);
}

void CodeGenFunction::EmitUnreachable(SourceLocation Loc) {
  if (SanOpts.has(SanitizerKind::Unreachable)) {
    SanitizerScope SanScope(this);
    EmitCheck(std::make_pair(static_cast<llvm::Value *>(Builder.getFalse()),
                             SanitizerKind::Unreachable),
              SanitizerHandler::BuiltinUnreachable,
              EmitCheckSourceLocation(Loc), None);
  }
  Builder.CreateUnreachable();
}

void CodeGenFunction::EmitTrapCheck(llvm::Value *Checked) {
  llvm::BasicBlock *Cont = createBasicBlock("cont");

  // If we're optimizing, collapse all calls to trap down to just one per
  // function to save on code size.
  if (!CGM.getCodeGenOpts().OptimizationLevel || !TrapBB) {
    TrapBB = createBasicBlock("trap");
    Builder.CreateCondBr(Checked, Cont, TrapBB);
    EmitBlock(TrapBB);
    llvm::CallInst *TrapCall = EmitTrapCall(llvm::Intrinsic::trap);
    TrapCall->setDoesNotReturn();
    TrapCall->setDoesNotThrow();
    Builder.CreateUnreachable();
  } else {
    Builder.CreateCondBr(Checked, Cont, TrapBB);
  }

  EmitBlock(Cont);
}

llvm::CallInst *CodeGenFunction::EmitTrapCall(llvm::Intrinsic::ID IntrID) {
  llvm::CallInst *TrapCall = Builder.CreateCall(CGM.getIntrinsic(IntrID));

  if (!CGM.getCodeGenOpts().TrapFuncName.empty()) {
    auto A = llvm::Attribute::get(getLLVMContext(), "trap-func-name",
                                  CGM.getCodeGenOpts().TrapFuncName);
    TrapCall->addAttribute(llvm::AttributeList::FunctionIndex, A);
  }

  return TrapCall;
}

Address CodeGenFunction::EmitArrayToPointerDecay(const Expr *E,
                                                 LValueBaseInfo *BaseInfo,
                                                 TBAAAccessInfo *TBAAInfo) {
  assert(E->getType()->isArrayType() &&
         "Array to pointer decay must have array source type!");

  // Expressions of array type can't be bitfields or vector elements.
  LValue LV = EmitLValue(E);
  Address Addr = LV.getAddress(*this);

  // If the array type was an incomplete type, we need to make sure
  // the decay ends up being the right type.
  llvm::Type *NewTy = ConvertType(E->getType());
  Addr = Builder.CreateElementBitCast(Addr, NewTy);

  // Note that VLA pointers are always decayed, so we don't need to do
  // anything here.
  if (!E->getType()->isVariableArrayType()) {
    assert(isa<llvm::ArrayType>(Addr.getElementType()) &&
           "Expected pointer to array");
    Addr = Builder.CreateConstArrayGEP(Addr, 0, "arraydecay");
  }

  // The result of this decay conversion points to an array element within the
  // base lvalue. However, since TBAA currently does not support representing
  // accesses to elements of member arrays, we conservatively represent accesses
  // to the pointee object as if it had no any base lvalue specified.
  // TODO: Support TBAA for member arrays.
  QualType EltType = E->getType()->castAsArrayTypeUnsafe()->getElementType();
  if (BaseInfo) *BaseInfo = LV.getBaseInfo();
  if (TBAAInfo) *TBAAInfo = CGM.getTBAAAccessInfo(EltType);

  return Builder.CreateElementBitCast(Addr, ConvertTypeForMem(EltType));
}


/// isSimpleArrayDecayOperand - If the specified expr is a simple decay from an
/// array to pointer, return the array subexpression.
static const Expr *isSimpleArrayDecayOperand(const Expr *E) {
  // If this isn't just an array->pointer decay, bail out.
  const auto *CE = dyn_cast<CastExpr>(E);
  if (!CE || CE->getCastKind() != CK_ArrayToPointerDecay)
    return nullptr;

  // If this is a decay from variable width array, bail out.
  const Expr *SubExpr = CE->getSubExpr();
  if (SubExpr->getType()->isVariableArrayType())
    return nullptr;

  return SubExpr;
}

static llvm::Value *emitArraySubscriptGEP(CodeGenFunction &CGF,
                                          llvm::Value *ptr,
                                          ArrayRef<llvm::Value*> indices,
                                          bool inbounds,
                                          bool signedIndices,
                                          SourceLocation loc,
                                    const llvm::Twine &name = "arrayidx") {
  if (inbounds) {
    return CGF.EmitCheckedInBoundsGEP(ptr, indices, signedIndices,
                                      CodeGenFunction::NotSubtraction, loc,
                                      name);
  } else {
    return CGF.Builder.CreateGEP(ptr, indices, name);
  }
}

static CharUnits getArrayElementAlign(CharUnits arrayAlign,
                                      llvm::Value *idx,
                                      CharUnits eltSize) {
  // If we have a constant index, we can use the exact offset of the
  // element we're accessing.
  if (auto constantIdx = dyn_cast<llvm::ConstantInt>(idx)) {
    CharUnits offset = constantIdx->getZExtValue() * eltSize;
    return arrayAlign.alignmentAtOffset(offset);

  // Otherwise, use the worst-case alignment for any element.
  } else {
    return arrayAlign.alignmentOfArrayElement(eltSize);
  }
}

static QualType getFixedSizeElementType(const ASTContext &ctx,
                                        const VariableArrayType *vla) {
  QualType eltType;
  do {
    eltType = vla->getElementType();
  } while ((vla = ctx.getAsVariableArrayType(eltType)));
  return eltType;
}

/// Given an array base, check whether its member access belongs to a record
/// with preserve_access_index attribute or not.
static bool IsPreserveAIArrayBase(CodeGenFunction &CGF, const Expr *ArrayBase) {
  if (!ArrayBase || !CGF.getDebugInfo())
    return false;

  // Only support base as either a MemberExpr or DeclRefExpr.
  // DeclRefExpr to cover cases like:
  //    struct s { int a; int b[10]; };
  //    struct s *p;
  //    p[1].a
  // p[1] will generate a DeclRefExpr and p[1].a is a MemberExpr.
  // p->b[5] is a MemberExpr example.
  const Expr *E = ArrayBase->IgnoreImpCasts();
  if (const auto *ME = dyn_cast<MemberExpr>(E))
    return ME->getMemberDecl()->hasAttr<BPFPreserveAccessIndexAttr>();

  if (const auto *DRE = dyn_cast<DeclRefExpr>(E)) {
    const auto *VarDef = dyn_cast<VarDecl>(DRE->getDecl());
    if (!VarDef)
      return false;

    const auto *PtrT = VarDef->getType()->getAs<PointerType>();
    if (!PtrT)
      return false;

    const auto *PointeeT = PtrT->getPointeeType()
                             ->getUnqualifiedDesugaredType();
    if (const auto *RecT = dyn_cast<RecordType>(PointeeT))
      return RecT->getDecl()->hasAttr<BPFPreserveAccessIndexAttr>();
    return false;
  }

  return false;
}

static Address emitArraySubscriptGEP(CodeGenFunction &CGF, Address addr,
                                     ArrayRef<llvm::Value *> indices,
                                     QualType eltType, bool inbounds,
                                     bool signedIndices, SourceLocation loc,
                                     QualType *arrayType = nullptr,
                                     const Expr *Base = nullptr,
                                     const llvm::Twine &name = "arrayidx") {
  // All the indices except that last must be zero.
#ifndef NDEBUG
  for (auto idx : indices.drop_back())
    assert(isa<llvm::ConstantInt>(idx) &&
           cast<llvm::ConstantInt>(idx)->isZero());
#endif

  // Determine the element size of the statically-sized base.  This is
  // the thing that the indices are expressed in terms of.
  if (auto vla = CGF.getContext().getAsVariableArrayType(eltType)) {
    eltType = getFixedSizeElementType(CGF.getContext(), vla);
  }

  // We can use that to compute the best alignment of the element.
  CharUnits eltSize = CGF.getContext().getTypeSizeInChars(eltType);
  CharUnits eltAlign =
    getArrayElementAlign(addr.getAlignment(), indices.back(), eltSize);

  llvm::Value *eltPtr;
  auto LastIndex = dyn_cast<llvm::ConstantInt>(indices.back());
  if (!LastIndex ||
      (!CGF.IsInPreservedAIRegion && !IsPreserveAIArrayBase(CGF, Base))) {
    eltPtr = emitArraySubscriptGEP(
        CGF, addr.getPointer(), indices, inbounds, signedIndices,
        loc, name);
  } else {
    // Remember the original array subscript for bpf target
    unsigned idx = LastIndex->getZExtValue();
    llvm::DIType *DbgInfo = nullptr;
    if (arrayType)
      DbgInfo = CGF.getDebugInfo()->getOrCreateStandaloneType(*arrayType, loc);
    eltPtr = CGF.Builder.CreatePreserveArrayAccessIndex(addr.getElementType(),
                                                        addr.getPointer(),
                                                        indices.size() - 1,
                                                        idx, DbgInfo);
  }

  return Address(eltPtr, eltAlign);
}

LValue CodeGenFunction::EmitArraySubscriptExpr(const ArraySubscriptExpr *E,
                                               bool Accessed) {
  // The index must always be an integer, which is not an aggregate.  Emit it
  // in lexical order (this complexity is, sadly, required by C++17).
  llvm::Value *IdxPre =
      (E->getLHS() == E->getIdx()) ? EmitScalarExpr(E->getIdx()) : nullptr;
  bool SignedIndices = false;
  auto EmitIdxAfterBase = [&, IdxPre](bool Promote) -> llvm::Value * {
    auto *Idx = IdxPre;
    if (E->getLHS() != E->getIdx()) {
      assert(E->getRHS() == E->getIdx() && "index was neither LHS nor RHS");
      Idx = EmitScalarExpr(E->getIdx());
    }

    QualType IdxTy = E->getIdx()->getType();
    bool IdxSigned = IdxTy->isSignedIntegerOrEnumerationType();
    SignedIndices |= IdxSigned;

    if (SanOpts.has(SanitizerKind::ArrayBounds))
      EmitBoundsCheck(E, E->getBase(), Idx, IdxTy, Accessed);

    // Extend or truncate the index type to 32 or 64-bits.
    if (Promote && Idx->getType() != IntPtrTy)
      Idx = Builder.CreateIntCast(Idx, IntPtrTy, IdxSigned, "idxprom");

    return Idx;
  };
  IdxPre = nullptr;

  QualType BaseTy = E->getBase()->getType();

  // If the base is a vector type, then we are forming a vector element lvalue
  // with this subscript.
  if (BaseTy->isVectorType() &&
      !isa<ExtVectorElementExpr>(E->getBase())) {
    // Emit the vector as an lvalue to get its address.
    LValue LHS = EmitLValue(E->getBase());
    auto *Idx = EmitIdxAfterBase(/*Promote*/false);
    assert(LHS.isSimple() && "Can only subscript lvalue vectors here!");
<<<<<<< HEAD
    return LValue::MakeVectorElt(LHS.getAddress(*this), Idx,
                                 E->getBase()->getType(), LHS.getBaseInfo(),
                                 TBAAAccessInfo());
=======
    EmitDynamicNonNullCheck(LHS.getAddress(), BaseTy);

    LValue LV = LValue::MakeVectorElt(LHS.getAddress(), Idx,
      E->getBase()->getType(), LHS.getBaseInfo(), TBAAAccessInfo());

    EmitDynamicBoundsCheck(LV.getVectorAddress(), E->getBoundsExpr(),
                            E->getBoundsCheckKind(), nullptr);

    return LV;
>>>>>>> 5b343589
  }

  // All the other cases basically behave like simple offsetting.

  // Handle the extvector case we ignored above.
  if (isa<ExtVectorElementExpr>(E->getBase())) {
    LValue LV = EmitLValue(E->getBase());
    auto *Idx = EmitIdxAfterBase(/*Promote*/true);
    Address Addr = EmitExtVectorElementLValue(LV);
    EmitDynamicNonNullCheck(Addr, BaseTy);

    QualType EltType = LV.getType()->castAs<VectorType>()->getElementType();
    Addr = emitArraySubscriptGEP(*this, Addr, Idx, EltType, /*inbounds*/ true,
                                 SignedIndices, E->getExprLoc());
    LValue AddrLV = MakeAddrLValue(Addr, EltType, LV.getBaseInfo(),
                                   CGM.getTBAAInfoForSubobject(LV, EltType));
    EmitDynamicBoundsCheck(Addr, E->getBoundsExpr(), E->getBoundsCheckKind(),
      nullptr);

    return AddrLV;
  }

  LValueBaseInfo EltBaseInfo;
  TBAAAccessInfo EltTBAAInfo;
  Address Addr = Address::invalid();
  if (const VariableArrayType *vla =
           getContext().getAsVariableArrayType(E->getType())) {
    // The base must be a pointer, which is not an aggregate.  Emit
    // it.  It needs to be emitted first in case it's what captures
    // the VLA bounds.
    Addr = EmitPointerWithAlignment(E->getBase(), &EltBaseInfo, &EltTBAAInfo);
    auto *Idx = EmitIdxAfterBase(/*Promote*/true);
    EmitDynamicNonNullCheck(Addr, BaseTy);

    // The element count here is the total number of non-VLA elements.
    llvm::Value *numElements = getVLASize(vla).NumElts;

    // Effectively, the multiply by the VLA size is part of the GEP.
    // GEP indexes are signed, and scaling an index isn't permitted to
    // signed-overflow, so we use the same semantics for our explicit
    // multiply.  We suppress this if overflow is not undefined behavior.
    if (getLangOpts().isSignedOverflowDefined()) {
      Idx = Builder.CreateMul(Idx, numElements);
    } else {
      Idx = Builder.CreateNSWMul(Idx, numElements);
    }

    Addr = emitArraySubscriptGEP(*this, Addr, Idx, vla->getElementType(),
                                 !getLangOpts().isSignedOverflowDefined(),
                                 SignedIndices, E->getExprLoc());

  } else if (const ObjCObjectType *OIT = E->getType()->getAs<ObjCObjectType>()){
    // Indexing over an interface, as in "NSString *P; P[4];"

    // Emit the base pointer.
    Addr = EmitPointerWithAlignment(E->getBase(), &EltBaseInfo, &EltTBAAInfo);
    auto *Idx = EmitIdxAfterBase(/*Promote*/true);

    CharUnits InterfaceSize = getContext().getTypeSizeInChars(OIT);
    llvm::Value *InterfaceSizeVal =
        llvm::ConstantInt::get(Idx->getType(), InterfaceSize.getQuantity());

    llvm::Value *ScaledIdx = Builder.CreateMul(Idx, InterfaceSizeVal);
    EmitDynamicNonNullCheck(Addr, BaseTy);

    // We don't necessarily build correct LLVM struct types for ObjC
    // interfaces, so we can't rely on GEP to do this scaling
    // correctly, so we need to cast to i8*.  FIXME: is this actually
    // true?  A lot of other things in the fragile ABI would break...
    llvm::Type *OrigBaseTy = Addr.getType();
    Addr = Builder.CreateElementBitCast(Addr, Int8Ty);

    // Do the GEP.
    CharUnits EltAlign =
      getArrayElementAlign(Addr.getAlignment(), Idx, InterfaceSize);
    llvm::Value *EltPtr =
        emitArraySubscriptGEP(*this, Addr.getPointer(), ScaledIdx, false,
                              SignedIndices, E->getExprLoc());
    Addr = Address(EltPtr, EltAlign);

    // Cast back.
    Addr = Builder.CreateBitCast(Addr, OrigBaseTy);
  } else if (const Expr *Array = isSimpleArrayDecayOperand(E->getBase())) {
    // If this is A[i] where A is an array, the frontend will have decayed the
    // base to be a ArrayToPointerDecay implicit cast.  While correct, it is
    // inefficient at -O0 to emit a "gep A, 0, 0" when codegen'ing it, then a
    // "gep x, i" here.  Emit one "gep A, 0, i".
    assert(Array->getType()->isArrayType() &&
           "Array to pointer decay must have array source type!");
    LValue ArrayLV;
    // For simple multidimensional array indexing, set the 'accessed' flag for
    // better bounds-checking of the base expression.
    if (const auto *ASE = dyn_cast<ArraySubscriptExpr>(Array))
      ArrayLV = EmitArraySubscriptExpr(ASE, /*Accessed*/ true);
    else
      ArrayLV = EmitLValue(Array);
    auto *Idx = EmitIdxAfterBase(/*Promote*/true);

    EmitDynamicNonNullCheck(ArrayLV.getAddress(), BaseTy);

    // Propagate the alignment from the array itself to the result.
    QualType arrayType = Array->getType();
    Addr = emitArraySubscriptGEP(
        *this, ArrayLV.getAddress(*this), {CGM.getSize(CharUnits::Zero()), Idx},
        E->getType(), !getLangOpts().isSignedOverflowDefined(), SignedIndices,
        E->getExprLoc(), &arrayType, E->getBase());
    EltBaseInfo = ArrayLV.getBaseInfo();
    EltTBAAInfo = CGM.getTBAAInfoForSubobject(ArrayLV, E->getType());
  } else {
    // The base must be a pointer; emit it with an estimate of its alignment.
    Addr = EmitPointerWithAlignment(E->getBase(), &EltBaseInfo, &EltTBAAInfo);
    auto *Idx = EmitIdxAfterBase(/*Promote*/true);
<<<<<<< HEAD
    QualType ptrType = E->getBase()->getType();
=======
    EmitDynamicNonNullCheck(Addr, BaseTy);
>>>>>>> 5b343589
    Addr = emitArraySubscriptGEP(*this, Addr, Idx, E->getType(),
                                 !getLangOpts().isSignedOverflowDefined(),
                                 SignedIndices, E->getExprLoc(), &ptrType,
                                 E->getBase());
  }

  LValue LV = MakeAddrLValue(Addr, E->getType(), EltBaseInfo, EltTBAAInfo);

  EmitDynamicBoundsCheck(Addr, E->getBoundsExpr(), E->getBoundsCheckKind(),
                         nullptr);

  if (getLangOpts().ObjC &&
      getLangOpts().getGC() != LangOptions::NonGC) {
    LV.setNonGC(!E->isOBJCGCCandidate(getContext()));
    setObjCGCLValueClass(getContext(), E, LV);
  }
  return LV;
}

LValue CodeGenFunction::EmitMatrixSubscriptExpr(const MatrixSubscriptExpr *E) {
  assert(
      !E->isIncomplete() &&
      "incomplete matrix subscript expressions should be rejected during Sema");
  LValue Base = EmitLValue(E->getBase());
  llvm::Value *RowIdx = EmitScalarExpr(E->getRowIdx());
  llvm::Value *ColIdx = EmitScalarExpr(E->getColumnIdx());
  llvm::Value *NumRows = Builder.getIntN(
      RowIdx->getType()->getScalarSizeInBits(),
      E->getBase()->getType()->getAs<ConstantMatrixType>()->getNumRows());
  llvm::Value *FinalIdx =
      Builder.CreateAdd(Builder.CreateMul(ColIdx, NumRows), RowIdx);
  return LValue::MakeMatrixElt(
      MaybeConvertMatrixAddress(Base.getAddress(*this), *this), FinalIdx,
      E->getBase()->getType(), Base.getBaseInfo(), TBAAAccessInfo());
}

static Address emitOMPArraySectionBase(CodeGenFunction &CGF, const Expr *Base,
                                       LValueBaseInfo &BaseInfo,
                                       TBAAAccessInfo &TBAAInfo,
                                       QualType BaseTy, QualType ElTy,
                                       bool IsLowerBound) {
  LValue BaseLVal;
  if (auto *ASE = dyn_cast<OMPArraySectionExpr>(Base->IgnoreParenImpCasts())) {
    BaseLVal = CGF.EmitOMPArraySectionExpr(ASE, IsLowerBound);
    if (BaseTy->isArrayType()) {
      Address Addr = BaseLVal.getAddress(CGF);
      BaseInfo = BaseLVal.getBaseInfo();

      // If the array type was an incomplete type, we need to make sure
      // the decay ends up being the right type.
      llvm::Type *NewTy = CGF.ConvertType(BaseTy);
      Addr = CGF.Builder.CreateElementBitCast(Addr, NewTy);

      // Note that VLA pointers are always decayed, so we don't need to do
      // anything here.
      if (!BaseTy->isVariableArrayType()) {
        assert(isa<llvm::ArrayType>(Addr.getElementType()) &&
               "Expected pointer to array");
        Addr = CGF.Builder.CreateConstArrayGEP(Addr, 0, "arraydecay");
      }

      return CGF.Builder.CreateElementBitCast(Addr,
                                              CGF.ConvertTypeForMem(ElTy));
    }
    LValueBaseInfo TypeBaseInfo;
    TBAAAccessInfo TypeTBAAInfo;
    CharUnits Align =
        CGF.CGM.getNaturalTypeAlignment(ElTy, &TypeBaseInfo, &TypeTBAAInfo);
    BaseInfo.mergeForCast(TypeBaseInfo);
    TBAAInfo = CGF.CGM.mergeTBAAInfoForCast(TBAAInfo, TypeTBAAInfo);
    return Address(CGF.Builder.CreateLoad(BaseLVal.getAddress(CGF)), Align);
  }
  return CGF.EmitPointerWithAlignment(Base, &BaseInfo, &TBAAInfo);
}

LValue CodeGenFunction::EmitOMPArraySectionExpr(const OMPArraySectionExpr *E,
                                                bool IsLowerBound) {
  QualType BaseTy = OMPArraySectionExpr::getBaseOriginalType(E->getBase());
  QualType ResultExprTy;
  if (auto *AT = getContext().getAsArrayType(BaseTy))
    ResultExprTy = AT->getElementType();
  else
    ResultExprTy = BaseTy->getPointeeType();
  llvm::Value *Idx = nullptr;
  if (IsLowerBound || E->getColonLocFirst().isInvalid()) {
    // Requesting lower bound or upper bound, but without provided length and
    // without ':' symbol for the default length -> length = 1.
    // Idx = LowerBound ?: 0;
    if (auto *LowerBound = E->getLowerBound()) {
      Idx = Builder.CreateIntCast(
          EmitScalarExpr(LowerBound), IntPtrTy,
          LowerBound->getType()->hasSignedIntegerRepresentation());
    } else
      Idx = llvm::ConstantInt::getNullValue(IntPtrTy);
  } else {
    // Try to emit length or lower bound as constant. If this is possible, 1
    // is subtracted from constant length or lower bound. Otherwise, emit LLVM
    // IR (LB + Len) - 1.
    auto &C = CGM.getContext();
    auto *Length = E->getLength();
    llvm::APSInt ConstLength;
    if (Length) {
      // Idx = LowerBound + Length - 1;
      if (Length->isIntegerConstantExpr(ConstLength, C)) {
        ConstLength = ConstLength.zextOrTrunc(PointerWidthInBits);
        Length = nullptr;
      }
      auto *LowerBound = E->getLowerBound();
      llvm::APSInt ConstLowerBound(PointerWidthInBits, /*isUnsigned=*/false);
      if (LowerBound && LowerBound->isIntegerConstantExpr(ConstLowerBound, C)) {
        ConstLowerBound = ConstLowerBound.zextOrTrunc(PointerWidthInBits);
        LowerBound = nullptr;
      }
      if (!Length)
        --ConstLength;
      else if (!LowerBound)
        --ConstLowerBound;

      if (Length || LowerBound) {
        auto *LowerBoundVal =
            LowerBound
                ? Builder.CreateIntCast(
                      EmitScalarExpr(LowerBound), IntPtrTy,
                      LowerBound->getType()->hasSignedIntegerRepresentation())
                : llvm::ConstantInt::get(IntPtrTy, ConstLowerBound);
        auto *LengthVal =
            Length
                ? Builder.CreateIntCast(
                      EmitScalarExpr(Length), IntPtrTy,
                      Length->getType()->hasSignedIntegerRepresentation())
                : llvm::ConstantInt::get(IntPtrTy, ConstLength);
        Idx = Builder.CreateAdd(LowerBoundVal, LengthVal, "lb_add_len",
                                /*HasNUW=*/false,
                                !getLangOpts().isSignedOverflowDefined());
        if (Length && LowerBound) {
          Idx = Builder.CreateSub(
              Idx, llvm::ConstantInt::get(IntPtrTy, /*V=*/1), "idx_sub_1",
              /*HasNUW=*/false, !getLangOpts().isSignedOverflowDefined());
        }
      } else
        Idx = llvm::ConstantInt::get(IntPtrTy, ConstLength + ConstLowerBound);
    } else {
      // Idx = ArraySize - 1;
      QualType ArrayTy = BaseTy->isPointerType()
                             ? E->getBase()->IgnoreParenImpCasts()->getType()
                             : BaseTy;
      if (auto *VAT = C.getAsVariableArrayType(ArrayTy)) {
        Length = VAT->getSizeExpr();
        if (Length->isIntegerConstantExpr(ConstLength, C))
          Length = nullptr;
      } else {
        auto *CAT = C.getAsConstantArrayType(ArrayTy);
        ConstLength = CAT->getSize();
      }
      if (Length) {
        auto *LengthVal = Builder.CreateIntCast(
            EmitScalarExpr(Length), IntPtrTy,
            Length->getType()->hasSignedIntegerRepresentation());
        Idx = Builder.CreateSub(
            LengthVal, llvm::ConstantInt::get(IntPtrTy, /*V=*/1), "len_sub_1",
            /*HasNUW=*/false, !getLangOpts().isSignedOverflowDefined());
      } else {
        ConstLength = ConstLength.zextOrTrunc(PointerWidthInBits);
        --ConstLength;
        Idx = llvm::ConstantInt::get(IntPtrTy, ConstLength);
      }
    }
  }
  assert(Idx);

  Address EltPtr = Address::invalid();
  LValueBaseInfo BaseInfo;
  TBAAAccessInfo TBAAInfo;
  if (auto *VLA = getContext().getAsVariableArrayType(ResultExprTy)) {
    // The base must be a pointer, which is not an aggregate.  Emit
    // it.  It needs to be emitted first in case it's what captures
    // the VLA bounds.
    Address Base =
        emitOMPArraySectionBase(*this, E->getBase(), BaseInfo, TBAAInfo,
                                BaseTy, VLA->getElementType(), IsLowerBound);
    // The element count here is the total number of non-VLA elements.
    llvm::Value *NumElements = getVLASize(VLA).NumElts;

    // Effectively, the multiply by the VLA size is part of the GEP.
    // GEP indexes are signed, and scaling an index isn't permitted to
    // signed-overflow, so we use the same semantics for our explicit
    // multiply.  We suppress this if overflow is not undefined behavior.
    if (getLangOpts().isSignedOverflowDefined())
      Idx = Builder.CreateMul(Idx, NumElements);
    else
      Idx = Builder.CreateNSWMul(Idx, NumElements);
    EltPtr = emitArraySubscriptGEP(*this, Base, Idx, VLA->getElementType(),
                                   !getLangOpts().isSignedOverflowDefined(),
                                   /*signedIndices=*/false, E->getExprLoc());
  } else if (const Expr *Array = isSimpleArrayDecayOperand(E->getBase())) {
    // If this is A[i] where A is an array, the frontend will have decayed the
    // base to be a ArrayToPointerDecay implicit cast.  While correct, it is
    // inefficient at -O0 to emit a "gep A, 0, 0" when codegen'ing it, then a
    // "gep x, i" here.  Emit one "gep A, 0, i".
    assert(Array->getType()->isArrayType() &&
           "Array to pointer decay must have array source type!");
    LValue ArrayLV;
    // For simple multidimensional array indexing, set the 'accessed' flag for
    // better bounds-checking of the base expression.
    if (const auto *ASE = dyn_cast<ArraySubscriptExpr>(Array))
      ArrayLV = EmitArraySubscriptExpr(ASE, /*Accessed*/ true);
    else
      ArrayLV = EmitLValue(Array);

    // Propagate the alignment from the array itself to the result.
    EltPtr = emitArraySubscriptGEP(
        *this, ArrayLV.getAddress(*this), {CGM.getSize(CharUnits::Zero()), Idx},
        ResultExprTy, !getLangOpts().isSignedOverflowDefined(),
        /*signedIndices=*/false, E->getExprLoc());
    BaseInfo = ArrayLV.getBaseInfo();
    TBAAInfo = CGM.getTBAAInfoForSubobject(ArrayLV, ResultExprTy);
  } else {
    Address Base = emitOMPArraySectionBase(*this, E->getBase(), BaseInfo,
                                           TBAAInfo, BaseTy, ResultExprTy,
                                           IsLowerBound);
    EltPtr = emitArraySubscriptGEP(*this, Base, Idx, ResultExprTy,
                                   !getLangOpts().isSignedOverflowDefined(),
                                   /*signedIndices=*/false, E->getExprLoc());
  }

  return MakeAddrLValue(EltPtr, ResultExprTy, BaseInfo, TBAAInfo);
}

LValue CodeGenFunction::
EmitExtVectorElementExpr(const ExtVectorElementExpr *E) {
  // Emit the base vector as an l-value.
  LValue Base;

  // ExtVectorElementExpr's base can either be a vector or pointer to vector.
  if (E->isArrow()) {
    // If it is a pointer to a vector, emit the address and form an lvalue with
    // it.
    LValueBaseInfo BaseInfo;
    TBAAAccessInfo TBAAInfo;
    Address Ptr = EmitPointerWithAlignment(E->getBase(), &BaseInfo, &TBAAInfo);
    const auto *PT = E->getBase()->getType()->castAs<PointerType>();
    Base = MakeAddrLValue(Ptr, PT->getPointeeType(), BaseInfo, TBAAInfo);
    Base.getQuals().removeObjCGCAttr();
  } else if (E->getBase()->isGLValue()) {
    // Otherwise, if the base is an lvalue ( as in the case of foo.x.x),
    // emit the base as an lvalue.
    assert(E->getBase()->getType()->isVectorType());
    Base = EmitLValue(E->getBase());
  } else {
    // Otherwise, the base is a normal rvalue (as in (V+V).x), emit it as such.
    assert(E->getBase()->getType()->isVectorType() &&
           "Result must be a vector");
    llvm::Value *Vec = EmitScalarExpr(E->getBase());

    // Store the vector to memory (because LValue wants an address).
    Address VecMem = CreateMemTemp(E->getBase()->getType());
    Builder.CreateStore(Vec, VecMem);
    Base = MakeAddrLValue(VecMem, E->getBase()->getType(),
                          AlignmentSource::Decl);
  }

  QualType type =
    E->getType().withCVRQualifiers(Base.getQuals().getCVRQualifiers());

  // Encode the element access list into a vector of unsigned indices.
  SmallVector<uint32_t, 4> Indices;
  E->getEncodedElementAccess(Indices);

  if (Base.isSimple()) {
    llvm::Constant *CV =
        llvm::ConstantDataVector::get(getLLVMContext(), Indices);
    return LValue::MakeExtVectorElt(Base.getAddress(*this), CV, type,
                                    Base.getBaseInfo(), TBAAAccessInfo());
  }
  assert(Base.isExtVectorElt() && "Can only subscript lvalue vec elts here!");

  llvm::Constant *BaseElts = Base.getExtVectorElts();
  SmallVector<llvm::Constant *, 4> CElts;

  for (unsigned i = 0, e = Indices.size(); i != e; ++i)
    CElts.push_back(BaseElts->getAggregateElement(Indices[i]));
  llvm::Constant *CV = llvm::ConstantVector::get(CElts);
  return LValue::MakeExtVectorElt(Base.getExtVectorAddress(), CV, type,
                                  Base.getBaseInfo(), TBAAAccessInfo());
}

LValue CodeGenFunction::EmitMemberExpr(const MemberExpr *E) {
  if (DeclRefExpr *DRE = tryToConvertMemberExprToDeclRefExpr(*this, E)) {
    EmitIgnoredExpr(E->getBase());
    return EmitDeclRefLValue(DRE);
  }

  Expr *BaseExpr = E->getBase();
  // If this is s.x, emit s as an lvalue.  If it is s->x, emit s as a scalar.
  LValue BaseLV;
  if (E->isArrow()) {
    LValueBaseInfo BaseInfo;
    TBAAAccessInfo TBAAInfo;
    Address Addr = EmitPointerWithAlignment(BaseExpr, &BaseInfo, &TBAAInfo);
    QualType BaseTy = BaseExpr->getType();
    QualType PtrTy = BaseExpr->getType()->getPointeeType();
    SanitizerSet SkippedChecks;
    bool IsBaseCXXThis = IsWrappedCXXThis(BaseExpr);
    if (IsBaseCXXThis)
      SkippedChecks.set(SanitizerKind::Alignment, true);
    if (IsBaseCXXThis || isa<DeclRefExpr>(BaseExpr))
      SkippedChecks.set(SanitizerKind::Null, true);
    EmitTypeCheck(TCK_MemberAccess, E->getExprLoc(), Addr.getPointer(), PtrTy,
                  /*Alignment=*/CharUnits::Zero(), SkippedChecks);

    BaseLV = MakeAddrLValue(Addr, PtrTy, BaseInfo, TBAAInfo);

    EmitDynamicNonNullCheck(Addr, BaseTy);
    // We only check the Base LValue, as we assume that any field is definitely
    // within the size of the struct. This may not be the case with a "flexible
    // array member" (6.7.2.1.18), but this member is an array, so is either
    // unchecked, or is a checked array with its own bounds.
    // A second reason for always checking the BaseLV is that it is the same for
    // all the fields in the struct, so more of the checks should optimize away.
    EmitDynamicBoundsCheck(Addr, E->getBoundsExpr(), BCK_Normal, nullptr);
  } else
    BaseLV = EmitCheckedLValue(BaseExpr, TCK_MemberAccess);

  NamedDecl *ND = E->getMemberDecl();
  if (auto *Field = dyn_cast<FieldDecl>(ND)) {
    LValue LV = EmitLValueForField(BaseLV, Field);
    setObjCGCLValueClass(getContext(), E, LV);
    if (getLangOpts().OpenMP) {
      // If the member was explicitly marked as nontemporal, mark it as
      // nontemporal. If the base lvalue is marked as nontemporal, mark access
      // to children as nontemporal too.
      if ((IsWrappedCXXThis(BaseExpr) &&
           CGM.getOpenMPRuntime().isNontemporalDecl(Field)) ||
          BaseLV.isNontemporal())
        LV.setNontemporal(/*Value=*/true);
    }
    return LV;
  }

  if (const auto *FD = dyn_cast<FunctionDecl>(ND))
    return EmitFunctionDeclLValue(*this, E, FD);

  llvm_unreachable("Unhandled member declaration!");
}

/// Given that we are currently emitting a lambda, emit an l-value for
/// one of its members.
LValue CodeGenFunction::EmitLValueForLambdaField(const FieldDecl *Field) {
  assert(cast<CXXMethodDecl>(CurCodeDecl)->getParent()->isLambda());
  assert(cast<CXXMethodDecl>(CurCodeDecl)->getParent() == Field->getParent());
  QualType LambdaTagType =
    getContext().getTagDeclType(Field->getParent());
  LValue LambdaLV = MakeNaturalAlignAddrLValue(CXXABIThisValue, LambdaTagType);
  return EmitLValueForField(LambdaLV, Field);
}

/// Get the field index in the debug info. The debug info structure/union
/// will ignore the unnamed bitfields.
unsigned CodeGenFunction::getDebugInfoFIndex(const RecordDecl *Rec,
                                             unsigned FieldIndex) {
  unsigned I = 0, Skipped = 0;

  for (auto F : Rec->getDefinition()->fields()) {
    if (I == FieldIndex)
      break;
    if (F->isUnnamedBitfield())
      Skipped++;
    I++;
  }

  return FieldIndex - Skipped;
}

/// Get the address of a zero-sized field within a record. The resulting
/// address doesn't necessarily have the right type.
static Address emitAddrOfZeroSizeField(CodeGenFunction &CGF, Address Base,
                                       const FieldDecl *Field) {
  CharUnits Offset = CGF.getContext().toCharUnitsFromBits(
      CGF.getContext().getFieldOffset(Field));
  if (Offset.isZero())
    return Base;
  Base = CGF.Builder.CreateElementBitCast(Base, CGF.Int8Ty);
  return CGF.Builder.CreateConstInBoundsByteGEP(Base, Offset);
}

/// Drill down to the storage of a field without walking into
/// reference types.
///
/// The resulting address doesn't necessarily have the right type.
static Address emitAddrOfFieldStorage(CodeGenFunction &CGF, Address base,
                                      const FieldDecl *field) {
  if (field->isZeroSize(CGF.getContext()))
    return emitAddrOfZeroSizeField(CGF, base, field);

  const RecordDecl *rec = field->getParent();

  unsigned idx =
    CGF.CGM.getTypes().getCGRecordLayout(rec).getLLVMFieldNo(field);

  return CGF.Builder.CreateStructGEP(base, idx, field->getName());
}

static Address emitPreserveStructAccess(CodeGenFunction &CGF, LValue base,
                                        Address addr, const FieldDecl *field) {
  const RecordDecl *rec = field->getParent();
  llvm::DIType *DbgInfo = CGF.getDebugInfo()->getOrCreateStandaloneType(
      base.getType(), rec->getLocation());

  unsigned idx =
      CGF.CGM.getTypes().getCGRecordLayout(rec).getLLVMFieldNo(field);

  return CGF.Builder.CreatePreserveStructAccessIndex(
      addr, idx, CGF.getDebugInfoFIndex(rec, field->getFieldIndex()), DbgInfo);
}

static bool hasAnyVptr(const QualType Type, const ASTContext &Context) {
  const auto *RD = Type.getTypePtr()->getAsCXXRecordDecl();
  if (!RD)
    return false;

  if (RD->isDynamicClass())
    return true;

  for (const auto &Base : RD->bases())
    if (hasAnyVptr(Base.getType(), Context))
      return true;

  for (const FieldDecl *Field : RD->fields())
    if (hasAnyVptr(Field->getType(), Context))
      return true;

  return false;
}

LValue CodeGenFunction::EmitLValueForField(LValue base,
                                           const FieldDecl *field) {
  LValueBaseInfo BaseInfo = base.getBaseInfo();

  if (field->isBitField()) {
    const CGRecordLayout &RL =
      CGM.getTypes().getCGRecordLayout(field->getParent());
    const CGBitFieldInfo &Info = RL.getBitFieldInfo(field);
    Address Addr = base.getAddress(*this);
    unsigned Idx = RL.getLLVMFieldNo(field);
    const RecordDecl *rec = field->getParent();
    if (!IsInPreservedAIRegion &&
        (!getDebugInfo() || !rec->hasAttr<BPFPreserveAccessIndexAttr>())) {
      if (Idx != 0)
        // For structs, we GEP to the field that the record layout suggests.
        Addr = Builder.CreateStructGEP(Addr, Idx, field->getName());
    } else {
      llvm::DIType *DbgInfo = getDebugInfo()->getOrCreateRecordType(
          getContext().getRecordType(rec), rec->getLocation());
      Addr = Builder.CreatePreserveStructAccessIndex(Addr, Idx,
          getDebugInfoFIndex(rec, field->getFieldIndex()),
          DbgInfo);
    }

    // Get the access type.
    llvm::Type *FieldIntTy =
      llvm::Type::getIntNTy(getLLVMContext(), Info.StorageSize);
    if (Addr.getElementType() != FieldIntTy)
      Addr = Builder.CreateElementBitCast(Addr, FieldIntTy);

    QualType fieldType =
      field->getType().withCVRQualifiers(base.getVRQualifiers());
    // TODO: Support TBAA for bit fields.
    LValueBaseInfo FieldBaseInfo(BaseInfo.getAlignmentSource());
    return LValue::MakeBitfield(Addr, Info, fieldType, FieldBaseInfo,
                                TBAAAccessInfo());
  }

  // Fields of may-alias structures are may-alias themselves.
  // FIXME: this should get propagated down through anonymous structs
  // and unions.
  QualType FieldType = field->getType();
  const RecordDecl *rec = field->getParent();
  AlignmentSource BaseAlignSource = BaseInfo.getAlignmentSource();
  LValueBaseInfo FieldBaseInfo(getFieldAlignmentSource(BaseAlignSource));
  TBAAAccessInfo FieldTBAAInfo;
  if (base.getTBAAInfo().isMayAlias() ||
          rec->hasAttr<MayAliasAttr>() || FieldType->isVectorType()) {
    FieldTBAAInfo = TBAAAccessInfo::getMayAliasInfo();
  } else if (rec->isUnion()) {
    // TODO: Support TBAA for unions.
    FieldTBAAInfo = TBAAAccessInfo::getMayAliasInfo();
  } else {
    // If no base type been assigned for the base access, then try to generate
    // one for this base lvalue.
    FieldTBAAInfo = base.getTBAAInfo();
    if (!FieldTBAAInfo.BaseType) {
        FieldTBAAInfo.BaseType = CGM.getTBAABaseTypeInfo(base.getType());
        assert(!FieldTBAAInfo.Offset &&
               "Nonzero offset for an access with no base type!");
    }

    // Adjust offset to be relative to the base type.
    const ASTRecordLayout &Layout =
        getContext().getASTRecordLayout(field->getParent());
    unsigned CharWidth = getContext().getCharWidth();
    if (FieldTBAAInfo.BaseType)
      FieldTBAAInfo.Offset +=
          Layout.getFieldOffset(field->getFieldIndex()) / CharWidth;

    // Update the final access type and size.
    FieldTBAAInfo.AccessType = CGM.getTBAATypeInfo(FieldType);
    FieldTBAAInfo.Size =
        getContext().getTypeSizeInChars(FieldType).getQuantity();
  }

  Address addr = base.getAddress(*this);
  if (auto *ClassDef = dyn_cast<CXXRecordDecl>(rec)) {
    if (CGM.getCodeGenOpts().StrictVTablePointers &&
        ClassDef->isDynamicClass()) {
      // Getting to any field of dynamic object requires stripping dynamic
      // information provided by invariant.group.  This is because accessing
      // fields may leak the real address of dynamic object, which could result
      // in miscompilation when leaked pointer would be compared.
      auto *stripped = Builder.CreateStripInvariantGroup(addr.getPointer());
      addr = Address(stripped, addr.getAlignment());
    }
  }

  unsigned RecordCVR = base.getVRQualifiers();
  if (rec->isUnion()) {
    // For unions, there is no pointer adjustment.
    if (CGM.getCodeGenOpts().StrictVTablePointers &&
        hasAnyVptr(FieldType, getContext()))
      // Because unions can easily skip invariant.barriers, we need to add
      // a barrier every time CXXRecord field with vptr is referenced.
      addr = Address(Builder.CreateLaunderInvariantGroup(addr.getPointer()),
                     addr.getAlignment());

    if (IsInPreservedAIRegion ||
        (getDebugInfo() && rec->hasAttr<BPFPreserveAccessIndexAttr>())) {
      // Remember the original union field index
      llvm::DIType *DbgInfo = getDebugInfo()->getOrCreateStandaloneType(base.getType(),
          rec->getLocation());
      addr = Address(
          Builder.CreatePreserveUnionAccessIndex(
              addr.getPointer(), getDebugInfoFIndex(rec, field->getFieldIndex()), DbgInfo),
          addr.getAlignment());
    }

    if (FieldType->isReferenceType())
      addr = Builder.CreateElementBitCast(
          addr, CGM.getTypes().ConvertTypeForMem(FieldType), field->getName());
  } else {
    if (!IsInPreservedAIRegion &&
        (!getDebugInfo() || !rec->hasAttr<BPFPreserveAccessIndexAttr>()))
      // For structs, we GEP to the field that the record layout suggests.
      addr = emitAddrOfFieldStorage(*this, addr, field);
    else
      // Remember the original struct field index
      addr = emitPreserveStructAccess(*this, base, addr, field);
  }

  // If this is a reference field, load the reference right now.
  if (FieldType->isReferenceType()) {
    LValue RefLVal =
        MakeAddrLValue(addr, FieldType, FieldBaseInfo, FieldTBAAInfo);
    if (RecordCVR & Qualifiers::Volatile)
      RefLVal.getQuals().addVolatile();
    addr = EmitLoadOfReference(RefLVal, &FieldBaseInfo, &FieldTBAAInfo);

    // Qualifiers on the struct don't apply to the referencee.
    RecordCVR = 0;
    FieldType = FieldType->getPointeeType();
  }

  // Make sure that the address is pointing to the right type.  This is critical
  // for both unions and structs.  A union needs a bitcast, a struct element
  // will need a bitcast if the LLVM type laid out doesn't match the desired
  // type.
  addr = Builder.CreateElementBitCast(
      addr, CGM.getTypes().ConvertTypeForMem(FieldType), field->getName());

  if (field->hasAttr<AnnotateAttr>())
    addr = EmitFieldAnnotations(field, addr);

  LValue LV = MakeAddrLValue(addr, FieldType, FieldBaseInfo, FieldTBAAInfo);
  LV.getQuals().addCVRQualifiers(RecordCVR);

  // __weak attribute on a field is ignored.
  if (LV.getQuals().getObjCGCAttr() == Qualifiers::Weak)
    LV.getQuals().removeObjCGCAttr();

  return LV;
}

LValue
CodeGenFunction::EmitLValueForFieldInitialization(LValue Base,
                                                  const FieldDecl *Field) {
  QualType FieldType = Field->getType();

  if (!FieldType->isReferenceType())
    return EmitLValueForField(Base, Field);

  Address V = emitAddrOfFieldStorage(*this, Base.getAddress(*this), Field);

  // Make sure that the address is pointing to the right type.
  llvm::Type *llvmType = ConvertTypeForMem(FieldType);
  V = Builder.CreateElementBitCast(V, llvmType, Field->getName());

  // TODO: Generate TBAA information that describes this access as a structure
  // member access and not just an access to an object of the field's type. This
  // should be similar to what we do in EmitLValueForField().
  LValueBaseInfo BaseInfo = Base.getBaseInfo();
  AlignmentSource FieldAlignSource = BaseInfo.getAlignmentSource();
  LValueBaseInfo FieldBaseInfo(getFieldAlignmentSource(FieldAlignSource));
  return MakeAddrLValue(V, FieldType, FieldBaseInfo,
                        CGM.getTBAAInfoForSubobject(Base, FieldType));
}

LValue CodeGenFunction::EmitCompoundLiteralLValue(const CompoundLiteralExpr *E){
  if (E->isFileScope()) {
    ConstantAddress GlobalPtr = CGM.GetAddrOfConstantCompoundLiteral(E);
    return MakeAddrLValue(GlobalPtr, E->getType(), AlignmentSource::Decl);
  }
  if (E->getType()->isVariablyModifiedType())
    // make sure to emit the VLA size.
    EmitVariablyModifiedType(E->getType());

  Address DeclPtr = CreateMemTemp(E->getType(), ".compoundliteral");
  const Expr *InitExpr = E->getInitializer();
  LValue Result = MakeAddrLValue(DeclPtr, E->getType(), AlignmentSource::Decl);

  EmitAnyExprToMem(InitExpr, DeclPtr, E->getType().getQualifiers(),
                   /*Init*/ true);

  // Block-scope compound literals are destroyed at the end of the enclosing
  // scope in C.
  if (!getLangOpts().CPlusPlus)
    if (QualType::DestructionKind DtorKind = E->getType().isDestructedType())
      pushLifetimeExtendedDestroy(getCleanupKind(DtorKind), DeclPtr,
                                  E->getType(), getDestroyer(DtorKind),
                                  DtorKind & EHCleanup);

  return Result;
}

LValue CodeGenFunction::EmitInitListLValue(const InitListExpr *E) {
  if (!E->isGLValue())
    // Initializing an aggregate temporary in C++11: T{...}.
    return EmitAggExprToLValue(E);

  // An lvalue initializer list must be initializing a reference.
  assert(E->isTransparent() && "non-transparent glvalue init list");
  return EmitLValue(E->getInit(0));
}

/// Emit the operand of a glvalue conditional operator. This is either a glvalue
/// or a (possibly-parenthesized) throw-expression. If this is a throw, no
/// LValue is returned and the current block has been terminated.
static Optional<LValue> EmitLValueOrThrowExpression(CodeGenFunction &CGF,
                                                    const Expr *Operand) {
  if (auto *ThrowExpr = dyn_cast<CXXThrowExpr>(Operand->IgnoreParens())) {
    CGF.EmitCXXThrowExpr(ThrowExpr, /*KeepInsertionPoint*/false);
    return None;
  }

  return CGF.EmitLValue(Operand);
}

LValue CodeGenFunction::
EmitConditionalOperatorLValue(const AbstractConditionalOperator *expr) {
  if (!expr->isGLValue()) {
    // ?: here should be an aggregate.
    assert(hasAggregateEvaluationKind(expr->getType()) &&
           "Unexpected conditional operator!");
    return EmitAggExprToLValue(expr);
  }

  OpaqueValueMapping binding(*this, expr);

  const Expr *condExpr = expr->getCond();
  bool CondExprBool;
  if (ConstantFoldsToSimpleInteger(condExpr, CondExprBool)) {
    const Expr *live = expr->getTrueExpr(), *dead = expr->getFalseExpr();
    if (!CondExprBool) std::swap(live, dead);

    if (!ContainsLabel(dead)) {
      // If the true case is live, we need to track its region.
      if (CondExprBool)
        incrementProfileCounter(expr);
      // If a throw expression we emit it and return an undefined lvalue
      // because it can't be used.
      if (auto *ThrowExpr = dyn_cast<CXXThrowExpr>(live->IgnoreParens())) {
        EmitCXXThrowExpr(ThrowExpr);
        llvm::Type *Ty =
            llvm::PointerType::getUnqual(ConvertType(dead->getType()));
        return MakeAddrLValue(
            Address(llvm::UndefValue::get(Ty), CharUnits::One()),
            dead->getType());
      }
      return EmitLValue(live);
    }
  }

  llvm::BasicBlock *lhsBlock = createBasicBlock("cond.true");
  llvm::BasicBlock *rhsBlock = createBasicBlock("cond.false");
  llvm::BasicBlock *contBlock = createBasicBlock("cond.end");

  ConditionalEvaluation eval(*this);
  EmitBranchOnBoolExpr(condExpr, lhsBlock, rhsBlock, getProfileCount(expr));

  // Any temporaries created here are conditional.
  EmitBlock(lhsBlock);
  incrementProfileCounter(expr);
  eval.begin(*this);
  Optional<LValue> lhs =
      EmitLValueOrThrowExpression(*this, expr->getTrueExpr());
  eval.end(*this);

  if (lhs && !lhs->isSimple())
    return EmitUnsupportedLValue(expr, "conditional operator");

  lhsBlock = Builder.GetInsertBlock();
  if (lhs)
    Builder.CreateBr(contBlock);

  // Any temporaries created here are conditional.
  EmitBlock(rhsBlock);
  eval.begin(*this);
  Optional<LValue> rhs =
      EmitLValueOrThrowExpression(*this, expr->getFalseExpr());
  eval.end(*this);
  if (rhs && !rhs->isSimple())
    return EmitUnsupportedLValue(expr, "conditional operator");
  rhsBlock = Builder.GetInsertBlock();

  EmitBlock(contBlock);

  if (lhs && rhs) {
    llvm::PHINode *phi =
        Builder.CreatePHI(lhs->getPointer(*this)->getType(), 2, "cond-lvalue");
    phi->addIncoming(lhs->getPointer(*this), lhsBlock);
    phi->addIncoming(rhs->getPointer(*this), rhsBlock);
    Address result(phi, std::min(lhs->getAlignment(), rhs->getAlignment()));
    AlignmentSource alignSource =
      std::max(lhs->getBaseInfo().getAlignmentSource(),
               rhs->getBaseInfo().getAlignmentSource());
    TBAAAccessInfo TBAAInfo = CGM.mergeTBAAInfoForConditionalOperator(
        lhs->getTBAAInfo(), rhs->getTBAAInfo());
    return MakeAddrLValue(result, expr->getType(), LValueBaseInfo(alignSource),
                          TBAAInfo);
  } else {
    assert((lhs || rhs) &&
           "both operands of glvalue conditional are throw-expressions?");
    return lhs ? *lhs : *rhs;
  }
}

/// EmitCastLValue - Casts are never lvalues unless that cast is to a reference
/// type. If the cast is to a reference, we can have the usual lvalue result,
/// otherwise if a cast is needed by the code generator in an lvalue context,
/// then it must mean that we need the address of an aggregate in order to
/// access one of its members.  This can happen for all the reasons that casts
/// are permitted with aggregate result, including noop aggregate casts, and
/// cast from scalar to union.
LValue CodeGenFunction::EmitCastLValue(const CastExpr *E) {
  switch (E->getCastKind()) {
  case CK_ToVoid:
  case CK_BitCast:
  case CK_LValueToRValueBitCast:
  case CK_ArrayToPointerDecay:
  case CK_FunctionToPointerDecay:
  case CK_NullToMemberPointer:
  case CK_NullToPointer:
  case CK_IntegralToPointer:
  case CK_PointerToIntegral:
  case CK_PointerToBoolean:
  case CK_VectorSplat:
  case CK_IntegralCast:
  case CK_BooleanToSignedIntegral:
  case CK_IntegralToBoolean:
  case CK_IntegralToFloating:
  case CK_FloatingToIntegral:
  case CK_FloatingToBoolean:
  case CK_FloatingCast:
  case CK_FloatingRealToComplex:
  case CK_FloatingComplexToReal:
  case CK_FloatingComplexToBoolean:
  case CK_FloatingComplexCast:
  case CK_FloatingComplexToIntegralComplex:
  case CK_IntegralRealToComplex:
  case CK_IntegralComplexToReal:
  case CK_IntegralComplexToBoolean:
  case CK_IntegralComplexCast:
  case CK_IntegralComplexToFloatingComplex:
  case CK_DerivedToBaseMemberPointer:
  case CK_BaseToDerivedMemberPointer:
  case CK_MemberPointerToBoolean:
  case CK_ReinterpretMemberPointer:
  case CK_AnyPointerToBlockPointerCast:
  case CK_ARCProduceObject:
  case CK_ARCConsumeObject:
  case CK_ARCReclaimReturnedObject:
  case CK_ARCExtendBlockObject:
  case CK_CopyAndAutoreleaseBlockObject:
  case CK_IntToOCLSampler:
  case CK_FixedPointCast:
  case CK_FixedPointToBoolean:
  case CK_FixedPointToIntegral:
  case CK_IntegralToFixedPoint:
    return EmitUnsupportedLValue(E, "unexpected cast lvalue");

  case CK_Dependent:
    llvm_unreachable("dependent cast kind in IR gen!");

  case CK_BuiltinFnToFnPtr:
    llvm_unreachable("builtin functions are handled elsewhere");

  // These are never l-values; just use the aggregate emission code.
  case CK_NonAtomicToAtomic:
  case CK_AtomicToNonAtomic:
    return EmitAggExprToLValue(E);

  case CK_Dynamic: {
    LValue LV = EmitLValue(E->getSubExpr());
    Address V = LV.getAddress(*this);
    const auto *DCE = cast<CXXDynamicCastExpr>(E);
    return MakeNaturalAlignAddrLValue(EmitDynamicCast(V, DCE), E->getType());
  }

  case CK_DynamicPtrBounds:
  case CK_AssumePtrBounds:
    return MakeNaturalAlignAddrLValue(
        EmitBoundsCast(const_cast<CastExpr *>(E)), E->getType());

  case CK_ConstructorConversion:
  case CK_UserDefinedConversion:
  case CK_CPointerToObjCPointerCast:
  case CK_BlockPointerToObjCPointerCast:
  case CK_NoOp:
  case CK_LValueToRValue:
    return EmitLValue(E->getSubExpr());

  case CK_UncheckedDerivedToBase:
  case CK_DerivedToBase: {
    const auto *DerivedClassTy =
        E->getSubExpr()->getType()->castAs<RecordType>();
    auto *DerivedClassDecl = cast<CXXRecordDecl>(DerivedClassTy->getDecl());

    LValue LV = EmitLValue(E->getSubExpr());
    Address This = LV.getAddress(*this);

    // Perform the derived-to-base conversion
    Address Base = GetAddressOfBaseClass(
        This, DerivedClassDecl, E->path_begin(), E->path_end(),
        /*NullCheckValue=*/false, E->getExprLoc());

    // TODO: Support accesses to members of base classes in TBAA. For now, we
    // conservatively pretend that the complete object is of the base class
    // type.
    return MakeAddrLValue(Base, E->getType(), LV.getBaseInfo(),
                          CGM.getTBAAInfoForSubobject(LV, E->getType()));
  }
  case CK_ToUnion:
    return EmitAggExprToLValue(E);
  case CK_BaseToDerived: {
    const auto *DerivedClassTy = E->getType()->castAs<RecordType>();
    auto *DerivedClassDecl = cast<CXXRecordDecl>(DerivedClassTy->getDecl());

    LValue LV = EmitLValue(E->getSubExpr());

    // Perform the base-to-derived conversion
    Address Derived = GetAddressOfDerivedClass(
        LV.getAddress(*this), DerivedClassDecl, E->path_begin(), E->path_end(),
        /*NullCheckValue=*/false);

    // C++11 [expr.static.cast]p2: Behavior is undefined if a downcast is
    // performed and the object is not of the derived type.
    if (sanitizePerformTypeCheck())
      EmitTypeCheck(TCK_DowncastReference, E->getExprLoc(),
                    Derived.getPointer(), E->getType());

    if (SanOpts.has(SanitizerKind::CFIDerivedCast))
      EmitVTablePtrCheckForCast(E->getType(), Derived.getPointer(),
                                /*MayBeNull=*/false, CFITCK_DerivedCast,
                                E->getBeginLoc());

    return MakeAddrLValue(Derived, E->getType(), LV.getBaseInfo(),
                          CGM.getTBAAInfoForSubobject(LV, E->getType()));
  }
  case CK_LValueBitCast: {
    QualType AddrType;
    if (E->isBoundsSafeInterface()) {
      // The target is an implicit cast introduced for a bounds-safe interface.
      // The type of the address of the lvalue (which has type T) is T *.
      assert(isa<ImplicitCastExpr>(E));
      AddrType = getContext().getPointerType(E->getType());
    } else {
      // This must be a reinterpret_cast (or c-style equivalent).  Here, the type in
      // the source code is a reference to some type S, so it can used as the type
      // of the address of the lvalue.
      const auto *CE = dyn_cast<ExplicitCastExpr>(E);
      CGM.EmitExplicitCastExprType(CE, this);
      AddrType = CE->getTypeAsWritten();
    }

    LValue LV = EmitLValue(E->getSubExpr());
<<<<<<< HEAD
    Address V = Builder.CreateBitCast(LV.getAddress(*this),
                                      ConvertType(CE->getTypeAsWritten()));

=======
    Address V = Builder.CreateBitCast(LV.getAddress(),
                                      ConvertType(AddrType));
>>>>>>> 5b343589
    if (SanOpts.has(SanitizerKind::CFIUnrelatedCast))
      EmitVTablePtrCheckForCast(E->getType(), V.getPointer(),
                                /*MayBeNull=*/false, CFITCK_UnrelatedCast,
                                E->getBeginLoc());

    return MakeAddrLValue(V, E->getType(), LV.getBaseInfo(),
                          CGM.getTBAAInfoForSubobject(LV, E->getType()));
  }
  case CK_AddressSpaceConversion: {
    LValue LV = EmitLValue(E->getSubExpr());
    QualType DestTy = getContext().getPointerType(E->getType());
    llvm::Value *V = getTargetHooks().performAddrSpaceCast(
        *this, LV.getPointer(*this),
        E->getSubExpr()->getType().getAddressSpace(),
        E->getType().getAddressSpace(), ConvertType(DestTy));
    return MakeAddrLValue(Address(V, LV.getAddress(*this).getAlignment()),
                          E->getType(), LV.getBaseInfo(), LV.getTBAAInfo());
  }
  case CK_ObjCObjectLValueCast: {
    LValue LV = EmitLValue(E->getSubExpr());
    Address V = Builder.CreateElementBitCast(LV.getAddress(*this),
                                             ConvertType(E->getType()));
    return MakeAddrLValue(V, E->getType(), LV.getBaseInfo(),
                          CGM.getTBAAInfoForSubobject(LV, E->getType()));
  }
  case CK_ZeroToOCLOpaqueType:
    llvm_unreachable("NULL to OpenCL opaque type lvalue cast is not valid");
  }

  llvm_unreachable("Unhandled lvalue cast kind?");
}

LValue CodeGenFunction::EmitOpaqueValueLValue(const OpaqueValueExpr *e) {
  assert(OpaqueValueMappingData::shouldBindAsLValue(e));
  return getOrCreateOpaqueLValueMapping(e);
}

LValue
CodeGenFunction::getOrCreateOpaqueLValueMapping(const OpaqueValueExpr *e) {
  assert(OpaqueValueMapping::shouldBindAsLValue(e));

  llvm::DenseMap<const OpaqueValueExpr*,LValue>::iterator
      it = OpaqueLValues.find(e);

  if (it != OpaqueLValues.end())
    return it->second;

  assert(e->isUnique() && "LValue for a nonunique OVE hasn't been emitted");
  return EmitLValue(e->getSourceExpr());
}

RValue
CodeGenFunction::getOrCreateOpaqueRValueMapping(const OpaqueValueExpr *e) {
  assert(!OpaqueValueMapping::shouldBindAsLValue(e));

  llvm::DenseMap<const OpaqueValueExpr*,RValue>::iterator
      it = OpaqueRValues.find(e);

  if (it != OpaqueRValues.end())
    return it->second;

  assert(e->isUnique() && "RValue for a nonunique OVE hasn't been emitted");
  return EmitAnyExpr(e->getSourceExpr());
}

RValue CodeGenFunction::EmitRValueForField(LValue LV,
                                           const FieldDecl *FD,
                                           SourceLocation Loc) {
  QualType FT = FD->getType();
  LValue FieldLV = EmitLValueForField(LV, FD);
  switch (getEvaluationKind(FT)) {
  case TEK_Complex:
    return RValue::getComplex(EmitLoadOfComplex(FieldLV, Loc));
  case TEK_Aggregate:
    return FieldLV.asAggregateRValue(*this);
  case TEK_Scalar:
    // This routine is used to load fields one-by-one to perform a copy, so
    // don't load reference fields.
    if (FD->getType()->isReferenceType())
      return RValue::get(FieldLV.getPointer(*this));
    // Call EmitLoadOfScalar except when the lvalue is a bitfield to emit a
    // primitive load.
    if (FieldLV.isBitField())
      return EmitLoadOfLValue(FieldLV, Loc);
    return RValue::get(EmitLoadOfScalar(FieldLV, Loc));
  }
  llvm_unreachable("bad evaluation kind");
}

//===--------------------------------------------------------------------===//
//                             Expression Emission
//===--------------------------------------------------------------------===//

RValue CodeGenFunction::EmitCallExpr(const CallExpr *E,
                                     ReturnValueSlot ReturnValue) {
  // Builtins never have block type.
  if (E->getCallee()->getType()->isBlockPointerType())
    return EmitBlockCallExpr(E, ReturnValue);

  if (const auto *CE = dyn_cast<CXXMemberCallExpr>(E))
    return EmitCXXMemberCallExpr(CE, ReturnValue);

  if (const auto *CE = dyn_cast<CUDAKernelCallExpr>(E))
    return EmitCUDAKernelCallExpr(CE, ReturnValue);

  if (const auto *CE = dyn_cast<CXXOperatorCallExpr>(E))
    if (const CXXMethodDecl *MD =
          dyn_cast_or_null<CXXMethodDecl>(CE->getCalleeDecl()))
      return EmitCXXOperatorMemberCallExpr(CE, MD, ReturnValue);

  CGCallee callee = EmitCallee(E->getCallee());

  if (callee.isBuiltin()) {
    return EmitBuiltinExpr(callee.getBuiltinDecl(), callee.getBuiltinID(),
                           E, ReturnValue);
  }

  if (callee.isPseudoDestructor()) {
    return EmitCXXPseudoDestructorExpr(callee.getPseudoDestructorExpr());
  }

  return EmitCall(E->getCallee()->getType(), callee, E, ReturnValue);
}

/// Emit a CallExpr without considering whether it might be a subclass.
RValue CodeGenFunction::EmitSimpleCallExpr(const CallExpr *E,
                                           ReturnValueSlot ReturnValue) {
  CGCallee Callee = EmitCallee(E->getCallee());
  return EmitCall(E->getCallee()->getType(), Callee, E, ReturnValue);
}

static CGCallee EmitDirectCallee(CodeGenFunction &CGF, GlobalDecl GD) {
  const FunctionDecl *FD = cast<FunctionDecl>(GD.getDecl());

  if (auto builtinID = FD->getBuiltinID()) {
    // Replaceable builtin provide their own implementation of a builtin. Unless
    // we are in the builtin implementation itself, don't call the actual
    // builtin. If we are in the builtin implementation, avoid trivial infinite
    // recursion.
    if (!FD->isInlineBuiltinDeclaration() ||
        CGF.CurFn->getName() == FD->getName())
      return CGCallee::forBuiltin(builtinID, FD);
  }

  llvm::Constant *calleePtr = EmitFunctionDeclPointer(CGF.CGM, GD);
  return CGCallee::forDirect(calleePtr, GD);
}

CGCallee CodeGenFunction::EmitCallee(const Expr *E) {
  E = E->IgnoreParens();

  // Look through function-to-pointer decay.
  if (auto ICE = dyn_cast<ImplicitCastExpr>(E)) {
    if (ICE->getCastKind() == CK_FunctionToPointerDecay ||
        ICE->getCastKind() == CK_BuiltinFnToFnPtr) {
      return EmitCallee(ICE->getSubExpr());
    }

  // Resolve direct calls.
  } else if (auto DRE = dyn_cast<DeclRefExpr>(E)) {
    if (auto FD = dyn_cast<FunctionDecl>(DRE->getDecl())) {
      return EmitDirectCallee(*this, FD);
    }
  } else if (auto ME = dyn_cast<MemberExpr>(E)) {
    if (auto FD = dyn_cast<FunctionDecl>(ME->getMemberDecl())) {
      EmitIgnoredExpr(ME->getBase());
      return EmitDirectCallee(*this, FD);
    }

  // Look through template substitutions.
  } else if (auto NTTP = dyn_cast<SubstNonTypeTemplateParmExpr>(E)) {
    return EmitCallee(NTTP->getReplacement());

  // Treat pseudo-destructor calls differently.
  } else if (auto PDE = dyn_cast<CXXPseudoDestructorExpr>(E)) {
    return CGCallee::forPseudoDestructor(PDE);
  }

  // Otherwise, we have an indirect reference.
  llvm::Value *calleePtr;
  QualType functionType;
  if (auto ptrType = E->getType()->getAs<PointerType>()) {
    calleePtr = EmitScalarExpr(E);
    functionType = ptrType->getPointeeType();
  } else {
    functionType = E->getType();
    calleePtr = EmitLValue(E).getPointer(*this);
  }
  assert(functionType->isFunctionType());

  GlobalDecl GD;
  if (const auto *VD =
          dyn_cast_or_null<VarDecl>(E->getReferencedDeclOfCallee()))
    GD = GlobalDecl(VD);

  CGCalleeInfo calleeInfo(functionType->getAs<FunctionProtoType>(), GD);
  CGCallee callee(calleeInfo, calleePtr);
  return callee;
}

LValue CodeGenFunction::EmitBinaryOperatorLValue(const BinaryOperator *E) {
  // Comma expressions just emit their LHS then their RHS as an l-value.
  if (E->getOpcode() == BO_Comma) {
    EmitIgnoredExpr(E->getLHS());
    EnsureInsertPoint();
    return EmitLValue(E->getRHS());
  }

  if (E->getOpcode() == BO_PtrMemD ||
      E->getOpcode() == BO_PtrMemI)
    return EmitPointerToDataMemberBinaryExpr(E);

  assert(E->getOpcode() == BO_Assign && "unexpected binary l-value");

  // Note that in all of these cases, __block variables need the RHS
  // evaluated first just in case the variable gets moved by the RHS.

  switch (getEvaluationKind(E->getType())) {
  case TEK_Scalar: {
    switch (E->getLHS()->getType().getObjCLifetime()) {
    case Qualifiers::OCL_Strong:
      return EmitARCStoreStrong(E, /*ignored*/ false).first;

    case Qualifiers::OCL_Autoreleasing:
      return EmitARCStoreAutoreleasing(E).first;

    // No reason to do any of these differently.
    case Qualifiers::OCL_None:
    case Qualifiers::OCL_ExplicitNone:
    case Qualifiers::OCL_Weak:
      break;
    }

    RValue RV = EmitAnyExpr(E->getRHS());
    LValue LV = EmitCheckedLValue(E->getLHS(), TCK_Store);
    if (RV.isScalar())
      EmitNullabilityCheck(LV, RV.getScalarVal(), E->getExprLoc());
    EmitStoreThroughLValue(RV, LV);
    if (getLangOpts().OpenMP)
      CGM.getOpenMPRuntime().checkAndEmitLastprivateConditional(*this,
                                                                E->getLHS());
    return LV;
  }

  case TEK_Complex:
    return EmitComplexAssignmentLValue(E);

  case TEK_Aggregate:
    return EmitAggExprToLValue(E);
  }
  llvm_unreachable("bad evaluation kind");
}

LValue CodeGenFunction::EmitCallExprLValue(const CallExpr *E) {
  RValue RV = EmitCallExpr(E);

  if (!RV.isScalar())
    return MakeAddrLValue(RV.getAggregateAddress(), E->getType(),
                          AlignmentSource::Decl);

  assert(E->getCallReturnType(getContext())->isReferenceType() &&
         "Can't have a scalar return unless the return type is a "
         "reference type!");

  return MakeNaturalAlignPointeeAddrLValue(RV.getScalarVal(), E->getType());
}

LValue CodeGenFunction::EmitVAArgExprLValue(const VAArgExpr *E) {
  // FIXME: This shouldn't require another copy.
  return EmitAggExprToLValue(E);
}

LValue CodeGenFunction::EmitCXXConstructLValue(const CXXConstructExpr *E) {
  assert(E->getType()->getAsCXXRecordDecl()->hasTrivialDestructor()
         && "binding l-value to type which needs a temporary");
  AggValueSlot Slot = CreateAggTemp(E->getType());
  EmitCXXConstructExpr(E, Slot);
  return MakeAddrLValue(Slot.getAddress(), E->getType(), AlignmentSource::Decl);
}

LValue
CodeGenFunction::EmitCXXTypeidLValue(const CXXTypeidExpr *E) {
  return MakeNaturalAlignAddrLValue(EmitCXXTypeidExpr(E), E->getType());
}

Address CodeGenFunction::EmitCXXUuidofExpr(const CXXUuidofExpr *E) {
  return Builder.CreateElementBitCast(CGM.GetAddrOfMSGuidDecl(E->getGuidDecl()),
                                      ConvertType(E->getType()));
}

LValue CodeGenFunction::EmitCXXUuidofLValue(const CXXUuidofExpr *E) {
  return MakeAddrLValue(EmitCXXUuidofExpr(E), E->getType(),
                        AlignmentSource::Decl);
}

LValue
CodeGenFunction::EmitCXXBindTemporaryLValue(const CXXBindTemporaryExpr *E) {
  AggValueSlot Slot = CreateAggTemp(E->getType(), "temp.lvalue");
  Slot.setExternallyDestructed();
  EmitAggExpr(E->getSubExpr(), Slot);
  EmitCXXTemporary(E->getTemporary(), E->getType(), Slot.getAddress());
  return MakeAddrLValue(Slot.getAddress(), E->getType(), AlignmentSource::Decl);
}

LValue
CodeGenFunction::EmitCHKCBindTemporaryLValue(const CHKCBindTemporaryExpr *E) {
  LValue Result = EmitLValue(E->getSubExpr());
  setBoundsTemporaryLValueMapping(E, Result);
  return Result;
}

LValue
CodeGenFunction::EmitBoundsValueLValue(const BoundsValueExpr *E) {
  assert(E->getKind() == BoundsValueExpr::Kind::Temporary);
  return getBoundsTemporaryLValueMapping(E->getTemporaryBinding());
}

LValue CodeGenFunction::EmitObjCMessageExprLValue(const ObjCMessageExpr *E) {
  RValue RV = EmitObjCMessageExpr(E);

  if (!RV.isScalar())
    return MakeAddrLValue(RV.getAggregateAddress(), E->getType(),
                          AlignmentSource::Decl);

  assert(E->getMethodDecl()->getReturnType()->isReferenceType() &&
         "Can't have a scalar return unless the return type is a "
         "reference type!");

  return MakeNaturalAlignPointeeAddrLValue(RV.getScalarVal(), E->getType());
}

LValue CodeGenFunction::EmitObjCSelectorLValue(const ObjCSelectorExpr *E) {
  Address V =
    CGM.getObjCRuntime().GetAddrOfSelector(*this, E->getSelector());
  return MakeAddrLValue(V, E->getType(), AlignmentSource::Decl);
}

llvm::Value *CodeGenFunction::EmitIvarOffset(const ObjCInterfaceDecl *Interface,
                                             const ObjCIvarDecl *Ivar) {
  return CGM.getObjCRuntime().EmitIvarOffset(*this, Interface, Ivar);
}

LValue CodeGenFunction::EmitLValueForIvar(QualType ObjectTy,
                                          llvm::Value *BaseValue,
                                          const ObjCIvarDecl *Ivar,
                                          unsigned CVRQualifiers) {
  return CGM.getObjCRuntime().EmitObjCValueForIvar(*this, ObjectTy, BaseValue,
                                                   Ivar, CVRQualifiers);
}

LValue CodeGenFunction::EmitObjCIvarRefLValue(const ObjCIvarRefExpr *E) {
  // FIXME: A lot of the code below could be shared with EmitMemberExpr.
  llvm::Value *BaseValue = nullptr;
  const Expr *BaseExpr = E->getBase();
  Qualifiers BaseQuals;
  QualType ObjectTy;
  if (E->isArrow()) {
    BaseValue = EmitScalarExpr(BaseExpr);
    ObjectTy = BaseExpr->getType()->getPointeeType();
    BaseQuals = ObjectTy.getQualifiers();
  } else {
    LValue BaseLV = EmitLValue(BaseExpr);
    BaseValue = BaseLV.getPointer(*this);
    ObjectTy = BaseExpr->getType();
    BaseQuals = ObjectTy.getQualifiers();
  }

  LValue LV =
    EmitLValueForIvar(ObjectTy, BaseValue, E->getDecl(),
                      BaseQuals.getCVRQualifiers());
  setObjCGCLValueClass(getContext(), E, LV);
  return LV;
}

LValue CodeGenFunction::EmitStmtExprLValue(const StmtExpr *E) {
  // Can only get l-value for message expression returning aggregate type
  RValue RV = EmitAnyExprToTemp(E);
  return MakeAddrLValue(RV.getAggregateAddress(), E->getType(),
                        AlignmentSource::Decl);
}

RValue CodeGenFunction::EmitCall(QualType CalleeType, const CGCallee &OrigCallee,
                                 const CallExpr *E, ReturnValueSlot ReturnValue,
                                 llvm::Value *Chain) {
  // Get the actual function type. The callee type will always be a pointer to
  // function type or a block pointer type.
  assert(CalleeType->isFunctionPointerType() &&
         "Call must have function pointer type!");

  const Decl *TargetDecl =
      OrigCallee.getAbstractInfo().getCalleeDecl().getDecl();

  CalleeType = getContext().getCanonicalType(CalleeType);

  auto PointeeType = cast<PointerType>(CalleeType)->getPointeeType();

  CGCallee Callee = OrigCallee;

  if (getLangOpts().CPlusPlus && SanOpts.has(SanitizerKind::Function) &&
      (!TargetDecl || !isa<FunctionDecl>(TargetDecl))) {
    if (llvm::Constant *PrefixSig =
            CGM.getTargetCodeGenInfo().getUBSanFunctionSignature(CGM)) {
      SanitizerScope SanScope(this);
      // Remove any (C++17) exception specifications, to allow calling e.g. a
      // noexcept function through a non-noexcept pointer.
      auto ProtoTy =
        getContext().getFunctionTypeWithExceptionSpec(PointeeType, EST_None);
      llvm::Constant *FTRTTIConst =
          CGM.GetAddrOfRTTIDescriptor(ProtoTy, /*ForEH=*/true);
      llvm::Type *PrefixStructTyElems[] = {PrefixSig->getType(), Int32Ty};
      llvm::StructType *PrefixStructTy = llvm::StructType::get(
          CGM.getLLVMContext(), PrefixStructTyElems, /*isPacked=*/true);

      llvm::Value *CalleePtr = Callee.getFunctionPointer();

      llvm::Value *CalleePrefixStruct = Builder.CreateBitCast(
          CalleePtr, llvm::PointerType::getUnqual(PrefixStructTy));
      llvm::Value *CalleeSigPtr =
          Builder.CreateConstGEP2_32(PrefixStructTy, CalleePrefixStruct, 0, 0);
      llvm::Value *CalleeSig =
          Builder.CreateAlignedLoad(CalleeSigPtr, getIntAlign());
      llvm::Value *CalleeSigMatch = Builder.CreateICmpEQ(CalleeSig, PrefixSig);

      llvm::BasicBlock *Cont = createBasicBlock("cont");
      llvm::BasicBlock *TypeCheck = createBasicBlock("typecheck");
      Builder.CreateCondBr(CalleeSigMatch, TypeCheck, Cont);

      EmitBlock(TypeCheck);
      llvm::Value *CalleeRTTIPtr =
          Builder.CreateConstGEP2_32(PrefixStructTy, CalleePrefixStruct, 0, 1);
      llvm::Value *CalleeRTTIEncoded =
          Builder.CreateAlignedLoad(CalleeRTTIPtr, getPointerAlign());
      llvm::Value *CalleeRTTI =
          DecodeAddrUsedInPrologue(CalleePtr, CalleeRTTIEncoded);
      llvm::Value *CalleeRTTIMatch =
          Builder.CreateICmpEQ(CalleeRTTI, FTRTTIConst);
      llvm::Constant *StaticData[] = {EmitCheckSourceLocation(E->getBeginLoc()),
                                      EmitCheckTypeDescriptor(CalleeType)};
      EmitCheck(std::make_pair(CalleeRTTIMatch, SanitizerKind::Function),
                SanitizerHandler::FunctionTypeMismatch, StaticData,
                {CalleePtr, CalleeRTTI, FTRTTIConst});

      Builder.CreateBr(Cont);
      EmitBlock(Cont);
    }
  }

  const auto *FnType = cast<FunctionType>(PointeeType);

  // If we are checking indirect calls and this call is indirect, check that the
  // function pointer is a member of the bit set for the function type.
  if (SanOpts.has(SanitizerKind::CFIICall) &&
      (!TargetDecl || !isa<FunctionDecl>(TargetDecl))) {
    SanitizerScope SanScope(this);
    EmitSanitizerStatReport(llvm::SanStat_CFI_ICall);

    llvm::Metadata *MD;
    if (CGM.getCodeGenOpts().SanitizeCfiICallGeneralizePointers)
      MD = CGM.CreateMetadataIdentifierGeneralized(QualType(FnType, 0));
    else
      MD = CGM.CreateMetadataIdentifierForType(QualType(FnType, 0));

    llvm::Value *TypeId = llvm::MetadataAsValue::get(getLLVMContext(), MD);

    llvm::Value *CalleePtr = Callee.getFunctionPointer();
    llvm::Value *CastedCallee = Builder.CreateBitCast(CalleePtr, Int8PtrTy);
    llvm::Value *TypeTest = Builder.CreateCall(
        CGM.getIntrinsic(llvm::Intrinsic::type_test), {CastedCallee, TypeId});

    auto CrossDsoTypeId = CGM.CreateCrossDsoCfiTypeId(MD);
    llvm::Constant *StaticData[] = {
        llvm::ConstantInt::get(Int8Ty, CFITCK_ICall),
        EmitCheckSourceLocation(E->getBeginLoc()),
        EmitCheckTypeDescriptor(QualType(FnType, 0)),
    };
    if (CGM.getCodeGenOpts().SanitizeCfiCrossDso && CrossDsoTypeId) {
      EmitCfiSlowPathCheck(SanitizerKind::CFIICall, TypeTest, CrossDsoTypeId,
                           CastedCallee, StaticData);
    } else {
      EmitCheck(std::make_pair(TypeTest, SanitizerKind::CFIICall),
                SanitizerHandler::CFICheckFail, StaticData,
                {CastedCallee, llvm::UndefValue::get(IntPtrTy)});
    }
  }

  CallArgList Args;
  if (Chain)
    Args.add(RValue::get(Builder.CreateBitCast(Chain, CGM.VoidPtrTy)),
             CGM.getContext().VoidPtrTy);

  // C++17 requires that we evaluate arguments to a call using assignment syntax
  // right-to-left, and that we evaluate arguments to certain other operators
  // left-to-right. Note that we allow this to override the order dictated by
  // the calling convention on the MS ABI, which means that parameter
  // destruction order is not necessarily reverse construction order.
  // FIXME: Revisit this based on C++ committee response to unimplementability.
  EvaluationOrder Order = EvaluationOrder::Default;
  if (auto *OCE = dyn_cast<CXXOperatorCallExpr>(E)) {
    if (OCE->isAssignmentOp())
      Order = EvaluationOrder::ForceRightToLeft;
    else {
      switch (OCE->getOperator()) {
      case OO_LessLess:
      case OO_GreaterGreater:
      case OO_AmpAmp:
      case OO_PipePipe:
      case OO_Comma:
      case OO_ArrowStar:
        Order = EvaluationOrder::ForceLeftToRight;
        break;
      default:
        break;
      }
    }
  }

  EmitCallArgs(Args, dyn_cast<FunctionProtoType>(FnType), E->arguments(),
               E->getDirectCallee(), /*ParamsToSkip*/ 0, Order);

  const CGFunctionInfo &FnInfo = CGM.getTypes().arrangeFreeFunctionCall(
      Args, FnType, /*ChainCall=*/Chain);

  // C99 6.5.2.2p6:
  //   If the expression that denotes the called function has a type
  //   that does not include a prototype, [the default argument
  //   promotions are performed]. If the number of arguments does not
  //   equal the number of parameters, the behavior is undefined. If
  //   the function is defined with a type that includes a prototype,
  //   and either the prototype ends with an ellipsis (, ...) or the
  //   types of the arguments after promotion are not compatible with
  //   the types of the parameters, the behavior is undefined. If the
  //   function is defined with a type that does not include a
  //   prototype, and the types of the arguments after promotion are
  //   not compatible with those of the parameters after promotion,
  //   the behavior is undefined [except in some trivial cases].
  // That is, in the general case, we should assume that a call
  // through an unprototyped function type works like a *non-variadic*
  // call.  The way we make this work is to cast to the exact type
  // of the promoted arguments.
  //
  // Chain calls use this same code path to add the invisible chain parameter
  // to the function type.
  if (isa<FunctionNoProtoType>(FnType) || Chain) {
    llvm::Type *CalleeTy = getTypes().GetFunctionType(FnInfo);
    int AS = Callee.getFunctionPointer()->getType()->getPointerAddressSpace();
    CalleeTy = CalleeTy->getPointerTo(AS);

    llvm::Value *CalleePtr = Callee.getFunctionPointer();
    CalleePtr = Builder.CreateBitCast(CalleePtr, CalleeTy, "callee.knr.cast");
    Callee.setFunctionPointer(CalleePtr);
  }

  llvm::CallBase *CallOrInvoke = nullptr;
  RValue Call = EmitCall(FnInfo, Callee, ReturnValue, Args, &CallOrInvoke,
                         E->getExprLoc());

  // Generate function declaration DISuprogram in order to be used
  // in debug info about call sites.
  if (CGDebugInfo *DI = getDebugInfo()) {
    if (auto *CalleeDecl = dyn_cast_or_null<FunctionDecl>(TargetDecl))
      DI->EmitFuncDeclForCallSite(CallOrInvoke, QualType(FnType, 0),
                                  CalleeDecl);
  }

  return Call;
}

LValue CodeGenFunction::
EmitPointerToDataMemberBinaryExpr(const BinaryOperator *E) {
  Address BaseAddr = Address::invalid();
  if (E->getOpcode() == BO_PtrMemI) {
    BaseAddr = EmitPointerWithAlignment(E->getLHS());
  } else {
    BaseAddr = EmitLValue(E->getLHS()).getAddress(*this);
  }

  llvm::Value *OffsetV = EmitScalarExpr(E->getRHS());
  const auto *MPT = E->getRHS()->getType()->castAs<MemberPointerType>();

  LValueBaseInfo BaseInfo;
  TBAAAccessInfo TBAAInfo;
  Address MemberAddr =
    EmitCXXMemberDataPointerAddress(E, BaseAddr, OffsetV, MPT, &BaseInfo,
                                    &TBAAInfo);

  return MakeAddrLValue(MemberAddr, MPT->getPointeeType(), BaseInfo, TBAAInfo);
}

/// Given the address of a temporary variable, produce an r-value of
/// its type.
RValue CodeGenFunction::convertTempToRValue(Address addr,
                                            QualType type,
                                            SourceLocation loc) {
  LValue lvalue = MakeAddrLValue(addr, type, AlignmentSource::Decl);
  switch (getEvaluationKind(type)) {
  case TEK_Complex:
    return RValue::getComplex(EmitLoadOfComplex(lvalue, loc));
  case TEK_Aggregate:
    return lvalue.asAggregateRValue(*this);
  case TEK_Scalar:
    return RValue::get(EmitLoadOfScalar(lvalue, loc));
  }
  llvm_unreachable("bad evaluation kind");
}

void CodeGenFunction::SetFPAccuracy(llvm::Value *Val, float Accuracy) {
  assert(Val->getType()->isFPOrFPVectorTy());
  if (Accuracy == 0.0 || !isa<llvm::Instruction>(Val))
    return;

  llvm::MDBuilder MDHelper(getLLVMContext());
  llvm::MDNode *Node = MDHelper.createFPMath(Accuracy);

  cast<llvm::Instruction>(Val)->setMetadata(llvm::LLVMContext::MD_fpmath, Node);
}

namespace {
  struct LValueOrRValue {
    LValue LV;
    RValue RV;
  };
}

static LValueOrRValue emitPseudoObjectExpr(CodeGenFunction &CGF,
                                           const PseudoObjectExpr *E,
                                           bool forLValue,
                                           AggValueSlot slot) {
  SmallVector<CodeGenFunction::OpaqueValueMappingData, 4> opaques;

  // Find the result expression, if any.
  const Expr *resultExpr = E->getResultExpr();
  LValueOrRValue result;

  for (PseudoObjectExpr::const_semantics_iterator
         i = E->semantics_begin(), e = E->semantics_end(); i != e; ++i) {
    const Expr *semantic = *i;

    // If this semantic expression is an opaque value, bind it
    // to the result of its source expression.
    if (const auto *ov = dyn_cast<OpaqueValueExpr>(semantic)) {
      // Skip unique OVEs.
      if (ov->isUnique()) {
        assert(ov != resultExpr &&
               "A unique OVE cannot be used as the result expression");
        continue;
      }

      // If this is the result expression, we may need to evaluate
      // directly into the slot.
      typedef CodeGenFunction::OpaqueValueMappingData OVMA;
      OVMA opaqueData;
      if (ov == resultExpr && ov->isRValue() && !forLValue &&
          CodeGenFunction::hasAggregateEvaluationKind(ov->getType())) {
        CGF.EmitAggExpr(ov->getSourceExpr(), slot);
        LValue LV = CGF.MakeAddrLValue(slot.getAddress(), ov->getType(),
                                       AlignmentSource::Decl);
        opaqueData = OVMA::bind(CGF, ov, LV);
        result.RV = slot.asRValue();

      // Otherwise, emit as normal.
      } else {
        opaqueData = OVMA::bind(CGF, ov, ov->getSourceExpr());

        // If this is the result, also evaluate the result now.
        if (ov == resultExpr) {
          if (forLValue)
            result.LV = CGF.EmitLValue(ov);
          else
            result.RV = CGF.EmitAnyExpr(ov, slot);
        }
      }

      opaques.push_back(opaqueData);

    // Otherwise, if the expression is the result, evaluate it
    // and remember the result.
    } else if (semantic == resultExpr) {
      if (forLValue)
        result.LV = CGF.EmitLValue(semantic);
      else
        result.RV = CGF.EmitAnyExpr(semantic, slot);

    // Otherwise, evaluate the expression in an ignored context.
    } else {
      CGF.EmitIgnoredExpr(semantic);
    }
  }

  // Unbind all the opaques now.
  for (unsigned i = 0, e = opaques.size(); i != e; ++i)
    opaques[i].unbind(CGF);

  return result;
}

RValue CodeGenFunction::EmitPseudoObjectRValue(const PseudoObjectExpr *E,
                                               AggValueSlot slot) {
  return emitPseudoObjectExpr(*this, E, false, slot).RV;
}

LValue CodeGenFunction::EmitPseudoObjectLValue(const PseudoObjectExpr *E) {
  return emitPseudoObjectExpr(*this, E, true, AggValueSlot::ignored()).LV;
}

llvm::Value *CodeGenFunction::EmitBoundsCast(CastExpr *CE) {
  Expr *E = CE->getSubExpr();
  QualType DestTy = CE->getType();
  CastKind Kind = CE->getCastKind();
  // Bounds casting has two functionalities.
  // - code generation for explicit type casting
  // - code generation for dynamic check for only dynamic_bounds_cast
  // : bounds_cast<T>(e1, e2, e3) with e1 : bounds(lb, ub)
  //  - dynamic_check(e1 == NULL || (lb <= e2 && e3 <= ub))
  //  if e1 is NULL, it skips checking range bounds.
  //  otherwise, it checks range bounds.
  Address Addr = Address::invalid();
  // For count bounds, source can be a pointer/array type (ArrayToPointerDecay)
  // For range bounds, source can be a pointer/array/integer
  // For integer type,
  if (E->getType()->isPointerType()) {
    Addr = EmitPointerWithAlignment(E);
    // explicit type casting for destination type
    Addr = Builder.CreateBitCast(Addr, ConvertType(DestTy));
  } else {
    // CK_IntegralToPointer (IntToPtr) casts integer to pointer type
    llvm::Value *Src = EmitScalarExpr(const_cast<Expr *>(E));
    llvm::Type *DestLLVMTy = ConvertType(DestTy);
    llvm::Type *MiddleTy = CGM.getDataLayout().getIntPtrType(DestLLVMTy);
    bool InputSigned = E->getType()->isSignedIntegerOrEnumerationType();
    llvm::Value* IntResult =
      Builder.CreateIntCast(Src, MiddleTy, InputSigned, "conv");
    llvm::Value *Result = Builder.CreateIntToPtr(IntResult, DestLLVMTy);
    CharUnits Align = getContext().getTypeAlignInChars(DestTy);
    Addr = Address(Result, Align);
  }
  if (Kind == CK_DynamicPtrBounds) {
    BoundsCastExpr *BCE = cast<BoundsCastExpr>(CE);
    EmitDynamicBoundsCastCheck(Addr,
                               BCE->getNormalizedBoundsExpr(),
                               BCE->getSubExprBoundsExpr());
  }
  return Addr.getPointer();
}
<|MERGE_RESOLUTION|>--- conflicted
+++ resolved
@@ -3674,21 +3674,15 @@
     LValue LHS = EmitLValue(E->getBase());
     auto *Idx = EmitIdxAfterBase(/*Promote*/false);
     assert(LHS.isSimple() && "Can only subscript lvalue vectors here!");
-<<<<<<< HEAD
-    return LValue::MakeVectorElt(LHS.getAddress(*this), Idx,
-                                 E->getBase()->getType(), LHS.getBaseInfo(),
-                                 TBAAAccessInfo());
-=======
     EmitDynamicNonNullCheck(LHS.getAddress(), BaseTy);
 
-    LValue LV = LValue::MakeVectorElt(LHS.getAddress(), Idx,
+    LValue LV = LValue::MakeVectorElt(LHS.getAddress(*this), Idx,
       E->getBase()->getType(), LHS.getBaseInfo(), TBAAAccessInfo());
 
     EmitDynamicBoundsCheck(LV.getVectorAddress(), E->getBoundsExpr(),
                             E->getBoundsCheckKind(), nullptr);
 
     return LV;
->>>>>>> 5b343589
   }
 
   // All the other cases basically behave like simple offsetting.
@@ -3801,11 +3795,8 @@
     // The base must be a pointer; emit it with an estimate of its alignment.
     Addr = EmitPointerWithAlignment(E->getBase(), &EltBaseInfo, &EltTBAAInfo);
     auto *Idx = EmitIdxAfterBase(/*Promote*/true);
-<<<<<<< HEAD
     QualType ptrType = E->getBase()->getType();
-=======
     EmitDynamicNonNullCheck(Addr, BaseTy);
->>>>>>> 5b343589
     Addr = emitArraySubscriptGEP(*this, Addr, Idx, E->getType(),
                                  !getLangOpts().isSignedOverflowDefined(),
                                  SignedIndices, E->getExprLoc(), &ptrType,
@@ -4708,14 +4699,8 @@
     }
 
     LValue LV = EmitLValue(E->getSubExpr());
-<<<<<<< HEAD
     Address V = Builder.CreateBitCast(LV.getAddress(*this),
-                                      ConvertType(CE->getTypeAsWritten()));
-
-=======
-    Address V = Builder.CreateBitCast(LV.getAddress(),
                                       ConvertType(AddrType));
->>>>>>> 5b343589
     if (SanOpts.has(SanitizerKind::CFIUnrelatedCast))
       EmitVTablePtrCheckForCast(E->getType(), V.getPointer(),
                                 /*MayBeNull=*/false, CFITCK_UnrelatedCast,
