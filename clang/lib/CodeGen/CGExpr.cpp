--- conflicted
+++ resolved
@@ -1961,18 +1961,6 @@
 /// method emits the address of the lvalue, then loads the result as an rvalue,
 /// returning the rvalue.
 RValue CodeGenFunction::EmitLoadOfLValue(LValue LV, SourceLocation Loc) {
-  auto LVAddr = LV.getAddress(*this);
-<<<<<<< HEAD
-=======
-  /*
-     * If Your LV says that this is a WASM Pointer, then just return the address
-   */
-  if (LV.isWasmPtr())
-  {
-    return RValue::get(LVAddr.getPointer());
-  }
->>>>>>> 56576ca6
-
   if (LV.isObjCWeak()) {
     // load of a __weak object.
     Address AddrWeakObj = LV.getAddress(*this);
@@ -4733,7 +4721,6 @@
 
   if (DecoyTy != NULL)
   {
-<<<<<<< HEAD
     /*
    * addr Must be instrumented conditionally
 //     */
@@ -4744,30 +4731,11 @@
 
     addr = Builder.CreateElementBitCast(
         addr, DecoyTy, field->getName());
-=======
-    addr = Builder.CreateElementBitCast(
-        addr, DecoyTy, field->getName());
-    addr.setType(DecoyTy);
-    LV = MakeWasmAddrLValue(addr, field->getType(), FieldBaseInfo, FieldTBAAInfo);
-    LV.setWasmPtr(true);
->>>>>>> 56576ca6
   }
   else
   {
     addr = Builder.CreateElementBitCast(
         addr, CGM.getTypes().ConvertTypeForMem(field->getType()), field->getName());
-<<<<<<< HEAD
-=======
-    if (getContext().getTypeSizeInChars(field->getType()).getQuantity() > 4)
-    {
-      // This means, albeit a Non-Pointer field, it is a represented as a pointer
-      // IN wasm World, Hence Insert Instrumentation
-      auto *InstrumentedVal = EmitTaintedPtrDerefAdaptor(addr, field->getType());
-      if(InstrumentedVal != NULL)
-        addr = Address(InstrumentedVal, addr.getAlignment());
-    }
-    LV = MakeAddrLValue(addr, field->getType(), FieldBaseInfo, FieldTBAAInfo);
->>>>>>> 56576ca6
   }
   LV = MakeAddrLValue(addr, field->getType(), FieldBaseInfo, FieldTBAAInfo);
 
