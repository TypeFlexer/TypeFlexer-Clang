--- conflicted
+++ resolved
@@ -1961,18 +1961,6 @@
 /// method emits the address of the lvalue, then loads the result as an rvalue,
 /// returning the rvalue.
 RValue CodeGenFunction::EmitLoadOfLValue(LValue LV, SourceLocation Loc) {
-  auto LVAddr = LV.getAddress(*this);
-<<<<<<< HEAD
-=======
-  /*
-     * If Your LV says that this is a WASM Pointer, then just return the address
-   */
-  if (LV.isWasmPtr())
-  {
-    return RValue::get(LVAddr.getPointer());
-  }
->>>>>>> 56576ca6
-
   if (LV.isObjCWeak()) {
     // load of a __weak object.
     Address AddrWeakObj = LV.getAddress(*this);
@@ -3751,6 +3739,53 @@
                                      QualType *arrayType = nullptr,
                                      const Expr *Base = nullptr,
                                      const llvm::Twine &name = "arrayidx") {
+  /*
+     * We are gonna perform something Extra here.
+     * If the Addr Type is a double pointer or triple pointer or whatever.
+     * You will change the addr type to i32* type
+   */
+  llvm::Type* Addr4PtrDepth = addr.getType();
+  llvm::Type* OriginalType = addr.getType();
+  unsigned pointer_depth = 0;
+  llvm::Value* CastedPointer = NULL;
+  while(Addr4PtrDepth->isPointerTy())
+  {
+    Addr4PtrDepth = Addr4PtrDepth->getPointerElementType();
+    pointer_depth++;
+  }
+
+  /*
+ * This Extra Instrumentation to handle the double pointer and triple pointer
+ * must be inserted for the address only if the address is a Decoy Tstruct's member.
+ *
+ * Hence, we need to check if the Addr is a Decoy Tstruct's Member or NOT.
+   */
+  bool IsAddrDecoyTstructMember = false;
+  auto AddrType = addr.getPointer()->getType();
+  if (AddrType->isPointerTy())
+  {
+    AddrType = AddrType->getCoreElementType();
+  }
+  /*
+   * E->getBase() is the base expression of the array subscript expression.
+   * Which means it holds deep within itself what we want desperately. Which is
+   * the name of the structure that this field we are indexing below belongs to.
+   */
+  if (pointer_depth >=2)
+  {
+    int i = 10;
+  }
+  Expr* BaseExp = const_cast<Expr *>(Base);
+  bool IsShouldMultiPointerBeInstrumented = CodeGenFunction::IsBaseExprDecoyExists(CGF,
+      BaseExp, static_cast<llvm::StructType *>(AddrType));
+  if (IsShouldMultiPointerBeInstrumented && pointer_depth >= 2)
+  {
+    llvm::Type* DestTy = llvm::Type::getInt32PtrTy(
+        addr.getPointer()->getContext());
+    CastedPointer = CGF.Builder.CreatePointerCast(addr.getPointer(), DestTy);
+    addr = Address(CastedPointer, addr.getAlignment());
+  }
+
   // All the indices except that last must be zero.
 #ifndef NDEBUG
   for (auto idx : indices.drop_back())
@@ -3793,10 +3828,20 @@
                                                         indices.size() - 1,
                                                         idx, DbgInfo);
   }
-
-  return Address(eltPtr, eltAlign);
-}
-bool CodeGenFunction::IsBaseExprDecoyExists(Expr* BaseExpr, llvm::StructType* StructType)
+  auto RetAddr = Address(eltPtr, eltAlign);
+  /*
+     * Now, once you get the address, cast it back to original type
+   */
+  if (IsShouldMultiPointerBeInstrumented && pointer_depth >= 2)
+  {
+    llvm::Type* DestTy = OriginalType;
+    CastedPointer = CGF.Builder.CreatePointerCast(RetAddr.getPointer(), DestTy);
+    RetAddr = Address(CastedPointer, RetAddr.getAlignment());
+  }
+  return RetAddr;
+}
+
+bool CodeGenFunction::IsBaseExprDecoyExists(CodeGenFunction& CGF , Expr* BaseExpr, llvm::StructType* StructType)
 {
   if (!BaseExpr)
     return false;
@@ -3822,12 +3867,44 @@
   std::string PossibleDecoyStructName  = "Tstruct.Spl_"+ StructureName;
 
   // Step 3: Check if the Decoy Structure Exists
-  auto *RetrievedDecoyType = StructType->getTypeByName(CGM.getModule().getContext(), StringRef(PossibleDecoyStructName));
+  auto *RetrievedDecoyType = StructType->getTypeByName(CGF.getLLVMContext(), StringRef(PossibleDecoyStructName));
   if (RetrievedDecoyType && RetrievedDecoyType->isDecoyed())
     return true;
 
   return false;
 }
+
+bool CodeGenFunction::IsBaseExprDecoyExists(CodeGenFunction& CGF , const RecordDecl* Rec, llvm::StructType* StructType)
+{
+  // Step 1: We fetch the Name of the Structure
+  auto RefDec = Rec;
+  if (!RefDec)
+    return false;
+
+  auto RefDecContext = RefDec->getDeclContext();
+  if (!RefDecContext)
+    return false;
+
+  auto RefDecOuterLexical = RefDecContext->getOuterLexicalRecordContext();
+  if(!RefDecOuterLexical)
+    return false;
+
+  std::string StructureName = RefDecOuterLexical->getNameAsString();
+  if (StructureName.empty())
+    return false;
+
+  // Step 2: Generate the Possible Decoy Tstruct Name
+  std::string PossibleDecoyStructName  = "Tstruct.Spl_"+ StructureName;
+
+  // Step 3: Check if the Decoy Structure Exists
+  auto *RetrievedDecoyType = StructType->getTypeByName(CGF.getLLVMContext(), StringRef(PossibleDecoyStructName));
+  if (RetrievedDecoyType && RetrievedDecoyType->isDecoyed())
+    return true;
+
+  return false;
+}
+
+
 LValue CodeGenFunction::EmitArraySubscriptExpr(const ArraySubscriptExpr *E,
                                                bool Accessed) {
   // The index must always be an integer, which is not an aggregate.  Emit it
@@ -3861,24 +3938,24 @@
 
   // If the base is a vector type, then we are forming a vector element lvalue
   // with this subscript.
-  if (BaseTy->isVectorType() &&
-      !isa<ExtVectorElementExpr>(E->getBase())) {
+  if (BaseTy->isVectorType() && !isa<ExtVectorElementExpr>(E->getBase())) {
     // Emit the vector as an lvalue to get its address.
     LValue LHS = EmitLValue(E->getBase());
-    auto *Idx = EmitIdxAfterBase(/*Promote*/false);
+    auto *Idx = EmitIdxAfterBase(/*Promote*/ false);
     assert(LHS.isSimple() && "Can only subscript lvalue vectors here!");
     EmitTaintedPtrDerefAdaptor(LHS.getAddress(*this), BaseTy);
-    auto *TaintedPtrFromOffset = EmitTaintedPtrDerefAdaptor(LHS.getAddress(*this), BaseTy);
+    auto *TaintedPtrFromOffset =
+        EmitTaintedPtrDerefAdaptor(LHS.getAddress(*this), BaseTy);
     Address Addr = LHS.getAddress(*this);
-    if(TaintedPtrFromOffset != NULL) {
-        Addr = Address(TaintedPtrFromOffset, Addr.getAlignment());
+    if (TaintedPtrFromOffset != NULL) {
+      Addr = Address(TaintedPtrFromOffset, Addr.getAlignment());
     }
     EmitDynamicNonNullCheck(Addr, BaseTy);
-    LValue LV = LValue::MakeVectorElt(Addr, Idx,
-      E->getBase()->getType(), LHS.getBaseInfo(), TBAAAccessInfo());
+    LValue LV = LValue::MakeVectorElt(Addr, Idx, E->getBase()->getType(),
+                                      LHS.getBaseInfo(), TBAAAccessInfo());
 
     EmitDynamicBoundsCheck(LV.getVectorAddress(), E->getBoundsExpr(),
-                            E->getBoundsCheckKind(), nullptr);
+                           E->getBoundsCheckKind(), nullptr);
 
     return LV;
   }
@@ -3888,12 +3965,12 @@
   // Handle the extvector case we ignored above.
   if (isa<ExtVectorElementExpr>(E->getBase())) {
     LValue LV = EmitLValue(E->getBase());
-    auto *Idx = EmitIdxAfterBase(/*Promote*/true);
+    auto *Idx = EmitIdxAfterBase(/*Promote*/ true);
     Address Addr = EmitExtVectorElementLValue(LV);
     auto *TaintedPtrFromOffset = EmitTaintedPtrDerefAdaptor(Addr, BaseTy);
-    if(TaintedPtrFromOffset != NULL) {
-        Addr = Address(TaintedPtrFromOffset, Addr.getAlignment());
-        LV.setAddress(Addr);
+    if (TaintedPtrFromOffset != NULL) {
+      Addr = Address(TaintedPtrFromOffset, Addr.getAlignment());
+      LV.setAddress(Addr);
     }
     EmitDynamicNonNullCheck(Addr, BaseTy);
     QualType EltType = LV.getType()->castAs<VectorType>()->getElementType();
@@ -3902,7 +3979,7 @@
     LValue AddrLV = MakeAddrLValue(Addr, EltType, LV.getBaseInfo(),
                                    CGM.getTBAAInfoForSubobject(LV, EltType));
     EmitDynamicBoundsCheck(Addr, E->getBoundsExpr(), E->getBoundsCheckKind(),
-      nullptr);
+                           nullptr);
 
     return AddrLV;
   }
@@ -3911,14 +3988,14 @@
   TBAAAccessInfo EltTBAAInfo;
   Address Addr = Address::invalid();
   if (const VariableArrayType *vla =
-           getContext().getAsVariableArrayType(E->getType())) {
+          getContext().getAsVariableArrayType(E->getType())) {
     // The base must be a pointer, which is not an aggregate.  Emit
     // it.  It needs to be emitted first in case it's what captures
     // the VLA bounds.
     Addr = EmitPointerWithAlignment(E->getBase(), &EltBaseInfo, &EltTBAAInfo);
-    auto *Idx = EmitIdxAfterBase(/*Promote*/true);
+    auto *Idx = EmitIdxAfterBase(/*Promote*/ true);
     auto *TaintedPtrFromOffset = EmitTaintedPtrDerefAdaptor(Addr, BaseTy);
-    if(TaintedPtrFromOffset != NULL)
+    if (TaintedPtrFromOffset != NULL)
       Addr = Address(TaintedPtrFromOffset, Addr.getAlignment());
     EmitDynamicNonNullCheck(Addr, BaseTy);
     // The element count here is the total number of non-VLA elements.
@@ -3938,12 +4015,13 @@
                                  !getLangOpts().isSignedOverflowDefined(),
                                  SignedIndices, E->getExprLoc());
 
-  } else if (const ObjCObjectType *OIT = E->getType()->getAs<ObjCObjectType>()){
+  } else if (const ObjCObjectType *OIT =
+                 E->getType()->getAs<ObjCObjectType>()) {
     // Indexing over an interface, as in "NSString *P; P[4];"
 
     // Emit the base pointer.
     Addr = EmitPointerWithAlignment(E->getBase(), &EltBaseInfo, &EltTBAAInfo);
-    auto *Idx = EmitIdxAfterBase(/*Promote*/true);
+    auto *Idx = EmitIdxAfterBase(/*Promote*/ true);
 
     CharUnits InterfaceSize = getContext().getTypeSizeInChars(OIT);
     llvm::Value *InterfaceSizeVal =
@@ -3951,8 +4029,8 @@
 
     llvm::Value *ScaledIdx = Builder.CreateMul(Idx, InterfaceSizeVal);
     auto *TaintedPtrFromOffset = EmitTaintedPtrDerefAdaptor(Addr, BaseTy);
-    if(TaintedPtrFromOffset != NULL)
-       Addr = Address(TaintedPtrFromOffset, Addr.getAlignment());
+    if (TaintedPtrFromOffset != NULL)
+      Addr = Address(TaintedPtrFromOffset, Addr.getAlignment());
     EmitDynamicNonNullCheck(Addr, BaseTy);
     // We don't necessarily build correct LLVM struct types for ObjC
     // interfaces, so we can't rely on GEP to do this scaling
@@ -3963,7 +4041,7 @@
 
     // Do the GEP.
     CharUnits EltAlign =
-      getArrayElementAlign(Addr.getAlignment(), Idx, InterfaceSize);
+        getArrayElementAlign(Addr.getAlignment(), Idx, InterfaceSize);
     llvm::Value *EltPtr =
         emitArraySubscriptGEP(*this, Addr.getPointer(), ScaledIdx, false,
                               SignedIndices, E->getExprLoc());
@@ -3985,7 +4063,7 @@
       ArrayLV = EmitArraySubscriptExpr(ASE, /*Accessed*/ true);
     else
       ArrayLV = EmitLValue(Array);
-    auto *Idx = EmitIdxAfterBase(/*Promote*/true);
+    auto *Idx = EmitIdxAfterBase(/*Promote*/ true);
 
     EmitDynamicNonNullCheck(ArrayLV.getAddress(*this), BaseTy);
     /*
@@ -4002,80 +4080,29 @@
   } else {
     // The base must be a pointer; emit it with an estimate of its alignment.
     Addr = EmitPointerWithAlignment(E->getBase(), &EltBaseInfo, &EltTBAAInfo);
-    auto *Idx = EmitIdxAfterBase(/*Promote*/true);
+    auto *Idx = EmitIdxAfterBase(/*Promote*/ true);
     QualType ptrType = E->getBase()->getType();
     auto *TaintedPtrFromOffset = EmitTaintedPtrDerefAdaptor(Addr, BaseTy);
-    if(TaintedPtrFromOffset != NULL)
+    if (TaintedPtrFromOffset != NULL)
       Addr = Address(TaintedPtrFromOffset, Addr.getAlignment());
     EmitDynamicNonNullCheck(Addr, BaseTy);
-    /*
-     * We are gonna perform something Extra here.
-     * If the Addr Type is a double pointer or triple pointer or whatever.
-     * You will change the addr type to i32* type
-     */
-    llvm::Type* AddrTypeHandle = Addr.getType();
-    llvm::Type* OriginalType = Addr.getType();
-    unsigned pointer_depth = 0;
-    llvm::Value* CastedPointer = NULL;
-    while(AddrTypeHandle->isPointerTy())
-    {
-      AddrTypeHandle = AddrTypeHandle->getPointerElementType();
-      pointer_depth++;
-    }
-/*
- * This Extra Instrumentation to handle the double pointer and triple pointer
- * must be inserted for the address only if the address is a Decoy Tstruct's member.
- *
- * Hence, we need to check if the Addr is a Decoy Tstruct's Member or NOT.
- */
-    bool IsAddrDecoyTstructMember = false;
-    auto AddrType = Addr.getPointer()->getType();
-    if (AddrType->isPointerTy())
-    {
-      AddrType = AddrType->getCoreElementType();
-    }
-  /*
-   * E->getBase() is the base expression of the array subscript expression.
-   * Which means it holds deep within itself what we want desperately. Which is
-   * the name of the structure that this field we are indexing below belongs to.
-   */
-    Expr* BaseExp = const_cast<Expr *>(E->getBase());
-    bool IsShouldMultiPointerBeInstrumented = IsBaseExprDecoyExists(BaseExp, static_cast<llvm::StructType *>(AddrType));
-    if (IsShouldMultiPointerBeInstrumented && pointer_depth >= 2)
-    {
-      llvm::Type* DestTy = llvm::Type::getInt32PtrTy(
-          Addr.getPointer()->getContext());
-      CastedPointer = Builder.CreatePointerCast(Addr.getPointer(), DestTy);
-      Addr = Address(CastedPointer, Addr.getAlignment());
-    }
     Addr = emitArraySubscriptGEP(*this, Addr, Idx, E->getType(),
                                  !getLangOpts().isSignedOverflowDefined(),
                                  SignedIndices, E->getExprLoc(), &ptrType,
                                  E->getBase());
-    /*
-     * Now, once you get the address, cast it back to original type
-     */
-    if (IsShouldMultiPointerBeInstrumented && pointer_depth >= 2)
-    {
-      llvm::Type* DestTy = OriginalType;
-      CastedPointer = Builder.CreatePointerCast(Addr.getPointer(), DestTy);
-      Addr = Address(CastedPointer, Addr.getAlignment());
-    }
-  }
-
-  LValue LV = MakeAddrLValue(Addr, E->getType(), EltBaseInfo, EltTBAAInfo);
-
-  EmitDynamicBoundsCheck(Addr, E->getBoundsExpr(), E->getBoundsCheckKind(),
-                         nullptr);
-
-  if (getLangOpts().ObjC &&
-      getLangOpts().getGC() != LangOptions::NonGC) {
-    LV.setNonGC(!E->isOBJCGCCandidate(getContext()));
-    setObjCGCLValueClass(getContext(), E, LV);
-  }
-  return LV;
-}
-
+
+    LValue LV = MakeAddrLValue(Addr, E->getType(), EltBaseInfo, EltTBAAInfo);
+
+    EmitDynamicBoundsCheck(Addr, E->getBoundsExpr(), E->getBoundsCheckKind(),
+                           nullptr);
+
+    if (getLangOpts().ObjC && getLangOpts().getGC() != LangOptions::NonGC) {
+      LV.setNonGC(!E->isOBJCGCCandidate(getContext()));
+      setObjCGCLValueClass(getContext(), E, LV);
+    }
+    return LV;
+  }
+}
 LValue CodeGenFunction::EmitMatrixSubscriptExpr(const MatrixSubscriptExpr *E) {
   assert(
       !E->isIncomplete() &&
@@ -4458,15 +4485,75 @@
 /// The resulting address doesn't necessarily have the right type.
 static Address emitAddrOfFieldStorage(CodeGenFunction &CGF, Address base,
                                       const FieldDecl *field) {
+  /*
+     * We are gonna perform something Extra here.
+     * If the Addr Type is a double pointer or triple pointer or whatever.
+     * You will change the addr type to i32* type
+   */
+  llvm::Type* Addr4PtrDepth = base.getPointer()->getType();
+  llvm::Type* OriginalType = base.getPointer()->getType();
+  unsigned pointer_depth = 0;
+  llvm::Value* CastedPointer = NULL;
+  while(Addr4PtrDepth->isPointerTy())
+  {
+    Addr4PtrDepth = Addr4PtrDepth->getPointerElementType();
+    pointer_depth++;
+  }
+
+  /*
+ * This Extra Instrumentation to handle the double pointer and triple pointer
+ * must be inserted for the address only if the address is a Decoy Tstruct's member.
+ *
+ * Hence, we need to check if the Addr is a Decoy Tstruct's Member or NOT.
+   */
+  bool IsAddrDecoyTstructMember = false;
+  auto AddrType = base.getPointer()->getType();
+  if (AddrType->isPointerTy())
+  {
+    AddrType = AddrType->getCoreElementType();
+  }
+  /*
+   * E->getBase() is the base expression of the array subscript expression.
+   * Which means it holds deep within itself what we want desperately. Which is
+   * the name of the structure that this field we are indexing below belongs to.
+   */
+  if (pointer_depth >=2)
+  {
+    int i = 10;
+  }
+  const RecordDecl *rec = field->getParent();
+  bool IsShouldMultiPointerBeInstrumented = CodeGenFunction::IsBaseExprDecoyExists(CGF,
+                                                                                   rec, static_cast<llvm::StructType *>(AddrType));
+  if (IsShouldMultiPointerBeInstrumented && pointer_depth >= 2)
+  {
+    llvm::Type* DestTy = llvm::Type::getInt32PtrTy(
+        base.getPointer()->getContext());
+    CastedPointer = CGF.Builder.CreatePointerCast(base.getPointer(), DestTy);
+    base = Address(CastedPointer, base.getAlignment());
+  }
+
+  Address RetVal = base;
   if (field->isZeroSize(CGF.getContext()))
-    return emitAddrOfZeroSizeField(CGF, base, field);
-
-  const RecordDecl *rec = field->getParent();
+    RetVal = emitAddrOfZeroSizeField(CGF, base, field);
+
+
 
   unsigned idx =
     CGF.CGM.getTypes().getCGRecordLayout(rec).getLLVMFieldNo(field);
 
-  return CGF.Builder.CreateStructGEP(base, idx, field->getName());
+  RetVal = CGF.Builder.CreateStructGEP(base, idx, field->getName());
+
+  /*
+     * Now, once you get the address, cast it back to original type
+   */
+  if (IsShouldMultiPointerBeInstrumented && pointer_depth >= 2)
+  {
+    llvm::Type* DestTy = OriginalType;
+    CastedPointer = CGF.Builder.CreatePointerCast(RetVal.getPointer(), DestTy);
+    RetVal = Address(CastedPointer, RetVal.getAlignment());
+  }
+  return RetVal;
+
 }
 
 static Address emitPreserveStructAccess(CodeGenFunction &CGF, LValue base,
@@ -4733,7 +4820,6 @@
 
   if (DecoyTy != NULL)
   {
-<<<<<<< HEAD
     /*
    * addr Must be instrumented conditionally
 //     */
@@ -4741,33 +4827,13 @@
     //                                               field->getType());
     //    if (InstAddr != NULL)
     //      addr = Address(InstAddr, CharUnits::Four());
-
     addr = Builder.CreateElementBitCast(
-        addr, DecoyTy, field->getName());
-=======
-    addr = Builder.CreateElementBitCast(
-        addr, DecoyTy, field->getName());
-    addr.setType(DecoyTy);
-    LV = MakeWasmAddrLValue(addr, field->getType(), FieldBaseInfo, FieldTBAAInfo);
-    LV.setWasmPtr(true);
->>>>>>> 56576ca6
+        addr, DecoyTy,field->getName());
   }
   else
   {
     addr = Builder.CreateElementBitCast(
         addr, CGM.getTypes().ConvertTypeForMem(field->getType()), field->getName());
-<<<<<<< HEAD
-=======
-    if (getContext().getTypeSizeInChars(field->getType()).getQuantity() > 4)
-    {
-      // This means, albeit a Non-Pointer field, it is a represented as a pointer
-      // IN wasm World, Hence Insert Instrumentation
-      auto *InstrumentedVal = EmitTaintedPtrDerefAdaptor(addr, field->getType());
-      if(InstrumentedVal != NULL)
-        addr = Address(InstrumentedVal, addr.getAlignment());
-    }
-    LV = MakeAddrLValue(addr, field->getType(), FieldBaseInfo, FieldTBAAInfo);
->>>>>>> 56576ca6
   }
   LV = MakeAddrLValue(addr, field->getType(), FieldBaseInfo, FieldTBAAInfo);
 
