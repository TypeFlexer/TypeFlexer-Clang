//===--- CGDebugInfo.h - DebugInfo for LLVM CodeGen -------------*- C++ -*-===//
//
// Part of the LLVM Project, under the Apache License v2.0 with LLVM Exceptions.
// See https://llvm.org/LICENSE.txt for license information.
// SPDX-License-Identifier: Apache-2.0 WITH LLVM-exception
//
//===----------------------------------------------------------------------===//
//
// This is the source-level debug info generator for llvm translation.
//
//===----------------------------------------------------------------------===//

#ifndef LLVM_CLANG_LIB_CODEGEN_CGDEBUGINFO_H
#define LLVM_CLANG_LIB_CODEGEN_CGDEBUGINFO_H

#include "CGBuilder.h"
#include "clang/AST/DeclCXX.h"
#include "clang/AST/Expr.h"
#include "clang/AST/ExternalASTSource.h"
#include "clang/AST/PrettyPrinter.h"
#include "clang/AST/Type.h"
#include "clang/AST/TypeOrdering.h"
#include "clang/Basic/CodeGenOptions.h"
#include "clang/Basic/Module.h"
#include "clang/Basic/SourceLocation.h"
#include "llvm/ADT/DenseMap.h"
#include "llvm/ADT/DenseSet.h"
#include "llvm/ADT/Optional.h"
#include "llvm/IR/DIBuilder.h"
#include "llvm/IR/DebugInfo.h"
#include "llvm/IR/ValueHandle.h"
#include "llvm/Support/Allocator.h"

namespace llvm {
class MDNode;
}

namespace clang {
class ClassTemplateSpecializationDecl;
class GlobalDecl;
class ModuleMap;
class ObjCInterfaceDecl;
class ObjCIvarDecl;
class UsingDecl;
class VarDecl;
enum class DynamicInitKind : unsigned;

namespace CodeGen {
class CodeGenModule;
class CodeGenFunction;
class CGBlockInfo;

/// This class gathers all debug information during compilation and is
/// responsible for emitting to llvm globals or pass directly to the
/// backend.
class CGDebugInfo {
  friend class ApplyDebugLocation;
  friend class SaveAndRestoreLocation;
  CodeGenModule &CGM;
  const codegenoptions::DebugInfoKind DebugKind;
  bool DebugTypeExtRefs;
  llvm::DIBuilder DBuilder;
  llvm::DICompileUnit *TheCU = nullptr;
  ModuleMap *ClangModuleMap = nullptr;
  ASTSourceDescriptor PCHDescriptor;
  SourceLocation CurLoc;
  llvm::MDNode *CurInlinedAt = nullptr;
  llvm::DIType *VTablePtrType = nullptr;
  llvm::DIType *ClassTy = nullptr;
  llvm::DICompositeType *ObjTy = nullptr;
  llvm::DIType *SelTy = nullptr;
#define IMAGE_TYPE(ImgType, Id, SingletonId, Access, Suffix)                   \
  llvm::DIType *SingletonId = nullptr;
#include "clang/Basic/OpenCLImageTypes.def"
  llvm::DIType *OCLSamplerDITy = nullptr;
  llvm::DIType *OCLEventDITy = nullptr;
  llvm::DIType *OCLClkEventDITy = nullptr;
  llvm::DIType *OCLQueueDITy = nullptr;
  llvm::DIType *OCLNDRangeDITy = nullptr;
  llvm::DIType *OCLReserveIDDITy = nullptr;
#define EXT_OPAQUE_TYPE(ExtType, Id, Ext) \
  llvm::DIType *Id##Ty = nullptr;
#include "clang/Basic/OpenCLExtensionTypes.def"

  /// Cache of previously constructed Types.
  llvm::DenseMap<const void *, llvm::TrackingMDRef> TypeCache;

  std::map<llvm::StringRef, llvm::StringRef, std::greater<llvm::StringRef>>
      DebugPrefixMap;

  /// Cache that maps VLA types to size expressions for that type,
  /// represented by instantiated Metadata nodes.
  llvm::SmallDenseMap<QualType, llvm::Metadata *> SizeExprCache;

  /// Callbacks to use when printing names and types.
  class PrintingCallbacks final : public clang::PrintingCallbacks {
    const CGDebugInfo &Self;

  public:
    PrintingCallbacks(const CGDebugInfo &Self) : Self(Self) {}
    std::string remapPath(StringRef Path) const override {
      return Self.remapDIPath(Path);
    }
  };
  PrintingCallbacks PrintCB = {*this};

  struct ObjCInterfaceCacheEntry {
    const ObjCInterfaceType *Type;
    llvm::DIType *Decl;
    llvm::DIFile *Unit;
    ObjCInterfaceCacheEntry(const ObjCInterfaceType *Type, llvm::DIType *Decl,
                            llvm::DIFile *Unit)
        : Type(Type), Decl(Decl), Unit(Unit) {}
  };

  /// Cache of previously constructed interfaces which may change.
  llvm::SmallVector<ObjCInterfaceCacheEntry, 32> ObjCInterfaceCache;

  /// Cache of forward declarations for methods belonging to the interface.
  /// The extra bit on the DISubprogram specifies whether a method is
  /// "objc_direct".
  llvm::DenseMap<const ObjCInterfaceDecl *,
                 std::vector<llvm::PointerIntPair<llvm::DISubprogram *, 1>>>
      ObjCMethodCache;

  /// Cache of references to clang modules and precompiled headers.
  llvm::DenseMap<const Module *, llvm::TrackingMDRef> ModuleCache;

  /// List of interfaces we want to keep even if orphaned.
  std::vector<void *> RetainedTypes;

  /// Cache of forward declared types to RAUW at the end of compilation.
  std::vector<std::pair<const TagType *, llvm::TrackingMDRef>> ReplaceMap;

  /// Cache of replaceable forward declarations (functions and
  /// variables) to RAUW at the end of compilation.
  std::vector<std::pair<const DeclaratorDecl *, llvm::TrackingMDRef>>
      FwdDeclReplaceMap;

  /// Keep track of our current nested lexical block.
  std::vector<llvm::TypedTrackingMDRef<llvm::DIScope>> LexicalBlockStack;
  llvm::DenseMap<const Decl *, llvm::TrackingMDRef> RegionMap;
  /// Keep track of LexicalBlockStack counter at the beginning of a
  /// function. This is used to pop unbalanced regions at the end of a
  /// function.
  std::vector<unsigned> FnBeginRegionCount;

  /// This is a storage for names that are constructed on demand. For
  /// example, C++ destructors, C++ operators etc..
  llvm::BumpPtrAllocator DebugInfoNames;
  StringRef CWDName;

  llvm::DenseMap<const char *, llvm::TrackingMDRef> DIFileCache;
  llvm::DenseMap<const FunctionDecl *, llvm::TrackingMDRef> SPCache;
  /// Cache declarations relevant to DW_TAG_imported_declarations (C++
  /// using declarations) that aren't covered by other more specific caches.
  llvm::DenseMap<const Decl *, llvm::TrackingMDRef> DeclCache;
  llvm::DenseMap<const NamespaceDecl *, llvm::TrackingMDRef> NamespaceCache;
  llvm::DenseMap<const NamespaceAliasDecl *, llvm::TrackingMDRef>
      NamespaceAliasCache;
  llvm::DenseMap<const Decl *, llvm::TypedTrackingMDRef<llvm::DIDerivedType>>
      StaticDataMemberCache;

  /// Helper functions for getOrCreateType.
  /// @{
  /// Currently the checksum of an interface includes the number of
  /// ivars and property accessors.
  llvm::DIType *CreateType(const BuiltinType *Ty);
  llvm::DIType *CreateType(const ComplexType *Ty);
<<<<<<< HEAD
  llvm::DIType *CreateType(const AutoType *Ty);
  llvm::DIType *CreateType(const ExtIntType *Ty);
=======
  llvm::DIType *CreateType(const TypeVariableType *Ty);
  llvm::DIType *CreateType(const ExistentialType *Ty);
>>>>>>> 5b343589
  llvm::DIType *CreateQualifiedType(QualType Ty, llvm::DIFile *Fg);
  llvm::DIType *CreateType(const TypedefType *Ty, llvm::DIFile *Fg);
  llvm::DIType *CreateType(const TemplateSpecializationType *Ty,
                           llvm::DIFile *Fg);
  llvm::DIType *CreateType(const ObjCObjectPointerType *Ty, llvm::DIFile *F);
  llvm::DIType *CreateType(const PointerType *Ty, llvm::DIFile *F);
  llvm::DIType *CreateType(const BlockPointerType *Ty, llvm::DIFile *F);
  llvm::DIType *CreateType(const FunctionType *Ty, llvm::DIFile *F);
  /// Get structure or union type.
  llvm::DIType *CreateType(const RecordType *Tyg);
  llvm::DIType *CreateTypeDefinition(const RecordType *Ty);
  llvm::DICompositeType *CreateLimitedType(const RecordType *Ty);
  void CollectContainingType(const CXXRecordDecl *RD,
                             llvm::DICompositeType *CT);
  /// Get Objective-C interface type.
  llvm::DIType *CreateType(const ObjCInterfaceType *Ty, llvm::DIFile *F);
  llvm::DIType *CreateTypeDefinition(const ObjCInterfaceType *Ty,
                                     llvm::DIFile *F);
  /// Get Objective-C object type.
  llvm::DIType *CreateType(const ObjCObjectType *Ty, llvm::DIFile *F);
  llvm::DIType *CreateType(const ObjCTypeParamType *Ty, llvm::DIFile *Unit);

  llvm::DIType *CreateType(const VectorType *Ty, llvm::DIFile *F);
  llvm::DIType *CreateType(const ConstantMatrixType *Ty, llvm::DIFile *F);
  llvm::DIType *CreateType(const ArrayType *Ty, llvm::DIFile *F);
  llvm::DIType *CreateType(const LValueReferenceType *Ty, llvm::DIFile *F);
  llvm::DIType *CreateType(const RValueReferenceType *Ty, llvm::DIFile *Unit);
  llvm::DIType *CreateType(const MemberPointerType *Ty, llvm::DIFile *F);
  llvm::DIType *CreateType(const AtomicType *Ty, llvm::DIFile *F);
  llvm::DIType *CreateType(const PipeType *Ty, llvm::DIFile *F);
  /// Get enumeration type.
  llvm::DIType *CreateEnumType(const EnumType *Ty);
  llvm::DIType *CreateTypeDefinition(const EnumType *Ty);
  /// Look up the completed type for a self pointer in the TypeCache and
  /// create a copy of it with the ObjectPointer and Artificial flags
  /// set. If the type is not cached, a new one is created. This should
  /// never happen though, since creating a type for the implicit self
  /// argument implies that we already parsed the interface definition
  /// and the ivar declarations in the implementation.
  llvm::DIType *CreateSelfType(const QualType &QualTy, llvm::DIType *Ty);
  /// @}

  /// Get the type from the cache or return null type if it doesn't
  /// exist.
  llvm::DIType *getTypeOrNull(const QualType);
  /// Return the debug type for a C++ method.
  /// \arg CXXMethodDecl is of FunctionType. This function type is
  /// not updated to include implicit \c this pointer. Use this routine
  /// to get a method type which includes \c this pointer.
  llvm::DISubroutineType *getOrCreateMethodType(const CXXMethodDecl *Method,
                                                llvm::DIFile *F, bool decl);
  llvm::DISubroutineType *
  getOrCreateInstanceMethodType(QualType ThisPtr, const FunctionProtoType *Func,
                                llvm::DIFile *Unit, bool decl);
  llvm::DISubroutineType *
  getOrCreateFunctionType(const Decl *D, QualType FnType, llvm::DIFile *F);
  /// \return debug info descriptor for vtable.
  llvm::DIType *getOrCreateVTablePtrType(llvm::DIFile *F);

  /// \return namespace descriptor for the given namespace decl.
  llvm::DINamespace *getOrCreateNamespace(const NamespaceDecl *N);
  llvm::DIType *CreatePointerLikeType(llvm::dwarf::Tag Tag, const Type *Ty,
                                      QualType PointeeTy, llvm::DIFile *F);
  llvm::DIType *getOrCreateStructPtrType(StringRef Name, llvm::DIType *&Cache);

  /// A helper function to create a subprogram for a single member
  /// function GlobalDecl.
  llvm::DISubprogram *CreateCXXMemberFunction(const CXXMethodDecl *Method,
                                              llvm::DIFile *F,
                                              llvm::DIType *RecordTy);

  /// A helper function to collect debug info for C++ member
  /// functions. This is used while creating debug info entry for a
  /// Record.
  void CollectCXXMemberFunctions(const CXXRecordDecl *Decl, llvm::DIFile *F,
                                 SmallVectorImpl<llvm::Metadata *> &E,
                                 llvm::DIType *T);

  /// A helper function to collect debug info for C++ base
  /// classes. This is used while creating debug info entry for a
  /// Record.
  void CollectCXXBases(const CXXRecordDecl *Decl, llvm::DIFile *F,
                       SmallVectorImpl<llvm::Metadata *> &EltTys,
                       llvm::DIType *RecordTy);

  /// Helper function for CollectCXXBases.
  /// Adds debug info entries for types in Bases that are not in SeenTypes.
  void CollectCXXBasesAux(
      const CXXRecordDecl *RD, llvm::DIFile *Unit,
      SmallVectorImpl<llvm::Metadata *> &EltTys, llvm::DIType *RecordTy,
      const CXXRecordDecl::base_class_const_range &Bases,
      llvm::DenseSet<CanonicalDeclPtr<const CXXRecordDecl>> &SeenTypes,
      llvm::DINode::DIFlags StartingFlags);

  /// A helper function to collect template parameters.
  llvm::DINodeArray CollectTemplateParams(const TemplateParameterList *TPList,
                                          ArrayRef<TemplateArgument> TAList,
                                          llvm::DIFile *Unit);
  /// A helper function to collect debug info for function template
  /// parameters.
  llvm::DINodeArray CollectFunctionTemplateParams(const FunctionDecl *FD,
                                                  llvm::DIFile *Unit);

  /// A helper function to collect debug info for function template
  /// parameters.
  llvm::DINodeArray CollectVarTemplateParams(const VarDecl *VD,
                                             llvm::DIFile *Unit);

  /// A helper function to collect debug info for template
  /// parameters.
  llvm::DINodeArray
  CollectCXXTemplateParams(const ClassTemplateSpecializationDecl *TS,
                           llvm::DIFile *F);

  llvm::DIType *createFieldType(StringRef name, QualType type,
                                SourceLocation loc, AccessSpecifier AS,
                                uint64_t offsetInBits, uint32_t AlignInBits,
                                llvm::DIFile *tunit, llvm::DIScope *scope,
                                const RecordDecl *RD = nullptr);

  llvm::DIType *createFieldType(StringRef name, QualType type,
                                SourceLocation loc, AccessSpecifier AS,
                                uint64_t offsetInBits, llvm::DIFile *tunit,
                                llvm::DIScope *scope,
                                const RecordDecl *RD = nullptr) {
    return createFieldType(name, type, loc, AS, offsetInBits, 0, tunit, scope,
                           RD);
  }

  /// Create new bit field member.
  llvm::DIType *createBitFieldType(const FieldDecl *BitFieldDecl,
                                   llvm::DIScope *RecordTy,
                                   const RecordDecl *RD);

  /// Helpers for collecting fields of a record.
  /// @{
  void CollectRecordLambdaFields(const CXXRecordDecl *CXXDecl,
                                 SmallVectorImpl<llvm::Metadata *> &E,
                                 llvm::DIType *RecordTy);
  llvm::DIDerivedType *CreateRecordStaticField(const VarDecl *Var,
                                               llvm::DIType *RecordTy,
                                               const RecordDecl *RD);
  void CollectRecordNormalField(const FieldDecl *Field, uint64_t OffsetInBits,
                                llvm::DIFile *F,
                                SmallVectorImpl<llvm::Metadata *> &E,
                                llvm::DIType *RecordTy, const RecordDecl *RD);
  void CollectRecordNestedType(const TypeDecl *RD,
                               SmallVectorImpl<llvm::Metadata *> &E);
  void CollectRecordFields(const RecordDecl *Decl, llvm::DIFile *F,
                           SmallVectorImpl<llvm::Metadata *> &E,
                           llvm::DICompositeType *RecordTy);

  /// If the C++ class has vtable info then insert appropriate debug
  /// info entry in EltTys vector.
  void CollectVTableInfo(const CXXRecordDecl *Decl, llvm::DIFile *F,
                         SmallVectorImpl<llvm::Metadata *> &EltTys,
                         llvm::DICompositeType *RecordTy);
  /// @}

  /// Create a new lexical block node and push it on the stack.
  void CreateLexicalBlock(SourceLocation Loc);

  /// If target-specific LLVM \p AddressSpace directly maps to target-specific
  /// DWARF address space, appends extended dereferencing mechanism to complex
  /// expression \p Expr. Otherwise, does nothing.
  ///
  /// Extended dereferencing mechanism is has the following format:
  ///     DW_OP_constu <DWARF Address Space> DW_OP_swap DW_OP_xderef
  void AppendAddressSpaceXDeref(unsigned AddressSpace,
                                SmallVectorImpl<int64_t> &Expr) const;

  /// A helper function to collect debug info for the default elements of a
  /// block.
  ///
  /// \returns The next available field offset after the default elements.
  uint64_t collectDefaultElementTypesForBlockPointer(
      const BlockPointerType *Ty, llvm::DIFile *Unit,
      llvm::DIDerivedType *DescTy, unsigned LineNo,
      SmallVectorImpl<llvm::Metadata *> &EltTys);

  /// A helper function to collect debug info for the default fields of a
  /// block.
  void collectDefaultFieldsForBlockLiteralDeclare(
      const CGBlockInfo &Block, const ASTContext &Context, SourceLocation Loc,
      const llvm::StructLayout &BlockLayout, llvm::DIFile *Unit,
      SmallVectorImpl<llvm::Metadata *> &Fields);

public:
  CGDebugInfo(CodeGenModule &CGM);
  ~CGDebugInfo();

  void finalize();

  /// Remap a given path with the current debug prefix map
  std::string remapDIPath(StringRef) const;

  /// Register VLA size expression debug node with the qualified type.
  void registerVLASizeExpression(QualType Ty, llvm::Metadata *SizeExpr) {
    SizeExprCache[Ty] = SizeExpr;
  }

  /// Module debugging: Support for building PCMs.
  /// @{
  /// Set the main CU's DwoId field to \p Signature.
  void setDwoId(uint64_t Signature);

  /// When generating debug information for a clang module or
  /// precompiled header, this module map will be used to determine
  /// the module of origin of each Decl.
  void setModuleMap(ModuleMap &MMap) { ClangModuleMap = &MMap; }

  /// When generating debug information for a clang module or
  /// precompiled header, this module map will be used to determine
  /// the module of origin of each Decl.
  void setPCHDescriptor(ASTSourceDescriptor PCH) { PCHDescriptor = PCH; }
  /// @}

  /// Update the current source location. If \arg loc is invalid it is
  /// ignored.
  void setLocation(SourceLocation Loc);

  /// Return the current source location. This does not necessarily correspond
  /// to the IRBuilder's current DebugLoc.
  SourceLocation getLocation() const { return CurLoc; }

  /// Update the current inline scope. All subsequent calls to \p EmitLocation
  /// will create a location with this inlinedAt field.
  void setInlinedAt(llvm::MDNode *InlinedAt) { CurInlinedAt = InlinedAt; }

  /// \return the current inline scope.
  llvm::MDNode *getInlinedAt() const { return CurInlinedAt; }

  // Converts a SourceLocation to a DebugLoc
  llvm::DebugLoc SourceLocToDebugLoc(SourceLocation Loc);

  /// Emit metadata to indicate a change in line/column information in
  /// the source file. If the location is invalid, the previous
  /// location will be reused.
  void EmitLocation(CGBuilderTy &Builder, SourceLocation Loc);

  /// Emit a call to llvm.dbg.function.start to indicate
  /// start of a new function.
  /// \param Loc       The location of the function header.
  /// \param ScopeLoc  The location of the function body.
  void EmitFunctionStart(GlobalDecl GD, SourceLocation Loc,
                         SourceLocation ScopeLoc, QualType FnType,
                         llvm::Function *Fn, bool CurFnIsThunk,
                         CGBuilderTy &Builder);

  /// Start a new scope for an inlined function.
  void EmitInlineFunctionStart(CGBuilderTy &Builder, GlobalDecl GD);
  /// End an inlined function scope.
  void EmitInlineFunctionEnd(CGBuilderTy &Builder);

  /// Emit debug info for a function declaration.
  /// \p Fn is set only when a declaration for a debug call site gets created.
  void EmitFunctionDecl(GlobalDecl GD, SourceLocation Loc,
                        QualType FnType, llvm::Function *Fn = nullptr);

  /// Emit debug info for an extern function being called.
  /// This is needed for call site debug info.
  void EmitFuncDeclForCallSite(llvm::CallBase *CallOrInvoke,
                               QualType CalleeType,
                               const FunctionDecl *CalleeDecl);

  /// Constructs the debug code for exiting a function.
  void EmitFunctionEnd(CGBuilderTy &Builder, llvm::Function *Fn);

  /// Emit metadata to indicate the beginning of a new lexical block
  /// and push the block onto the stack.
  void EmitLexicalBlockStart(CGBuilderTy &Builder, SourceLocation Loc);

  /// Emit metadata to indicate the end of a new lexical block and pop
  /// the current block.
  void EmitLexicalBlockEnd(CGBuilderTy &Builder, SourceLocation Loc);

  /// Emit call to \c llvm.dbg.declare for an automatic variable
  /// declaration.
  /// Returns a pointer to the DILocalVariable associated with the
  /// llvm.dbg.declare, or nullptr otherwise.
  llvm::DILocalVariable *
  EmitDeclareOfAutoVariable(const VarDecl *Decl, llvm::Value *AI,
                            CGBuilderTy &Builder,
                            const bool UsePointerValue = false);

  /// Emit call to \c llvm.dbg.label for an label.
  void EmitLabel(const LabelDecl *D, CGBuilderTy &Builder);

  /// Emit call to \c llvm.dbg.declare for an imported variable
  /// declaration in a block.
  void EmitDeclareOfBlockDeclRefVariable(
      const VarDecl *variable, llvm::Value *storage, CGBuilderTy &Builder,
      const CGBlockInfo &blockInfo, llvm::Instruction *InsertPoint = nullptr);

  /// Emit call to \c llvm.dbg.declare for an argument variable
  /// declaration.
  void EmitDeclareOfArgVariable(const VarDecl *Decl, llvm::Value *AI,
                                unsigned ArgNo, CGBuilderTy &Builder);

  /// Emit call to \c llvm.dbg.declare for the block-literal argument
  /// to a block invocation function.
  void EmitDeclareOfBlockLiteralArgVariable(const CGBlockInfo &block,
                                            StringRef Name, unsigned ArgNo,
                                            llvm::AllocaInst *LocalAddr,
                                            CGBuilderTy &Builder);

  /// Emit information about a global variable.
  void EmitGlobalVariable(llvm::GlobalVariable *GV, const VarDecl *Decl);

  /// Emit a constant global variable's debug info.
  void EmitGlobalVariable(const ValueDecl *VD, const APValue &Init);

  /// Emit information about an external variable.
  void EmitExternalVariable(llvm::GlobalVariable *GV, const VarDecl *Decl);

  /// Emit C++ using directive.
  void EmitUsingDirective(const UsingDirectiveDecl &UD);

  /// Emit the type explicitly casted to.
  void EmitExplicitCastType(QualType Ty);

  /// Emit C++ using declaration.
  void EmitUsingDecl(const UsingDecl &UD);

  /// Emit an @import declaration.
  void EmitImportDecl(const ImportDecl &ID);

  /// Emit C++ namespace alias.
  llvm::DIImportedEntity *EmitNamespaceAlias(const NamespaceAliasDecl &NA);

  /// Emit record type's standalone debug info.
  llvm::DIType *getOrCreateRecordType(QualType Ty, SourceLocation L);

  /// Emit an Objective-C interface type standalone debug info.
  llvm::DIType *getOrCreateInterfaceType(QualType Ty, SourceLocation Loc);

  /// Emit standalone debug info for a type.
  llvm::DIType *getOrCreateStandaloneType(QualType Ty, SourceLocation Loc);

  /// Add heapallocsite metadata for MSAllocator calls.
  void addHeapAllocSiteMetadata(llvm::CallBase *CallSite, QualType AllocatedTy,
                                SourceLocation Loc);

  void completeType(const EnumDecl *ED);
  void completeType(const RecordDecl *RD);
  void completeRequiredType(const RecordDecl *RD);
  void completeClassData(const RecordDecl *RD);
  void completeClass(const RecordDecl *RD);

  void completeTemplateDefinition(const ClassTemplateSpecializationDecl &SD);
  void completeUnusedClass(const CXXRecordDecl &D);

  /// Create debug info for a macro defined by a #define directive or a macro
  /// undefined by a #undef directive.
  llvm::DIMacro *CreateMacro(llvm::DIMacroFile *Parent, unsigned MType,
                             SourceLocation LineLoc, StringRef Name,
                             StringRef Value);

  /// Create debug info for a file referenced by an #include directive.
  llvm::DIMacroFile *CreateTempMacroFile(llvm::DIMacroFile *Parent,
                                         SourceLocation LineLoc,
                                         SourceLocation FileLoc);

private:
  /// Emit call to llvm.dbg.declare for a variable declaration.
  /// Returns a pointer to the DILocalVariable associated with the
  /// llvm.dbg.declare, or nullptr otherwise.
  llvm::DILocalVariable *EmitDeclare(const VarDecl *decl, llvm::Value *AI,
                                     llvm::Optional<unsigned> ArgNo,
                                     CGBuilderTy &Builder,
                                     const bool UsePointerValue = false);

  struct BlockByRefType {
    /// The wrapper struct used inside the __block_literal struct.
    llvm::DIType *BlockByRefWrapper;
    /// The type as it appears in the source code.
    llvm::DIType *WrappedType;
  };

  /// Build up structure info for the byref.  See \a BuildByRefType.
  BlockByRefType EmitTypeForVarWithBlocksAttr(const VarDecl *VD,
                                              uint64_t *OffSet);

  /// Get context info for the DeclContext of \p Decl.
  llvm::DIScope *getDeclContextDescriptor(const Decl *D);
  /// Get context info for a given DeclContext \p Decl.
  llvm::DIScope *getContextDescriptor(const Decl *Context,
                                      llvm::DIScope *Default);

  llvm::DIScope *getCurrentContextDescriptor(const Decl *Decl);

  /// Create a forward decl for a RecordType in a given context.
  llvm::DICompositeType *getOrCreateRecordFwdDecl(const RecordType *,
                                                  llvm::DIScope *);

  /// Return current directory name.
  StringRef getCurrentDirname();

  /// Create new compile unit.
  void CreateCompileUnit();

  /// Compute the file checksum debug info for input file ID.
  Optional<llvm::DIFile::ChecksumKind>
  computeChecksum(FileID FID, SmallString<32> &Checksum) const;

  /// Get the source of the given file ID.
  Optional<StringRef> getSource(const SourceManager &SM, FileID FID);

  /// Convenience function to get the file debug info descriptor for the input
  /// location.
  llvm::DIFile *getOrCreateFile(SourceLocation Loc);

  /// Create a file debug info descriptor for a source file.
  llvm::DIFile *
  createFile(StringRef FileName,
             Optional<llvm::DIFile::ChecksumInfo<StringRef>> CSInfo,
             Optional<StringRef> Source);

  /// Get the type from the cache or create a new type if necessary.
  llvm::DIType *getOrCreateType(QualType Ty, llvm::DIFile *Fg);

  /// Get a reference to a clang module.  If \p CreateSkeletonCU is true,
  /// this also creates a split dwarf skeleton compile unit.
  llvm::DIModule *getOrCreateModuleRef(ASTSourceDescriptor Mod,
                                       bool CreateSkeletonCU);

  /// DebugTypeExtRefs: If \p D originated in a clang module, return it.
  llvm::DIModule *getParentModuleOrNull(const Decl *D);

  /// Get the type from the cache or create a new partial type if
  /// necessary.
  llvm::DICompositeType *getOrCreateLimitedType(const RecordType *Ty,
                                                llvm::DIFile *F);

  /// Create type metadata for a source language type.
  llvm::DIType *CreateTypeNode(QualType Ty, llvm::DIFile *Fg);

  /// Create new member and increase Offset by FType's size.
  llvm::DIType *CreateMemberType(llvm::DIFile *Unit, QualType FType,
                                 StringRef Name, uint64_t *Offset);

  /// Retrieve the DIDescriptor, if any, for the canonical form of this
  /// declaration.
  llvm::DINode *getDeclarationOrDefinition(const Decl *D);

  /// \return debug info descriptor to describe method
  /// declaration for the given method definition.
  llvm::DISubprogram *getFunctionDeclaration(const Decl *D);

  /// \return          debug info descriptor to the describe method declaration
  ///                  for the given method definition.
  /// \param FnType    For Objective-C methods, their type.
  /// \param LineNo    The declaration's line number.
  /// \param Flags     The DIFlags for the method declaration.
  /// \param SPFlags   The subprogram-spcific flags for the method declaration.
  llvm::DISubprogram *
  getObjCMethodDeclaration(const Decl *D, llvm::DISubroutineType *FnType,
                           unsigned LineNo, llvm::DINode::DIFlags Flags,
                           llvm::DISubprogram::DISPFlags SPFlags);

  /// \return debug info descriptor to describe in-class static data
  /// member declaration for the given out-of-class definition.  If D
  /// is an out-of-class definition of a static data member of a
  /// class, find its corresponding in-class declaration.
  llvm::DIDerivedType *
  getOrCreateStaticDataMemberDeclarationOrNull(const VarDecl *D);

  /// Helper that either creates a forward declaration or a stub.
  llvm::DISubprogram *getFunctionFwdDeclOrStub(GlobalDecl GD, bool Stub);

  /// Create a subprogram describing the forward declaration
  /// represented in the given FunctionDecl wrapped in a GlobalDecl.
  llvm::DISubprogram *getFunctionForwardDeclaration(GlobalDecl GD);

  /// Create a DISubprogram describing the function
  /// represented in the given FunctionDecl wrapped in a GlobalDecl.
  llvm::DISubprogram *getFunctionStub(GlobalDecl GD);

  /// Create a global variable describing the forward declaration
  /// represented in the given VarDecl.
  llvm::DIGlobalVariable *
  getGlobalVariableForwardDeclaration(const VarDecl *VD);

  /// Return a global variable that represents one of the collection of global
  /// variables created for an anonmyous union.
  ///
  /// Recursively collect all of the member fields of a global
  /// anonymous decl and create static variables for them. The first
  /// time this is called it needs to be on a union and then from
  /// there we can have additional unnamed fields.
  llvm::DIGlobalVariableExpression *
  CollectAnonRecordDecls(const RecordDecl *RD, llvm::DIFile *Unit,
                         unsigned LineNo, StringRef LinkageName,
                         llvm::GlobalVariable *Var, llvm::DIScope *DContext);


  /// Return flags which enable debug info emission for call sites, provided
  /// that it is supported and enabled.
  llvm::DINode::DIFlags getCallSiteRelatedAttrs() const;

  /// Get the printing policy for producing names for debug info.
  PrintingPolicy getPrintingPolicy() const;

  /// Get function name for the given FunctionDecl. If the name is
  /// constructed on demand (e.g., C++ destructor) then the name is
  /// stored on the side.
  StringRef getFunctionName(const FunctionDecl *FD);

  /// Returns the unmangled name of an Objective-C method.
  /// This is the display name for the debugging info.
  StringRef getObjCMethodName(const ObjCMethodDecl *FD);

  /// Return selector name. This is used for debugging
  /// info.
  StringRef getSelectorName(Selector S);

  /// Get class name including template argument list.
  StringRef getClassName(const RecordDecl *RD);

  /// Get the vtable name for the given class.
  StringRef getVTableName(const CXXRecordDecl *Decl);

  /// Get the name to use in the debug info for a dynamic initializer or atexit
  /// stub function.
  StringRef getDynamicInitializerName(const VarDecl *VD,
                                      DynamicInitKind StubKind,
                                      llvm::Function *InitFn);

  /// Get line number for the location. If location is invalid
  /// then use current location.
  unsigned getLineNumber(SourceLocation Loc);

  /// Get column number for the location. If location is
  /// invalid then use current location.
  /// \param Force  Assume DebugColumnInfo option is true.
  unsigned getColumnNumber(SourceLocation Loc, bool Force = false);

  /// Collect various properties of a FunctionDecl.
  /// \param GD  A GlobalDecl whose getDecl() must return a FunctionDecl.
  void collectFunctionDeclProps(GlobalDecl GD, llvm::DIFile *Unit,
                                StringRef &Name, StringRef &LinkageName,
                                llvm::DIScope *&FDContext,
                                llvm::DINodeArray &TParamsArray,
                                llvm::DINode::DIFlags &Flags);

  /// Collect various properties of a VarDecl.
  void collectVarDeclProps(const VarDecl *VD, llvm::DIFile *&Unit,
                           unsigned &LineNo, QualType &T, StringRef &Name,
                           StringRef &LinkageName,
                           llvm::MDTuple *&TemplateParameters,
                           llvm::DIScope *&VDContext);

  /// Allocate a copy of \p A using the DebugInfoNames allocator
  /// and return a reference to it. If multiple arguments are given the strings
  /// are concatenated.
  StringRef internString(StringRef A, StringRef B = StringRef()) {
    char *Data = DebugInfoNames.Allocate<char>(A.size() + B.size());
    if (!A.empty())
      std::memcpy(Data, A.data(), A.size());
    if (!B.empty())
      std::memcpy(Data + A.size(), B.data(), B.size());
    return StringRef(Data, A.size() + B.size());
  }
};

/// A scoped helper to set the current debug location to the specified
/// location or preferred location of the specified Expr.
class ApplyDebugLocation {
private:
  void init(SourceLocation TemporaryLocation, bool DefaultToEmpty = false);
  ApplyDebugLocation(CodeGenFunction &CGF, bool DefaultToEmpty,
                     SourceLocation TemporaryLocation);

  llvm::DebugLoc OriginalLocation;
  CodeGenFunction *CGF;

public:
  /// Set the location to the (valid) TemporaryLocation.
  ApplyDebugLocation(CodeGenFunction &CGF, SourceLocation TemporaryLocation);
  ApplyDebugLocation(CodeGenFunction &CGF, const Expr *E);
  ApplyDebugLocation(CodeGenFunction &CGF, llvm::DebugLoc Loc);
  ApplyDebugLocation(ApplyDebugLocation &&Other) : CGF(Other.CGF) {
    Other.CGF = nullptr;
  }
  ApplyDebugLocation &operator=(ApplyDebugLocation &&) = default;

  ~ApplyDebugLocation();

  /// Apply TemporaryLocation if it is valid. Otherwise switch
  /// to an artificial debug location that has a valid scope, but no
  /// line information.
  ///
  /// Artificial locations are useful when emitting compiler-generated
  /// helper functions that have no source location associated with
  /// them. The DWARF specification allows the compiler to use the
  /// special line number 0 to indicate code that can not be
  /// attributed to any source location. Note that passing an empty
  /// SourceLocation to CGDebugInfo::setLocation() will result in the
  /// last valid location being reused.
  static ApplyDebugLocation CreateArtificial(CodeGenFunction &CGF) {
    return ApplyDebugLocation(CGF, false, SourceLocation());
  }
  /// Apply TemporaryLocation if it is valid. Otherwise switch
  /// to an artificial debug location that has a valid scope, but no
  /// line information.
  static ApplyDebugLocation
  CreateDefaultArtificial(CodeGenFunction &CGF,
                          SourceLocation TemporaryLocation) {
    return ApplyDebugLocation(CGF, false, TemporaryLocation);
  }

  /// Set the IRBuilder to not attach debug locations.  Note that
  /// passing an empty SourceLocation to \a CGDebugInfo::setLocation()
  /// will result in the last valid location being reused.  Note that
  /// all instructions that do not have a location at the beginning of
  /// a function are counted towards to function prologue.
  static ApplyDebugLocation CreateEmpty(CodeGenFunction &CGF) {
    return ApplyDebugLocation(CGF, true, SourceLocation());
  }
};

/// A scoped helper to set the current debug location to an inlined location.
class ApplyInlineDebugLocation {
  SourceLocation SavedLocation;
  CodeGenFunction *CGF;

public:
  /// Set up the CodeGenFunction's DebugInfo to produce inline locations for the
  /// function \p InlinedFn. The current debug location becomes the inlined call
  /// site of the inlined function.
  ApplyInlineDebugLocation(CodeGenFunction &CGF, GlobalDecl InlinedFn);
  /// Restore everything back to the original state.
  ~ApplyInlineDebugLocation();
};

} // namespace CodeGen
} // namespace clang

#endif // LLVM_CLANG_LIB_CODEGEN_CGDEBUGINFO_H<|MERGE_RESOLUTION|>--- conflicted
+++ resolved
@@ -167,13 +167,10 @@
   /// ivars and property accessors.
   llvm::DIType *CreateType(const BuiltinType *Ty);
   llvm::DIType *CreateType(const ComplexType *Ty);
-<<<<<<< HEAD
   llvm::DIType *CreateType(const AutoType *Ty);
   llvm::DIType *CreateType(const ExtIntType *Ty);
-=======
   llvm::DIType *CreateType(const TypeVariableType *Ty);
   llvm::DIType *CreateType(const ExistentialType *Ty);
->>>>>>> 5b343589
   llvm::DIType *CreateQualifiedType(QualType Ty, llvm::DIFile *Fg);
   llvm::DIType *CreateType(const TypedefType *Ty, llvm::DIFile *Fg);
   llvm::DIType *CreateType(const TemplateSpecializationType *Ty,
