--- conflicted
+++ resolved
@@ -3586,18 +3586,15 @@
     llvm_unreachable("Undeduced type shouldn't get here");
 
   case Type::Pipe:
-<<<<<<< HEAD
-    break;
+    llvm_unreachable("Pipe type shouldn't get here");
 
   case Type::ExtInt:
     break;
-=======
-    llvm_unreachable("Pipe type shouldn't get here");
+
   case Type::TypeVariable:
     llvm_unreachable("Type variable type shouldn't get here");
   case Type::Existential:
     llvm_unreachable("Existential type shouldn't get here");
->>>>>>> 5b343589
 
   case Type::ConstantArray:
   case Type::IncompleteArray:
