--- conflicted
+++ resolved
@@ -1,10 +1,6 @@
-<<<<<<< HEAD
-// RUN: 3c -extra-arg="-Wno-everything" -alltypes -warn-root-cause %s 2>&1 1>%t.unused | FileCheck %s
+// RUN: 3c -extra-arg="-Wno-everything" -alltypes -warn-root-cause %s 2>&1 >%t.unused | FileCheck %s
 
 // This test is unusual in that it checks for the errors in the code
-=======
-// RUN: 3c -extra-arg="-Wno-everything" -alltypes -warn-root-cause %s 2>&1 >%t | FileCheck %s
->>>>>>> 59991943
 
 #include <stddef.h>
 extern _Itype_for_any(T) void *malloc(size_t size) : itype(_Array_ptr<T>) byte_count(size);
