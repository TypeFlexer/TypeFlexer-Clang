// Tests for 3C.
//
// Tests properties about type re-writing and replacement, and simple function
// return value stuff.
//
// RUN: 3c -base-dir=%S -alltypes %s -- | FileCheck -match-full-lines -check-prefixes="CHECK_ALL","CHECK" %s
// RUN: 3c -base-dir=%S %s -- | FileCheck -match-full-lines -check-prefixes="CHECK_NOALL","CHECK" %s
// RUN: 3c -base-dir=%S %s -- | %clang_cc1  -verify -fcheckedc-extension -x c -
// expected-no-diagnostics
//

typedef unsigned short wchar_t;

void typd_driver(void) {
  wchar_t buf[10];
  wchar_t *a = &buf[0];
  wchar_t *b = &buf[0];

  *a = 0;

  *(b + 4) = 0;
}
//CHECK: void typd_driver(void) {
//CHECK_NOALL: wchar_t buf[10];
//CHECK_NOALL: wchar_t *a = &buf[0];
//CHECK_NOALL: wchar_t *b = &buf[0];

//CHECK_ALL: wchar_t buf _Checked[10];
//CHECK_ALL: _Ptr<wchar_t> a = &buf[0];
//CHECK_ALL: _Array_ptr<wchar_t> b : count(10) = &buf[0];

typedef struct _A {
  int a;
  int b;
} A, *PA;

void mut_pa(PA p) {
  p->a = 0;
  p->b = 1;
}
//CHECK: void mut_pa(PA p) {

void pa_driver(void) {
  A a = {0};
  PA b = &a;

  mut_pa(b);
}
//CHECK: void pa_driver(void) {
//CHECK-NEXT: A a = {0};
//CHECK-NEXT: PA b = &a;

int *id(int *a) { return a; }
//CHECK: _Ptr<int> id(_Ptr<int> a) { return a; }

extern int *fry(void);
//CHECK: extern int *fry(void);

void fret_driver(void) {
  int a = 0;
  int *b = &a;
  int *c = id(b);
  int *d = fry();
}
//CHECK: void fret_driver(void) {
//CHECK-NEXT: int a = 0;
//CHECK-NEXT: _Ptr<int> b = &a;
//CHECK-NEXT: _Ptr<int> c = id(b);
//CHECK-NEXT: int *d = fry();

<<<<<<< HEAD
typedef int *(*fooptr)(int *, int);
//CHECK: typedef _Ptr<_Ptr<int> (_Ptr<int> , int )> fooptr;
=======
typedef int *(*fooptr)(int*, int);
//CHECK: typedef _Ptr<_Ptr<int> (_Ptr<int> , int)> fooptr;
>>>>>>> 898a3a14

int *good_mut(int *a, int b) {
  *a = b;
  return a;
}
//CHECK: _Ptr<int> good_mut(_Ptr<int> a, int b) {

void fooptr_driver(void) {
  fooptr f = &good_mut;
  int a = 0;
  int *b = &a;
  int *c = f(b, 1);
}
//CHECK: void fooptr_driver(void) {
//CHECK-NEXT: fooptr f = &good_mut;
//CHECK-NEXT: int a = 0;
//CHECK-NEXT: _Ptr<int> b = &a;
//CHECK-NEXT: _Ptr<int> c = f(b, 1);

#define launder(x) (char *)x

void launder_driver(void) {
  int a = 0;
  int *b = &a;
  int *e = &a;
  char *d = launder(e);

  *b = 0;
  *d = 0;
}
//CHECK: void launder_driver(void) {
//CHECK-NEXT: int a = 0;
//CHECK-NEXT: _Ptr<int> b = &a;
//CHECK-NEXT: int *e = &a;
//CHECK-NEXT: char *d = launder(e);

typedef struct _D {
  char *a;
} D;
//CHECK: typedef struct _D {
//CHECK-NEXT: char *a;

typedef struct _E {
  char *b;
  int a;
} E;

#define launder1(x) ((E *)x->a)

void launder_driver2(void) {
  D d;
  D *pd = &d;
  E *pe = launder1(pd);
}
//CHECK: void launder_driver2(void) {
//CHECK-NEXT: D d;
//CHECK-NEXT: _Ptr<D>  pd = &d;
//CHECK-NEXT: E *pe = launder1(pd);

void easy_cast_driver(void) {
  int a = 0;
  int *b = &a;
  char *c = (char *)b;

  *b = 0;
  *c = 1;
}
//CHECK: void easy_cast_driver(void) {
//CHECK-NEXT: int a = 0;
//CHECK-NEXT: int *b = &a;
//CHECK-NEXT: char *c = (char *)b;<|MERGE_RESOLUTION|>--- conflicted
+++ resolved
@@ -68,13 +68,8 @@
 //CHECK-NEXT: _Ptr<int> c = id(b);
 //CHECK-NEXT: int *d = fry();
 
-<<<<<<< HEAD
 typedef int *(*fooptr)(int *, int);
-//CHECK: typedef _Ptr<_Ptr<int> (_Ptr<int> , int )> fooptr;
-=======
-typedef int *(*fooptr)(int*, int);
 //CHECK: typedef _Ptr<_Ptr<int> (_Ptr<int> , int)> fooptr;
->>>>>>> 898a3a14
 
 int *good_mut(int *a, int b) {
   *a = b;
