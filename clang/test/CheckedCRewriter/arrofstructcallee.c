// RUN: cconv-standalone -alltypes -addcr %s -- | FileCheck -match-full-lines -check-prefixes="CHECK_ALL","CHECK" %s
// RUN: cconv-standalone -addcr %s -- | FileCheck -match-full-lines -check-prefixes="CHECK_NOALL","CHECK" %s
// RUN: cconv-standalone -addcr %s -- | %clang -c -fcheckedc-extension -x c -o /dev/null -

// RUN: cconv-standalone -alltypes -output-postfix=checked %s
// RUN: cconv-standalone -alltypes %S/arrofstructcallee.checked.c -- | diff %S/arrofstructcallee.checked.c -
// RUN: rm %S/arrofstructcallee.checked.c


/*********************************************************************************/

/*This file tests three functions: two callers bar and foo, and a callee sus*/
/*In particular, this file tests: how the tool behaves when there is an array
of structs*/
/*In this test, foo and bar will treat their return values safely, but sus will
not, through invalid pointer arithmetic, an unsafe cast, etc*/

/*********************************************************************************/


#include <stddef.h>
extern _Itype_for_any(T) void *calloc(size_t nmemb, size_t size) : itype(_Array_ptr<T>) byte_count(nmemb * size);
extern _Itype_for_any(T) void free(void *pointer : itype(_Array_ptr<T>) byte_count(0));
extern _Itype_for_any(T) void *malloc(size_t size) : itype(_Array_ptr<T>) byte_count(size);
extern _Itype_for_any(T) void *realloc(void *pointer : itype(_Array_ptr<T>) byte_count(1), size_t size) : itype(_Array_ptr<T>) byte_count(size);
extern int printf(const char * restrict format : itype(restrict _Nt_array_ptr<const char>), ...);
extern _Unchecked char *strcpy(char * restrict dest, const char * restrict src : itype(restrict _Nt_array_ptr<const char>));

struct general { 
    int data; 
    struct general *next;
	//CHECK_NOALL: struct general *next;
	//CHECK_ALL: _Ptr<struct general> next;
};

struct warr { 
    int data1[5];
	//CHECK_NOALL: int data1[5];
	//CHECK_ALL: int data1 _Checked[5];
    char *name;
	//CHECK: _Ptr<char> name;
};

struct fptrarr { 
    int *values; 
	//CHECK: _Ptr<int> values; 
    char *name;
	//CHECK: _Ptr<char> name;
    int (*mapper)(int);
	//CHECK: _Ptr<int (int )> mapper;
};

struct fptr { 
    int *value; 
	//CHECK: _Ptr<int> value; 
    int (*func)(int);
	//CHECK: _Ptr<int (int )> func;
};  

struct arrfptr { 
    int args[5]; 
	//CHECK_NOALL: int args[5]; 
	//CHECK_ALL: int args _Checked[5]; 
    int (*funcs[5]) (int);
	//CHECK_NOALL: int (*funcs[5]) (int);
	//CHECK_ALL: _Ptr<int (int )> funcs _Checked[5];
};

int add1(int x) { 
	//CHECK: int add1(int x) _Checked { 
    return x+1;
} 

int sub1(int x) { 
	//CHECK: int sub1(int x) _Checked { 
    return x-1; 
} 

int fact(int n) { 
	//CHECK: int fact(int n) _Checked { 
    if(n==0) { 
        return 1;
    } 
    return n*fact(n-1);
} 

int fib(int n) { 
	//CHECK: int fib(int n) _Checked { 
    if(n==0) { return 0; } 
    if(n==1) { return 1; } 
    return fib(n-1) + fib(n-2);
} 

int zerohuh(int n) { 
	//CHECK: int zerohuh(int n) _Checked { 
    return !n;
}

int *mul2(int *x) { 
	//CHECK: _Ptr<int> mul2(_Ptr<int> x) _Checked { 
    *x *= 2; 
    return x;
}

struct general ** sus(struct general * x, struct general * y) {
	//CHECK_NOALL: struct general ** sus(struct general * x, struct general * y) {
	//CHECK_ALL: _Array_ptr<_Ptr<struct general>> sus(struct general * x, _Ptr<struct general> y) {
x = (struct general *) 5; 
	//CHECK: x = (struct general *) 5; 
        struct general **z = calloc(5, sizeof(struct general *));
	//CHECK_NOALL: struct general **z = calloc<struct general *>(5, sizeof(struct general *));
<<<<<<< HEAD
	//CHECK_ALL: _Array_ptr<_Ptr<struct general>> z =  calloc<_Ptr<struct general>>(5, sizeof(struct general *));
=======
	//CHECK_ALL: _Array_ptr<_Ptr<struct general>> z : count(5) = calloc<_Ptr<struct general>>(5, sizeof(struct general *));
>>>>>>> 7571045f
        struct general *curr = y;
	//CHECK_NOALL: struct general *curr = y;
	//CHECK_ALL: _Ptr<struct general> curr = y;
        int i;
        for(i = 0; i < 5; i++) { 
	//CHECK_NOALL: for(i = 0; i < 5; i++) { 
	//CHECK_ALL: for(i = 0; i < 5; i++) _Checked { 
            z[i] = curr; 
            curr = curr->next; 
        } 
        
z += 2;
return z; }

struct general ** foo() {
	//CHECK_NOALL: struct general ** foo(void) {
	//CHECK_ALL: _Array_ptr<_Ptr<struct general>> foo(void) {
        struct general * x = malloc(sizeof(struct general));
	//CHECK: struct general * x = malloc<struct general>(sizeof(struct general));
        struct general * y = malloc(sizeof(struct general));
	//CHECK_NOALL: struct general * y = malloc<struct general>(sizeof(struct general));
	//CHECK_ALL: _Ptr<struct general> y = malloc<struct general>(sizeof(struct general));
        
        struct general *curr = y;
	//CHECK_NOALL: struct general *curr = y;
	//CHECK_ALL: _Ptr<struct general> curr = y;
        int i;
        for(i = 1; i < 5; i++, curr = curr->next) { 
            curr->data = i;
            curr->next = malloc(sizeof(struct general));
            curr->next->data = i+1;
        }
        struct general ** z = sus(x, y);
	//CHECK_NOALL: struct general ** z = sus(x, y);
	//CHECK_ALL: _Array_ptr<_Ptr<struct general>> z = sus(x, y);
return z; }

struct general ** bar() {
	//CHECK_NOALL: struct general ** bar(void) {
	//CHECK_ALL: _Array_ptr<_Ptr<struct general>> bar(void) {
        struct general * x = malloc(sizeof(struct general));
	//CHECK: struct general * x = malloc<struct general>(sizeof(struct general));
        struct general * y = malloc(sizeof(struct general));
	//CHECK_NOALL: struct general * y = malloc<struct general>(sizeof(struct general));
	//CHECK_ALL: _Ptr<struct general> y = malloc<struct general>(sizeof(struct general));
        
        struct general *curr = y;
	//CHECK_NOALL: struct general *curr = y;
	//CHECK_ALL: _Ptr<struct general> curr = y;
        int i;
        for(i = 1; i < 5; i++, curr = curr->next) { 
            curr->data = i;
            curr->next = malloc(sizeof(struct general));
            curr->next->data = i+1;
        }
        struct general ** z = sus(x, y);
	//CHECK_NOALL: struct general ** z = sus(x, y);
	//CHECK_ALL: _Array_ptr<_Ptr<struct general>> z = sus(x, y);
return z; }<|MERGE_RESOLUTION|>--- conflicted
+++ resolved
@@ -109,11 +109,7 @@
 	//CHECK: x = (struct general *) 5; 
         struct general **z = calloc(5, sizeof(struct general *));
 	//CHECK_NOALL: struct general **z = calloc<struct general *>(5, sizeof(struct general *));
-<<<<<<< HEAD
 	//CHECK_ALL: _Array_ptr<_Ptr<struct general>> z =  calloc<_Ptr<struct general>>(5, sizeof(struct general *));
-=======
-	//CHECK_ALL: _Array_ptr<_Ptr<struct general>> z : count(5) = calloc<_Ptr<struct general>>(5, sizeof(struct general *));
->>>>>>> 7571045f
         struct general *curr = y;
 	//CHECK_NOALL: struct general *curr = y;
 	//CHECK_ALL: _Ptr<struct general> curr = y;
