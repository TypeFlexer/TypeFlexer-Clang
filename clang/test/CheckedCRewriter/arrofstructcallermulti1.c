--- conflicted
+++ resolved
@@ -134,11 +134,7 @@
         }
         struct general ** z = sus(x, y);
 	//CHECK_NOALL: struct general ** z = sus(x, y);
-<<<<<<< HEAD
 	//CHECK_ALL: _Array_ptr<_Ptr<struct general>> z : count(5) =  sus(x, y);
-=======
-	//CHECK_ALL: _Array_ptr<_Ptr<struct general>> z = sus(x, y);
->>>>>>> 7571045f
 return z; }
 
 struct general ** bar() {
