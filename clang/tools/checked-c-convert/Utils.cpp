--- conflicted
+++ resolved
@@ -130,20 +130,12 @@
 }
 
 static std::string storageClassToString(StorageClass SC) {
-<<<<<<< HEAD
   switch(SC) {
     case StorageClass::SC_Static: return "static ";
     case StorageClass::SC_Extern: return "extern ";
     case StorageClass::SC_Register: return "register ";
     // for all other cases, we do not care.
     default: return "";
-=======
-  switch (SC) {
-    default: return "";
-    case StorageClass::SC_Static: return "static ";
-    case StorageClass::SC_Extern: return "extern ";
-    case StorageClass::SC_Register: return "register ";
->>>>>>> 58d23d11
   }
 }
 
