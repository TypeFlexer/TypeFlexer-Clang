//=--CConvStandalone.cpp------------------------------------------*- C++-*-===//
//
// Part of the LLVM Project, under the Apache License v2.0 with LLVM Exceptions.
// See https://llvm.org/LICENSE.txt for license information.
// SPDX-License-Identifier: Apache-2.0 WITH LLVM-exception
//
//===----------------------------------------------------------------------===//
//
// CConv tool
//
//===----------------------------------------------------------------------===//
#include "clang/Tooling/CommonOptionsParser.h"
#include "llvm/Support/Signals.h"
#include "llvm/Support/TargetSelect.h"

#include "clang/CConv/CConv.h"

using namespace clang::driver;
using namespace clang::tooling;
using namespace clang;
using namespace llvm;
static cl::OptionCategory ConvertCategory("cconv options");
static cl::extrahelp CommonHelp(CommonOptionsParser::HelpMessage);
static cl::extrahelp MoreHelp("");

static cl::opt<bool> OptDumpIntermediate("dump-intermediate",
                                      cl::desc("Dump intermediate "
                                               "information"),
                                      cl::init(false),
                                      cl::cat(ConvertCategory));

static cl::opt<bool> OptVerbose("verbose", cl::desc("Print verbose "
                                                 "information"),
                             cl::init(false), cl::cat(ConvertCategory));

static cl::opt<bool>
    OptSeperateMultipleFuncDecls("seperatefds",
                              cl::desc("Do not merge multiple "
                                       "declarations of functions."),
                              cl::init(false),
                              cl::cat(ConvertCategory));

static cl::opt<std::string>
    OptOutputPostfix("output-postfix",
                  cl::desc("Postfix to add to the names of rewritten "
                           "files, if not supplied writes to STDOUT"),
                  cl::init("-"), cl::cat(ConvertCategory));

static cl::opt<std::string>
    OptConstraintOutputJson("constraint-output",
                         cl::desc("Path to the file where all the analysis "
                                  "information will be dumped as json"),
                         cl::init("constraint_output.json"),
                         cl::cat(ConvertCategory));

static cl::opt<bool> OptDumpStats("dump-stats", cl::desc("Dump statistics"),
                               cl::init(false),
                               cl::cat(ConvertCategory));

static cl::opt<bool> OptHandleVARARGS("handle-varargs",
                                   cl::desc("Enable handling of varargs "
                                            "in a "
                                            "sound manner"),
                                   cl::init(false),
                                   cl::cat(ConvertCategory));

static cl::opt<bool> OptEnablePropThruIType("enable-itypeprop",
                                         cl::desc("Enable propagation of "
                                                  "constraints through ityped "
                                                  "parameters/returns."),
                                         cl::init(false),
                                         cl::cat(ConvertCategory));

static cl::opt<bool>
    OptConsiderAllocUnsafe("alloc-unsafe",
                        cl::desc("Consider the allocators "
                                 "(i.e., malloc/calloc) as unsafe."),
                        cl::init(false),
                        cl::cat(ConvertCategory));
static cl::opt<bool> OptAllTypes("alltypes",
                              cl::desc("Consider all Checked C types for "
                                       "conversion"),
                              cl::init(false),
                              cl::cat(ConvertCategory));

static cl::opt<bool> OptAddCheckedRegions("addcr", cl::desc("Add Checked "
                                                         "Regions"),
                                       cl::init(false),
                                       cl::cat(ConvertCategory));

static cl::opt<std::string>
    OptBaseDir("base-dir",
            cl::desc("Base directory for the code we're translating"),
            cl::init(""), cl::cat(ConvertCategory));

int main(int argc, const char **argv) {
  sys::PrintStackTraceOnErrorSignal(argv[0]);

<<<<<<< HEAD
  // Initialize targets for clang module support.
  InitializeAllTargets();
  InitializeAllTargetMCs();
  InitializeAllAsmPrinters();
  InitializeAllAsmParsers();
=======
  // Adjust argv to always enable fignore-checked-pointers flag.
  const char **TmpArgv = (const char **)calloc(argc + 2, sizeof(char*));
  TmpArgv[0] = argv[0];
  TmpArgv[1] = "-extra-arg-before=-fignore-checkedc-pointers";
  memcpy(TmpArgv+2, argv+1, sizeof(char*) * (argc-1));
  argc++;
>>>>>>> e80ac1b5

  CommonOptionsParser OptionsParser(argc,
                                    (const char**)(argv),
                                    ConvertCategory);
  // Setup options.
  struct CConvertOptions CcOptions;
  CcOptions.BaseDir = OptBaseDir.getValue();
  CcOptions.ConsiderAllocUnsafe = OptConsiderAllocUnsafe;
  CcOptions.EnablePropThruIType = OptEnablePropThruIType;
  CcOptions.HandleVARARGS = OptHandleVARARGS;
  CcOptions.DumpStats = OptDumpStats;
  CcOptions.OutputPostfix = OptOutputPostfix.getValue();
  CcOptions.Verbose = OptVerbose;
  CcOptions.DumpIntermediate = OptDumpIntermediate;
  CcOptions.ConstraintOutputJson = OptConstraintOutputJson.getValue();
  CcOptions.SeperateMultipleFuncDecls = OptSeperateMultipleFuncDecls;
  CcOptions.AddCheckedRegions = OptAddCheckedRegions;
  CcOptions.EnableAllTypes = OptAllTypes;

  // Create CConv Interface.
  CConvInterface CCInterface(CcOptions,
                             OptionsParser.getSourcePathList(),
                             &(OptionsParser.getCompilations()));

  if (OptVerbose)
    errs() << "Calling Library to building Constraints.\n";
  // First build constraints.
  if (!CCInterface.BuildInitialConstraints()) {
    errs() << "Failure occurred while trying to build constraints. Exiting.\n";
    return 1;
  }

  if (OptVerbose) {
    errs() << "Finished Building Constraints.\n";
    errs() << "Trying to solve Constraints.\n";
  }

  // Next solve the constraints.
  if (!CCInterface.SolveConstraints()) {
    errs() << "Failure occurred while trying to solve constraints. Exiting.\n";
    return 1;
  }

  if (OptVerbose) {
    errs() << "Finished solving constraints.\n";
    errs() << "Trying to rewrite the converted files back.\n";
  }

  // Write all the converted files back.
  if (!CCInterface.WriteAllConvertedFilesToDisk()) {
    errs() << "Failure occurred while trying to rewrite converted files back."
              "Exiting.\n";
    return 1;
  }

  return 0;
}<|MERGE_RESOLUTION|>--- conflicted
+++ resolved
@@ -96,20 +96,11 @@
 int main(int argc, const char **argv) {
   sys::PrintStackTraceOnErrorSignal(argv[0]);
 
-<<<<<<< HEAD
   // Initialize targets for clang module support.
   InitializeAllTargets();
   InitializeAllTargetMCs();
   InitializeAllAsmPrinters();
   InitializeAllAsmParsers();
-=======
-  // Adjust argv to always enable fignore-checked-pointers flag.
-  const char **TmpArgv = (const char **)calloc(argc + 2, sizeof(char*));
-  TmpArgv[0] = argv[0];
-  TmpArgv[1] = "-extra-arg-before=-fignore-checkedc-pointers";
-  memcpy(TmpArgv+2, argv+1, sizeof(char*) * (argc-1));
-  argc++;
->>>>>>> e80ac1b5
 
   CommonOptionsParser OptionsParser(argc,
                                     (const char**)(argv),
