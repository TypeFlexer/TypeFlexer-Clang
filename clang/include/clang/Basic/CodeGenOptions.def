--- conflicted
+++ resolved
@@ -389,13 +389,11 @@
 /// Whether to emit unused static constants.
 CODEGENOPT(KeepStaticConsts, 1, 0)
 
-<<<<<<< HEAD
 /// Whether to not follow the AAPCS that enforce at least one read before storing to a volatile bitfield
 CODEGENOPT(ForceAAPCSBitfieldLoad, 1, 0)
-=======
+
 /// Whether to add dynamic checks for null pointer arithmetic.
 CODEGENOPT(CheckedCNullPtrArith, 1, 1)
->>>>>>> 5b343589
 
 #undef CODEGENOPT
 #undef ENUM_CODEGENOPT
