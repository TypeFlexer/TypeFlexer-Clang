//==--- DiagnosticParseKinds.td - libparse diagnostics --------------------===//
//
// Part of the LLVM Project, under the Apache License v2.0 with LLVM Exceptions.
// See https://llvm.org/LICENSE.txt for license information.
// SPDX-License-Identifier: Apache-2.0 WITH LLVM-exception
//
//===----------------------------------------------------------------------===//

//===----------------------------------------------------------------------===//
// Parser Diagnostics
//===----------------------------------------------------------------------===//

let Component = "Parse" in {

def warn_asm_qualifier_ignored : Warning<
  "ignored %0 qualifier on asm">, CatInlineAsm, InGroup<ASMIgnoredQualifier>;
def warn_file_asm_volatile : Warning<
  "meaningless 'volatile' on asm outside function">, CatInlineAsm,
  InGroup<ASMIgnoredQualifier>;

let CategoryName = "Inline Assembly Issue" in {
def err_asm_empty : Error<"__asm used with no assembly instructions">;
def err_inline_ms_asm_parsing : Error<"%0">;
def err_msasm_unsupported_arch : Error<
  "Unsupported architecture '%0' for MS-style inline assembly">;
def err_msasm_unable_to_create_target : Error<
  "MS-style inline assembly is not available: %0">;
def err_gnu_inline_asm_disabled : Error<
  "GNU-style inline assembly is disabled">;
def err_asm_goto_cannot_have_output : Error<
  "'asm goto' cannot have output constraints">;
}

let CategoryName = "Parse Issue" in {

def warn_cxx2a_compat_explicit_bool : Warning<
  "this expression will be parsed as explicit(bool) in C++2a">,
  InGroup<CXX2aCompat>, DefaultIgnore;

def ext_empty_translation_unit : Extension<
  "ISO C requires a translation unit to contain at least one declaration">,
  InGroup<DiagGroup<"empty-translation-unit">>;
def warn_cxx98_compat_top_level_semi : Warning<
  "extra ';' outside of a function is incompatible with C++98">,
  InGroup<CXX98CompatExtraSemi>, DefaultIgnore;
def ext_extra_semi : Extension<
  "extra ';' %select{"
  "outside of a function|"
  "inside a %1|"
  "inside instance variable list|"
  "after member function definition}0">,
  InGroup<ExtraSemi>;
def ext_extra_semi_cxx11 : Extension<
  "extra ';' outside of a function is a C++11 extension">,
  InGroup<CXX11ExtraSemi>;
def warn_extra_semi_after_mem_fn_def : Warning<
  "extra ';' after member function definition">,
  InGroup<ExtraSemi>, DefaultIgnore;
def warn_null_statement : Warning<
  "empty expression statement has no effect; "
  "remove unnecessary ';' to silence this warning">,
  InGroup<ExtraSemiStmt>, DefaultIgnore;

def ext_thread_before : Extension<"'__thread' before '%0'">;
def ext_keyword_as_ident : ExtWarn<
  "keyword '%0' will be made available as an identifier "
  "%select{here|for the remainder of the translation unit}1">,
  InGroup<KeywordCompat>;

def ext_nullability : Extension<
  "type nullability specifier %0 is a Clang extension">,
  InGroup<DiagGroup<"nullability-extension">>;

def err_empty_enum : Error<"use of empty enum">;

def ext_ident_list_in_param : Extension<
  "type-less parameter names in function declaration">;
def ext_c99_variable_decl_in_for_loop : Extension<
  "variable declaration in for loop is a C99-specific feature">, InGroup<C99>;
def ext_c99_compound_literal : Extension<
  "compound literals are a C99-specific feature">, InGroup<C99>;
def ext_enumerator_list_comma_c : Extension<
  "commas at the end of enumerator lists are a C99-specific "
  "feature">, InGroup<C99>;
def ext_enumerator_list_comma_cxx : Extension<
  "commas at the end of enumerator lists are a C++11 extension">,
  InGroup<CXX11>;
def warn_cxx98_compat_enumerator_list_comma : Warning<
  "commas at the end of enumerator lists are incompatible with C++98">,
  InGroup<CXX98CompatPedantic>, DefaultIgnore;
def err_enumerator_list_missing_comma : Error<
  "missing ',' between enumerators">;
def err_enumerator_unnamed_no_def : Error<
  "unnamed enumeration must be a definition">;
def ext_cxx11_enum_fixed_underlying_type : Extension<
  "enumeration types with a fixed underlying type are a C++11 extension">,
  InGroup<CXX11>;
def ext_ms_c_enum_fixed_underlying_type : Extension<
  "enumeration types with a fixed underlying type are a Microsoft extension">,
  InGroup<MicrosoftFixedEnum>;
def ext_clang_c_enum_fixed_underlying_type : Extension<
  "enumeration types with a fixed underlying type are a Clang extension">,
  InGroup<DiagGroup<"fixed-enum-extension">>;
def warn_cxx98_compat_enum_fixed_underlying_type : Warning<
  "enumeration types with a fixed underlying type are incompatible with C++98">,
  InGroup<CXX98Compat>, DefaultIgnore;
def warn_cxx98_compat_alignof : Warning<
  "alignof expressions are incompatible with C++98">,
  InGroup<CXX98Compat>, DefaultIgnore;
def ext_alignof_expr : ExtWarn<
  "%0 applied to an expression is a GNU extension">, InGroup<GNUAlignofExpression>;
def err_lambda_after_delete : Error<
  "'[]' after delete interpreted as 'delete[]'; add parentheses to treat this as a lambda-expression">;

def warn_microsoft_dependent_exists : Warning<
  "dependent %select{__if_not_exists|__if_exists}0 declarations are ignored">,
  InGroup<DiagGroup<"microsoft-exists">>;
def warn_microsoft_qualifiers_ignored : Warning<
  "qualifiers after comma in declarator list are ignored">,
  InGroup<IgnoredAttributes>;

def ext_c11_generic_selection : Extension<
  "generic selections are a C11-specific feature">, InGroup<C11>;
def err_duplicate_default_assoc : Error<
  "duplicate default generic association">;
def note_previous_default_assoc : Note<
  "previous default generic association is here">;

def ext_c11_alignment : Extension<
  "%0 is a C11-specific feature">, InGroup<C11>;

def ext_c11_noreturn : Extension<
  "_Noreturn functions are a C11-specific feature">, InGroup<C11>;
def err_c11_noreturn_misplaced : Error<
  "'_Noreturn' keyword must precede function declarator">;

def ext_gnu_indirect_goto : Extension<
  "use of GNU indirect-goto extension">, InGroup<GNULabelsAsValue>;
def ext_gnu_address_of_label : Extension<
  "use of GNU address-of-label extension">, InGroup<GNULabelsAsValue>;
def err_stmtexpr_file_scope : Error<
  "statement expression not allowed at file scope">;
def ext_gnu_statement_expr : Extension<
  "use of GNU statement expression extension">, InGroup<GNUStatementExpression>;
def ext_gnu_conditional_expr : Extension<
  "use of GNU ?: conditional expression extension, omitting middle operand">, InGroup<GNUConditionalOmittedOperand>;
def ext_gnu_empty_initializer : Extension<
  "use of GNU empty initializer extension">, InGroup<GNUEmptyInitializer>;
def ext_gnu_array_range : Extension<"use of GNU array range extension">,
  InGroup<GNUDesignator>;
def ext_gnu_missing_equal_designator : ExtWarn<
  "use of GNU 'missing =' extension in designator">,
  InGroup<GNUDesignator>;
def err_expected_equal_designator : Error<"expected '=' or another designator">;
def ext_gnu_old_style_field_designator : ExtWarn<
  "use of GNU old-style field designator extension">,
  InGroup<GNUDesignator>;
def ext_gnu_case_range : Extension<"use of GNU case range extension">,
  InGroup<GNUCaseRange>;

// Generic errors.
def err_expected_expression : Error<"expected expression">;
def err_expected_type : Error<"expected a type">;
def err_expected_external_declaration : Error<"expected external declaration">;
def err_extraneous_closing_brace : Error<"extraneous closing brace ('}')">;
def err_expected_semi_declaration : Error<
  "expected ';' at end of declaration">;
def err_expected_semi_decl_list : Error<
  "expected ';' at end of declaration list">;
def ext_expected_semi_decl_list : ExtWarn<
  "expected ';' at end of declaration list">;
def err_expected_member_name_or_semi : Error<
  "expected member name or ';' after declaration specifiers">;
def err_function_declared_typedef : Error<
  "function definition declared 'typedef'">;
def err_at_defs_cxx : Error<"@defs is not supported in Objective-C++">;
def err_at_in_class : Error<"unexpected '@' in member specification">;
def err_unexpected_semi : Error<"unexpected ';' before %0">;

def err_expected_fn_body : Error<
  "expected function body after function declarator">;
def warn_attribute_on_function_definition : Warning<
  "GCC does not allow %0 attribute in this position on a function definition">,
  InGroup<GccCompat>;
def warn_gcc_attribute_location : Warning<
  "GCC does not allow an attribute in this position on a function declaration">,
  InGroup<GccCompat>;
def warn_gcc_variable_decl_in_for_loop : Warning<
  "GCC does not allow variable declarations in for loop initializers before "
  "C99">, InGroup<GccCompat>;
def warn_attribute_no_decl : Warning<
  "attribute %0 ignored, because it is not attached to a declaration">,
  InGroup<IgnoredAttributes>;
def err_ms_attributes_not_enabled : Error<
  "'__declspec' attributes are not enabled; use '-fdeclspec' or "
  "'-fms-extensions' to enable support for __declspec attributes">;
def err_expected_method_body : Error<"expected method body">;
def err_declspec_after_virtspec : Error<
  "'%0' qualifier may not appear after the virtual specifier '%1'">;
def err_invalid_token_after_toplevel_declarator : Error<
  "expected ';' after top level declarator">;
def err_invalid_token_after_declarator_suggest_equal : Error<
  "invalid %0 at end of declaration; did you mean '='?">;
def err_expected_statement : Error<"expected statement">;
def err_expected_lparen_after : Error<"expected '(' after '%0'">;
def err_expected_lbracket_after : Error<"expected '[' after '%0'">;
def err_expected_rparen_after : Error<"expected ')' after '%0'">;
def err_expected_punc : Error<"expected ')' or ',' after '%0'">;
def err_expected_less_after : Error<"expected '<' after '%0'">;
def err_expected_lbrace_in_compound_literal : Error<
  "expected '{' in compound literal">;
def err_expected_while : Error<"expected 'while' in do/while loop">;

def err_expected_semi_after_stmt : Error<"expected ';' after %0 statement">;
def err_expected_semi_after_expr : Error<"expected ';' after expression">;
def err_extraneous_token_before_semi : Error<"extraneous '%0' before ';'">;

def err_expected_semi_after_method_proto : Error<
  "expected ';' after method prototype">;
def err_expected_semi_after_namespace_name : Error<
  "expected ';' after namespace name">;
def err_unexpected_namespace_attributes_alias : Error<
  "attributes cannot be specified on namespace alias">;
def err_unexpected_nested_namespace_attribute : Error<
  "attributes cannot be specified on a nested namespace definition">;
def err_inline_namespace_alias : Error<"namespace alias cannot be inline">;
def err_namespace_nonnamespace_scope : Error<
  "namespaces can only be defined in global or namespace scope">;
def ext_nested_namespace_definition : ExtWarn<
  "nested namespace definition is a C++17 extension; "
  "define each namespace separately">, InGroup<CXX17>;
def warn_cxx14_compat_nested_namespace_definition : Warning<
  "nested namespace definition is incompatible with C++ standards before C++17">,
  InGroup<CXXPre17Compat>, DefaultIgnore;
def ext_inline_nested_namespace_definition : ExtWarn<
  "inline nested namespace definition is a C++2a extension">, InGroup<CXX2a>;
def warn_cxx17_compat_inline_nested_namespace_definition : Warning<
  "inline nested namespace definition is incompatible with C++ standards before"
  " C++2a">, InGroup<CXXPre2aCompat>, DefaultIgnore;
def err_inline_nested_namespace_definition : Error<
  "nested namespace definition cannot be 'inline'">;
def err_expected_semi_after_attribute_list : Error<
  "expected ';' after attribute list">;
def err_expected_semi_after_static_assert : Error<
  "expected ';' after static_assert">;
def err_expected_semi_for : Error<"expected ';' in 'for' statement specifier">;
def err_single_decl_assign_in_for_range : Error<
  "range-based 'for' statement uses ':', not '='">;
def warn_missing_selector_name : Warning<
  "%0 used as the name of the previous parameter rather than as part "
  "of the selector">,
  InGroup<DiagGroup<"missing-selector-name">>;
def note_missing_selector_name : Note<
  "introduce a parameter name to make %0 part of the selector">;
def note_force_empty_selector_name : Note<
  "or insert whitespace before ':' to use %0 as parameter name "
  "and have an empty entry in the selector">;
def err_label_end_of_compound_statement : Error<
  "label at end of compound statement: expected statement">;
def err_address_of_label_outside_fn : Error<
  "use of address-of-label extension outside of a function body">;
def err_asm_operand_wide_string_literal : Error<
  "cannot use %select{unicode|wide}0 string literal in 'asm'">;
def err_expected_selector_for_method : Error<
  "expected selector for Objective-C method">;
def err_expected_property_name : Error<"expected property name">;

def err_unexpected_at : Error<"unexpected '@' in program">;
def err_atimport : Error<
"use of '@import' when modules are disabled">;

def warn_atimport_in_framework_header : Warning<
  "use of '@import' in framework header is discouraged, "
  "including this header requires -fmodules">,
  InGroup<FrameworkHdrAtImport>;

def err_invalid_reference_qualifier_application : Error<
  "'%0' qualifier may not be applied to a reference">;
def err_illegal_decl_reference_to_reference : Error<
  "%0 declared as a reference to a reference">;
def ext_rvalue_reference : ExtWarn<
  "rvalue references are a C++11 extension">, InGroup<CXX11>;
def warn_cxx98_compat_rvalue_reference : Warning<
  "rvalue references are incompatible with C++98">,
  InGroup<CXX98Compat>, DefaultIgnore;
def ext_ref_qualifier : ExtWarn<
  "reference qualifiers on functions are a C++11 extension">, InGroup<CXX11>;
def warn_cxx98_compat_ref_qualifier : Warning<
  "reference qualifiers on functions are incompatible with C++98">,
  InGroup<CXX98Compat>, DefaultIgnore;
def ext_inline_namespace : ExtWarn<
  "inline namespaces are a C++11 feature">, InGroup<CXX11InlineNamespace>;
def warn_cxx98_compat_inline_namespace : Warning<
  "inline namespaces are incompatible with C++98">,
  InGroup<CXX98Compat>, DefaultIgnore;
def ext_generalized_initializer_lists : ExtWarn<
  "generalized initializer lists are a C++11 extension">,
  InGroup<CXX11>;
def warn_cxx98_compat_generalized_initializer_lists : Warning<
  "generalized initializer lists are incompatible with C++98">,
  InGroup<CXX98Compat>, DefaultIgnore;
def err_init_list_bin_op : Error<"initializer list cannot be used on the "
  "%select{left|right}0 hand side of operator '%1'">;
def warn_cxx98_compat_trailing_return_type : Warning<
  "trailing return types are incompatible with C++98">,
  InGroup<CXX98Compat>, DefaultIgnore;
def ext_auto_storage_class : ExtWarn<
  "'auto' storage class specifier is not permitted in C++11, and will not "
  "be supported in future releases">, InGroup<DiagGroup<"auto-storage-class">>;
def ext_decltype_auto_type_specifier : ExtWarn<
  "'decltype(auto)' type specifier is a C++14 extension">, InGroup<CXX14>;
def warn_cxx11_compat_decltype_auto_type_specifier : Warning<
  "'decltype(auto)' type specifier is incompatible with C++ standards before "
  "C++14">, InGroup<CXXPre14Compat>, DefaultIgnore;
def ext_auto_type : Extension<
  "'__auto_type' is a GNU extension">,
  InGroup<GNUAutoType>;
def ext_for_range : ExtWarn<
  "range-based for loop is a C++11 extension">, InGroup<CXX11>;
def warn_cxx98_compat_for_range : Warning<
  "range-based for loop is incompatible with C++98">,
  InGroup<CXX98Compat>, DefaultIgnore;
def err_for_range_identifier : Error<
  "range-based for loop requires type for loop variable">;
def err_for_range_expected_decl : Error<
  "for range declaration must declare a variable">;
def err_argument_required_after_attribute : Error<
  "argument required after attribute">;
def err_missing_param : Error<"expected parameter declarator">;
def err_missing_comma_before_ellipsis : Error<
  "C requires a comma prior to the ellipsis in a variadic function type">;
def err_unexpected_typedef_ident : Error<
  "unexpected type name %0: expected identifier">;
def warn_cxx98_compat_decltype : Warning<
  "'decltype' type specifier is incompatible with C++98">,
  InGroup<CXX98Compat>, DefaultIgnore;
def err_unexpected_scope_on_base_decltype : Error<
  "unexpected namespace scope prior to decltype">;
def err_expected_class_name : Error<"expected class name">;
def err_expected_class_name_not_template :
  Error<"'typename' is redundant; base classes are implicitly types">;
def err_unspecified_vla_size_with_static : Error<
  "'static' may not be used with an unspecified variable length array size">;
def err_unspecified_size_with_static : Error<
  "'static' may not be used without an array size">;
def err_expected_parentheses_around_typename : Error<
  "expected parentheses around type name in %0 expression">;

def err_expected_case_before_expression: Error<
  "expected 'case' keyword before expression">;

def ext_warn_gnu_final : ExtWarn<
  "__final is a GNU extension, consider using C++11 final">,
  InGroup<GccCompat>;

// Declarations.
def err_typename_requires_specqual : Error<
  "type name requires a specifier or qualifier">;
def err_typename_invalid_storageclass : Error<
  "type name does not allow storage class to be specified">;
def err_typename_invalid_functionspec : Error<
  "type name does not allow function specifier to be specified">;
def err_typename_invalid_constexpr : Error<
  "type name does not allow %select{constexpr|consteval}0 specifier to be specified">;
def err_typename_identifiers_only : Error<
  "typename is allowed for identifiers only">;

def err_friend_invalid_in_context : Error<
  "'friend' used outside of class">;
def err_templated_using_directive_declaration : Error<
  "cannot template a using %select{directive|declaration}0">;
def err_unexpected_colon_in_nested_name_spec : Error<
  "unexpected ':' in nested name specifier; did you mean '::'?">;
def err_unexpected_token_in_nested_name_spec : Error<
  "'%0' cannot be a part of nested name specifier; did you mean ':'?">;
def err_bool_redeclaration : Error<
  "redeclaration of C++ built-in type 'bool'">;
def ext_c11_static_assert : Extension<
  "_Static_assert is a C11-specific feature">, InGroup<C11>;
def warn_cxx98_compat_static_assert : Warning<
  "static_assert declarations are incompatible with C++98">,
  InGroup<CXX98Compat>, DefaultIgnore;
def ext_static_assert_no_message : ExtWarn<
  "static_assert with no message is a C++17 extension">, InGroup<CXX17>;
def warn_cxx14_compat_static_assert_no_message : Warning<
  "static_assert with no message is incompatible with C++ standards before "
  "C++17">,
  DefaultIgnore, InGroup<CXXPre17Compat>;
def err_function_definition_not_allowed : Error<
  "function definition is not allowed here">;
def err_expected_end_of_enumerator : Error<
  "expected '= constant-expression' or end of enumerator definition">;
def err_expected_coloncolon_after_super : Error<
  "expected '::' after '__super'">;

def ext_decomp_decl_empty : ExtWarn<
  "ISO C++17 does not allow a decomposition group to be empty">,
  InGroup<DiagGroup<"empty-decomposition">>;

/// Objective-C parser diagnostics
def err_expected_minus_or_plus : Error<
  "method type specifier must start with '-' or '+'">;
def err_objc_missing_end : Error<"missing '@end'">;
def note_objc_container_start : Note<
  "%select{class|protocol|category|class extension|implementation"
  "|category implementation}0 started here">;
def warn_objc_protocol_qualifier_missing_id : Warning<
  "protocol has no object type specified; defaults to qualified 'id'">;
def err_objc_unknown_at : Error<"expected an Objective-C directive after '@'">;
def err_illegal_super_cast : Error<
  "cannot cast 'super' (it isn't an expression)">;
def err_nsnumber_nonliteral_unary : Error<
  "@%0 must be followed by a number to form an NSNumber object">;
def warn_cstyle_param : Warning<
  "use of C-style parameters in Objective-C method declarations"
  " is deprecated">, InGroup<DeprecatedDeclarations>;

let CategoryName = "ARC Parse Issue" in {
def err_arc_bridge_retain : Error<
  "unknown cast annotation __bridge_retain; did you mean __bridge_retained?">;
// To be default mapped to an error later.
def warn_arc_bridge_cast_nonarc : Warning<
  "'%0' casts have no effect when not using ARC">,
  InGroup<DiagGroup<"arc-bridge-casts-disallowed-in-nonarc">>;
}

def err_objc_illegal_visibility_spec : Error<
  "illegal visibility specification">;
def err_objc_illegal_interface_qual : Error<"illegal interface qualifier">;
def err_objc_expected_equal_for_getter : Error<
  "expected '=' for Objective-C getter">;
def err_objc_expected_equal_for_setter : Error<
  "expected '=' for Objective-C setter">;
def err_objc_expected_selector_for_getter_setter : Error<
  "expected selector for Objective-C %select{setter|getter}0">;
def err_objc_property_requires_field_name : Error<
  "property requires fields to be named">;
def err_objc_property_bitfield : Error<"property name cannot be a bit-field">;
def err_objc_expected_property_attr : Error<"unknown property attribute %0">;
def err_objc_properties_require_objc2 : Error<
  "properties are an Objective-C 2 feature">;
def err_objc_unexpected_attr : Error<
  "prefix attribute must be followed by an interface, protocol, or implementation">;
def err_objc_postfix_attribute : Error <
  "postfix attributes are not allowed on Objective-C directives">;
def err_objc_postfix_attribute_hint : Error <
  "postfix attributes are not allowed on Objective-C directives, place"
  " them in front of '%select{@interface|@protocol}0'">;
def err_objc_directive_only_in_protocol : Error<
  "directive may only be specified in protocols only">;
def err_missing_catch_finally : Error<
  "@try statement without a @catch and @finally clause">;
def err_objc_concat_string : Error<"unexpected token after Objective-C string">;
def err_expected_objc_container : Error<
  "'@end' must appear in an Objective-C context">;
def err_unexpected_protocol_qualifier : Error<
  "@implementation declaration cannot be protocol qualified">;
def err_objc_unexpected_atend : Error<
  "'@end' appears where closing brace '}' is expected">;
def err_synthesized_property_name : Error<
  "expected a property name in @synthesize">;
def warn_semicolon_before_method_body : Warning<
  "semicolon before method body is ignored">,
  InGroup<SemiBeforeMethodBody>, DefaultIgnore;
def note_extra_comma_message_arg : Note<
  "comma separating Objective-C messaging arguments">;

def err_expected_field_designator : Error<
  "expected a field designator, such as '.field = 4'">;

def err_declaration_does_not_declare_param : Error<
  "declaration does not declare a parameter">;
def err_no_matching_param : Error<"parameter named %0 is missing">;

/// Objective-C++ parser diagnostics
def err_expected_token_instead_of_objcxx_keyword : Error<
  "expected %0; %1 is a keyword in Objective-C++">;
def err_expected_member_name_or_semi_objcxx_keyword : Error<
  "expected member name or ';' after declaration specifiers; "
  "%0 is a keyword in Objective-C++">;

/// C++ parser diagnostics
def err_invalid_operator_on_type : Error<
  "cannot use %select{dot|arrow}0 operator on a type">;
def err_expected_unqualified_id : Error<
  "expected %select{identifier|unqualified-id}0">;
def err_brackets_go_after_unqualified_id : Error<
  "brackets are not allowed here; to declare an array, "
  "place the brackets after the %select{identifier|name}0">;
def err_unexpected_unqualified_id : Error<"type-id cannot have a name">;
def err_func_def_no_params : Error<
  "function definition does not declare parameters">;
def err_expected_lparen_after_type : Error<
  "expected '(' for function-style cast or type construction">;
def err_expected_init_in_condition : Error<
  "variable declaration in condition must have an initializer">;
def err_expected_init_in_condition_lparen : Error<
  "variable declaration in condition cannot have a parenthesized initializer">;
def err_extraneous_rparen_in_condition : Error<
  "extraneous ')' after condition, expected a statement">;
def warn_dangling_else : Warning<
  "add explicit braces to avoid dangling else">,
  InGroup<DanglingElse>;
def err_expected_member_or_base_name : Error<
  "expected class member or base class name">;
def err_expected_lbrace_after_base_specifiers : Error<
  "expected '{' after base class list">;
def err_missing_end_of_definition : Error<
  "missing '}' at end of definition of %q0">;
def note_missing_end_of_definition_before : Note<
  "still within definition of %q0 here">;
def ext_ellipsis_exception_spec : Extension<
  "exception specification of '...' is a Microsoft extension">,
  InGroup<MicrosoftExceptionSpec>;
def err_dynamic_and_noexcept_specification : Error<
  "cannot have both throw() and noexcept() clause on the same function">;
def err_except_spec_unparsed : Error<
  "unexpected end of exception specification">;
def ext_dynamic_exception_spec : ExtWarn<
  "ISO C++17 does not allow dynamic exception specifications">,
  InGroup<DynamicExceptionSpec>, DefaultError;
def warn_exception_spec_deprecated : Warning<
  "dynamic exception specifications are deprecated">,
  InGroup<DeprecatedDynamicExceptionSpec>, DefaultIgnore;
def note_exception_spec_deprecated : Note<"use '%0' instead">;
def warn_cxx98_compat_noexcept_decl : Warning<
  "noexcept specifications are incompatible with C++98">,
  InGroup<CXX98Compat>, DefaultIgnore;
def err_expected_catch : Error<"expected catch">;
def err_using_namespace_in_class : Error<
  "'using namespace' is not allowed in classes">;
def err_constructor_bad_name : Error<
  "missing return type for function %0; did you mean the constructor name %1?">;
def err_destructor_tilde_identifier : Error<
  "expected a class name after '~' to name a destructor">;
def err_destructor_tilde_scope : Error<
  "'~' in destructor name should be after nested name specifier">;
def err_destructor_template_id : Error<
  "destructor name %0 does not refer to a template">;
def err_default_arg_unparsed : Error<
  "unexpected end of default argument expression">;
def err_bracket_depth_exceeded : Error<
  "bracket nesting level exceeded maximum of %0">, DefaultFatal;
def note_bracket_depth : Note<
  "use -fbracket-depth=N to increase maximum nesting level">;
def err_misplaced_ellipsis_in_declaration : Error<
  "'...' must %select{immediately precede declared identifier|"
  "be innermost component of anonymous pack declaration}0">;
def warn_misplaced_ellipsis_vararg : Warning<
  "'...' in this location creates a C-style varargs function"
  "%select{, not a function parameter pack|}0">,
  InGroup<DiagGroup<"ambiguous-ellipsis">>;
def note_misplaced_ellipsis_vararg_existing_ellipsis : Note<
  "preceding '...' declares a function parameter pack">;
def note_misplaced_ellipsis_vararg_add_ellipsis : Note<
  "place '...' %select{immediately before declared identifier|here}0 "
  "to declare a function parameter pack">;
def note_misplaced_ellipsis_vararg_add_comma : Note<
  "insert ',' before '...' to silence this warning">;
def ext_abstract_pack_declarator_parens : ExtWarn<
  "ISO C++11 requires a parenthesized pack declaration to have a name">,
  InGroup<DiagGroup<"anonymous-pack-parens">>;
def err_function_is_not_record : Error<
  "unexpected %0 in function call; perhaps remove the %0?">;
def err_super_in_using_declaration : Error<
  "'__super' cannot be used with a using declaration">;
def ext_constexpr_if : ExtWarn<
  "constexpr if is a C++17 extension">, InGroup<CXX17>;
def warn_cxx14_compat_constexpr_if : Warning<
  "constexpr if is incompatible with C++ standards before C++17">,
  DefaultIgnore, InGroup<CXXPre17Compat>;
def ext_init_statement : ExtWarn<
  "'%select{if|switch}0' initialization statements are a C++17 extension">,
  InGroup<CXX17>;
def warn_cxx14_compat_init_statement : Warning<
  "%select{if|switch}0 initialization statements are incompatible with "
  "C++ standards before C++17">, DefaultIgnore, InGroup<CXXPre17Compat>;
def ext_for_range_init_stmt : ExtWarn<
  "range-based for loop initialization statements are a C++2a extension">,
  InGroup<CXX2a>;
def warn_cxx17_compat_for_range_init_stmt : Warning<
  "range-based for loop initialization statements are incompatible with "
  "C++ standards before C++2a">, DefaultIgnore, InGroup<CXXPre2aCompat>;
def warn_empty_init_statement : Warning<
  "empty initialization statement of '%select{if|switch|range-based for}0' "
  "has no effect">, InGroup<EmptyInitStatement>, DefaultIgnore;

// C++ derived classes
def err_dup_virtual : Error<"duplicate 'virtual' in base specifier">;

// C++ operator overloading
def err_literal_operator_string_prefix : Error<
  "string literal after 'operator' cannot have an encoding prefix">;
def err_literal_operator_string_not_empty : Error<
  "string literal after 'operator' must be '\"\"'">;
def warn_cxx98_compat_literal_operator : Warning<
  "literal operators are incompatible with C++98">,
  InGroup<CXX98Compat>, DefaultIgnore;

// Classes.
def err_anon_type_definition : Error<
  "declaration of anonymous %0 must be a definition">;
def err_default_delete_in_multiple_declaration : Error<
  "'= %select{default|delete}0' is a function definition and must occur in a "
  "standalone declaration">;

def warn_cxx98_compat_noexcept_expr : Warning<
  "noexcept expressions are incompatible with C++98">,
  InGroup<CXX98Compat>, DefaultIgnore;
def warn_cxx98_compat_nullptr : Warning<
  "'nullptr' is incompatible with C++98">, InGroup<CXX98Compat>, DefaultIgnore;

def warn_wrong_clang_attr_namespace : Warning<
  "'__clang__' is a predefined macro name, not an attribute scope specifier; "
  "did you mean '_Clang' instead?">, InGroup<IgnoredAttributes>;
def ext_ns_enum_attribute : Extension<
  "attributes on %select{a namespace|an enumerator}0 declaration are "
  "a C++17 extension">, InGroup<CXX17>;
def warn_cxx14_compat_ns_enum_attribute : Warning<
  "attributes on %select{a namespace|an enumerator}0 declaration are "
  "incompatible with C++ standards before C++17">,
  InGroup<CXXPre17CompatPedantic>, DefaultIgnore;
def warn_cxx98_compat_alignas : Warning<"'alignas' is incompatible with C++98">,
  InGroup<CXX98Compat>, DefaultIgnore;
def warn_cxx98_compat_attribute : Warning<
  "C++11 attribute syntax is incompatible with C++98">,
  InGroup<CXX98Compat>, DefaultIgnore;
def err_cxx11_attribute_forbids_arguments : Error<
  "attribute %0 cannot have an argument list">;
def err_attribute_requires_arguments : Error<
  "parentheses must be omitted if %0 attribute's argument list is empty">;
def err_cxx11_attribute_forbids_ellipsis : Error<
  "attribute %0 cannot be used as an attribute pack">;
def err_cxx11_attribute_repeated : Error<
  "attribute %0 cannot appear multiple times in an attribute specifier">;
def warn_cxx14_compat_using_attribute_ns : Warning<
  "default scope specifier for attributes is incompatible with C++ standards "
  "before C++17">, InGroup<CXXPre17Compat>, DefaultIgnore;
def ext_using_attribute_ns : ExtWarn<
  "default scope specifier for attributes is a C++17 extension">,
  InGroup<CXX17>;
def err_using_attribute_ns_conflict : Error<
  "attribute with scope specifier cannot follow default scope specifier">;
def err_attributes_not_allowed : Error<"an attribute list cannot appear here">;
def err_attributes_misplaced : Error<"misplaced attributes; expected attributes here">;
def err_l_square_l_square_not_attribute : Error<
  "C++11 only allows consecutive left square brackets when "
  "introducing an attribute">;
def err_ms_declspec_type : Error<
  "__declspec attributes must be an identifier or string literal">;
def err_ms_property_no_getter_or_putter : Error<
  "property does not specify a getter or a putter">;
def err_ms_property_unknown_accessor : Error<
  "expected 'get' or 'put' in property declaration">;
def err_ms_property_has_set_accessor : Error<
  "putter for property must be specified as 'put', not 'set'">;
def err_ms_property_missing_accessor_kind : Error<
  "missing 'get=' or 'put='">;
def err_ms_property_expected_equal : Error<
  "expected '=' after '%0'">;
def err_ms_property_duplicate_accessor : Error<
  "property declaration specifies '%0' accessor twice">;
def err_ms_property_expected_accessor_name : Error<
  "expected name of accessor method">;
def err_ms_property_expected_comma_or_rparen : Error<
  "expected ',' or ')' at end of property accessor list">;
def err_ms_property_initializer : Error<
  "property declaration cannot have an in-class initializer">;

/// C++ Templates
def err_expected_template : Error<"expected template">;
def err_unknown_template_name : Error<
  "unknown template name %0">;
def err_expected_comma_greater : Error<
  "expected ',' or '>' in template-parameter-list">;
def err_class_on_template_template_param : Error<
  "template template parameter requires 'class' after the parameter list">;
def ext_template_template_param_typename : ExtWarn<
  "template template parameter using 'typename' is a C++17 extension">,
  InGroup<CXX17>;
def warn_cxx14_compat_template_template_param_typename : Warning<
  "template template parameter using 'typename' is "
  "incompatible with C++ standards before C++17">,
  InGroup<CXXPre17Compat>, DefaultIgnore;
def err_template_spec_syntax_non_template : Error<
  "identifier followed by '<' indicates a class template specialization but "
  "%0 %select{does not refer to a template|refers to a function template|"
  "<unused>|refers to a variable template|<unused>|refers to a concept}1">;
def err_id_after_template_in_nested_name_spec : Error<
  "expected template name after 'template' keyword in nested name specifier">;
def err_unexpected_template_in_unqualified_id : Error<
  "'template' keyword not permitted here">;
def err_unexpected_template_after_using : Error<
  "'template' keyword not permitted after 'using' keyword">;
def err_two_right_angle_brackets_need_space : Error<
  "a space is required between consecutive right angle brackets (use '> >')">;
def err_right_angle_bracket_equal_needs_space : Error<
  "a space is required between a right angle bracket and an equals sign "
  "(use '> =')">;
def warn_cxx11_right_shift_in_template_arg : Warning<
  "use of right-shift operator ('>>') in template argument will require "
  "parentheses in C++11">, InGroup<CXX11Compat>;
def warn_cxx98_compat_two_right_angle_brackets : Warning<
  "consecutive right angle brackets are incompatible with C++98 (use '> >')">,
  InGroup<CXX98Compat>, DefaultIgnore;
def err_templated_invalid_declaration : Error<
  "a static_assert declaration cannot be a template">;
def err_multiple_template_declarators : Error<
  "%select{|a template declaration|an explicit template specialization|"
  "an explicit template instantiation}0 can "
  "only %select{|declare|declare|instantiate}0 a single entity">;
def err_explicit_instantiation_with_definition : Error<
  "explicit template instantiation cannot have a definition; if this "
  "definition is meant to be an explicit specialization, add '<>' after the "
  "'template' keyword">;
def err_template_defn_explicit_instantiation : Error<
  "%select{function|class|variable}0 cannot be defined in an explicit instantiation; if this "
  "declaration is meant to be a %select{function|class|variable}0 definition, remove the 'template' keyword">;
def err_friend_explicit_instantiation : Error<
  "friend cannot be declared in an explicit instantiation; if this "
  "declaration is meant to be a friend declaration, remove the 'template' keyword">;
def err_explicit_instantiation_enum : Error<
  "enumerations cannot be explicitly instantiated">;
def err_expected_template_parameter : Error<"expected template parameter">;

def err_missing_dependent_template_keyword : Error<
  "use 'template' keyword to treat '%0' as a dependent template name">;
def warn_missing_dependent_template_keyword : ExtWarn<
  "use 'template' keyword to treat '%0' as a dependent template name">;

def ext_extern_template : Extension<
  "extern templates are a C++11 extension">, InGroup<CXX11>;
def warn_cxx98_compat_extern_template : Warning<
  "extern templates are incompatible with C++98">,
  InGroup<CXX98CompatPedantic>, DefaultIgnore;
def warn_static_inline_explicit_inst_ignored : Warning<
  "ignoring '%select{static|inline}0' keyword on explicit template "
  "instantiation">, InGroup<DiagGroup<"static-inline-explicit-instantiation">>;

// Constructor template diagnostics.
def err_out_of_line_constructor_template_id : Error<
  "out-of-line constructor for %0 cannot have template arguments">;

def err_expected_qualified_after_typename : Error<
  "expected a qualified name after 'typename'">;
def warn_expected_qualified_after_typename : ExtWarn<
  "expected a qualified name after 'typename'">;

def err_typename_refers_to_non_type_template : Error<
  "typename specifier refers to a non-type template">;
def err_expected_type_name_after_typename : Error<
  "expected an identifier or template-id after '::'">;
def err_explicit_spec_non_template : Error<
  "explicit %select{specialization|instantiation}0 of "
  "%select{non-|undeclared }3template %1 %2">;

def err_default_template_template_parameter_not_template : Error<
  "default template argument for a template template parameter must be a class "
  "template">;

def ext_fold_expression : ExtWarn<
  "pack fold expression is a C++17 extension">,
  InGroup<CXX17>;
def warn_cxx14_compat_fold_expression : Warning<
  "pack fold expression is incompatible with C++ standards before C++17">,
  InGroup<CXXPre17Compat>, DefaultIgnore;
def err_expected_fold_operator : Error<
  "expected a foldable binary operator in fold expression">;
def err_fold_operator_mismatch : Error<
  "operators in fold expression must be the same">;

def err_ctor_init_missing_comma : Error<
  "missing ',' between base or member initializers">;

// C++ declarations
def err_friend_decl_defines_type : Error<
  "cannot define a type in a friend declaration">;
def err_missing_whitespace_digraph : Error<
  "found '<::' after a "
  "%select{template name|const_cast|dynamic_cast|reinterpret_cast|static_cast}0"
  " which forms the digraph '<:' (aka '[') and a ':', did you mean '< ::'?">;

def ext_defaulted_deleted_function : ExtWarn<
  "%select{defaulted|deleted}0 function definitions are a C++11 extension">,
  InGroup<CXX11>;
def warn_cxx98_compat_defaulted_deleted_function : Warning<
  "%select{defaulted|deleted}0 function definitions are incompatible with C++98">,
  InGroup<CXX98Compat>, DefaultIgnore;

// C++11 in-class member initialization
def ext_nonstatic_member_init : ExtWarn<
  "in-class initialization of non-static data member is a C++11 extension">,
  InGroup<CXX11>;
def warn_cxx98_compat_nonstatic_member_init : Warning<
  "in-class initialization of non-static data members is incompatible with C++98">,
  InGroup<CXX98Compat>, DefaultIgnore;
def ext_bitfield_member_init: ExtWarn<
  "default member initializer for bit-field is a C++2a extension">,
  InGroup<CXX2a>;
def warn_cxx17_compat_bitfield_member_init: Warning<
  "default member initializer for bit-field is incompatible with "
  "C++ standards before C++2a">, InGroup<CXXPre2aCompat>, DefaultIgnore;
def err_incomplete_array_member_init: Error<
  "array bound cannot be deduced from an in-class initializer">;

// C++11 alias-declaration
def ext_alias_declaration : ExtWarn<
  "alias declarations are a C++11 extension">, InGroup<CXX11>;
def warn_cxx98_compat_alias_declaration : Warning<
  "alias declarations are incompatible with C++98">,
  InGroup<CXX98Compat>, DefaultIgnore;
def err_alias_declaration_not_identifier : Error<
  "name defined in alias declaration must be an identifier">;
def err_alias_declaration_specialization : Error<
  "%select{partial specialization|explicit specialization|explicit instantiation}0 of alias templates is not permitted">;
def err_alias_declaration_pack_expansion : Error<
  "alias declaration cannot be a pack expansion">;

// C++17 using-declaration pack expansions
def ext_multi_using_declaration : ExtWarn<
  "use of multiple declarators in a single using declaration is "
  "a C++17 extension">, InGroup<CXX17>;
def warn_cxx17_compat_multi_using_declaration : Warning<
  "use of multiple declarators in a single using declaration is "
  "incompatible with C++ standards before C++17">,
  InGroup<CXXPre17Compat>, DefaultIgnore;
def ext_using_declaration_pack : ExtWarn<
  "pack expansion of using declaration is a C++17 extension">, InGroup<CXX17>;
def warn_cxx17_compat_using_declaration_pack : Warning<
  "pack expansion using declaration is incompatible with C++ standards "
  "before C++17">, InGroup<CXXPre17Compat>, DefaultIgnore;

// C++11 override control
def ext_override_control_keyword : ExtWarn<
  "'%0' keyword is a C++11 extension">, InGroup<CXX11>;
def warn_cxx98_compat_override_control_keyword : Warning<
  "'%0' keyword is incompatible with C++98">,
  InGroup<CXX98Compat>, DefaultIgnore;
def err_override_control_interface : Error<
  "'%0' keyword not permitted with interface types">;
def ext_ms_sealed_keyword : ExtWarn<
  "'sealed' keyword is a Microsoft extension">,
  InGroup<MicrosoftSealed>;

def err_access_specifier_interface : Error<
  "interface types cannot specify '%select{private|protected}0' access">;

def err_duplicate_virt_specifier : Error<
  "class member already marked '%0'">;

def err_scoped_enum_missing_identifier : Error<
  "scoped enumeration requires a name">;
def ext_scoped_enum : ExtWarn<
  "scoped enumerations are a C++11 extension">, InGroup<CXX11>;
def warn_cxx98_compat_scoped_enum : Warning<
  "scoped enumerations are incompatible with C++98">,
  InGroup<CXX98Compat>, DefaultIgnore;

def err_expected_parameter_pack : Error<
  "expected the name of a parameter pack">;
def err_paren_sizeof_parameter_pack : Error<
  "missing parentheses around the size of parameter pack %0">;
def err_sizeof_parameter_pack : Error<
  "expected parenthesized parameter pack name in 'sizeof...' expression">;

// C++11 lambda expressions
def err_expected_comma_or_rsquare : Error<
  "expected ',' or ']' in lambda capture list">;
def err_this_captured_by_reference : Error<
  "'this' cannot be captured by reference">;
def err_expected_capture : Error<
  "expected variable name or 'this' in lambda capture list">;
def err_expected_lambda_body : Error<"expected body of lambda expression">;
def warn_cxx98_compat_lambda : Warning<
  "lambda expressions are incompatible with C++98">,
  InGroup<CXX98Compat>, DefaultIgnore;
def err_lambda_missing_parens : Error<
  "lambda requires '()' before %select{'mutable'|return type|"
  "attribute specifier|'constexpr'|'consteval'}0">;
def err_lambda_decl_specifier_repeated : Error<
  "%select{'mutable'|'constexpr'|'consteval'}0 cannot appear multiple times in a lambda declarator">;
def err_lambda_capture_misplaced_ellipsis : Error<
  "ellipsis in pack %select{|init-}0capture must appear %select{after|before}0 "
  "the name of the capture">;
def err_lambda_capture_multiple_ellipses : Error<
  "multiple ellipses in pack capture">;
// C++17 lambda expressions
def err_expected_star_this_capture : Error<
  "expected 'this' following '*' in lambda capture list">;

// C++17 constexpr lambda expressions
def warn_cxx14_compat_constexpr_on_lambda : Warning<
  "constexpr on lambda expressions is incompatible with C++ standards before C++17">,
  InGroup<CXXPre17Compat>, DefaultIgnore;
def ext_constexpr_on_lambda_cxx17 : ExtWarn<
  "'constexpr' on lambda expressions is a C++17 extension">, InGroup<CXX17>;

// C++2a template lambdas
def ext_lambda_template_parameter_list: ExtWarn<
  "explicit template parameter list for lambdas is a C++2a extension">,
  InGroup<CXX2a>;
def warn_cxx17_compat_lambda_template_parameter_list: Warning<
  "explicit template parameter list for lambdas is incompatible with "
  "C++ standards before C++2a">, InGroup<CXXPre2aCompat>, DefaultIgnore;
def err_lambda_template_parameter_list_empty : Error<
  "lambda template parameter list cannot be empty">;

// Availability attribute
def err_expected_version : Error<
  "expected a version of the form 'major[.minor[.subminor]]'">;
def warn_expected_consistent_version_separator : Warning<
  "use same version number separators '_' or '.'; as in "
  "'major[.minor[.subminor]]'">, InGroup<Availability>;
def err_zero_version : Error<
  "version number must have non-zero major, minor, or sub-minor version">;
def err_availability_expected_platform : Error<
  "expected a platform name, e.g., 'macos'">;

// objc_bridge_related attribute
def err_objcbridge_related_expected_related_class : Error<
  "expected a related ObjectiveC class name, e.g., 'NSColor'">;
def err_objcbridge_related_selector_name : Error<
  "expected a class method selector with single argument, e.g., 'colorWithCGColor:'">;

def err_availability_expected_change : Error<
  "expected 'introduced', 'deprecated', or 'obsoleted'">;
def err_availability_unknown_change : Error<
  "%0 is not an availability stage; use 'introduced', 'deprecated', or "
  "'obsoleted'">;
def err_availability_redundant : Error<
  "redundant %0 availability change; only the last specified change will "
  "be used">;
def warn_availability_and_unavailable : Warning<
  "'unavailable' availability overrides all other availability information">,
  InGroup<Availability>;

// @available(...)
def err_avail_query_expected_platform_name : Error<
  "expected a platform name here">;

def err_avail_query_unrecognized_platform_name : Error<
  "unrecognized platform name %0">;
def err_availability_query_wildcard_required: Error<
  "must handle potential future platforms with '*'">;
def err_availability_query_repeated_platform: Error<
  "version for '%0' already specified">;
def err_availability_query_repeated_star : Error<
  "'*' query has already been specified">;

// External source symbol attribute
def err_external_source_symbol_expected_keyword : Error<
  "expected 'language', 'defined_in', or 'generated_declaration'">;
def err_external_source_symbol_duplicate_clause : Error<
  "duplicate %0 clause in an 'external_source_symbol' attribute">;

// Type safety attributes
def err_type_safety_unknown_flag : Error<
  "invalid comparison flag %0; use 'layout_compatible' or 'must_be_null'">;

// Type traits
def err_type_trait_arity : Error<
  "type trait requires %0%select{| or more}1 argument%select{|s}2; have "
  "%3 argument%s3">;

// Language specific pragmas
// - Generic warnings
def warn_pragma_expected_lparen : Warning<
  "missing '(' after '#pragma %0' - ignoring">, InGroup<IgnoredPragmas>;
def warn_pragma_expected_rparen : Warning<
  "missing ')' after '#pragma %0' - ignoring">, InGroup<IgnoredPragmas>;
def warn_pragma_expected_identifier : Warning<
  "expected identifier in '#pragma %0' - ignored">, InGroup<IgnoredPragmas>;
def warn_pragma_expected_string : Warning<
  "expected string literal in '#pragma %0' - ignoring">, InGroup<IgnoredPragmas>;
def warn_pragma_missing_argument : Warning<
  "missing argument to '#pragma %0'%select{|; expected %2}1">, InGroup<IgnoredPragmas>;
def warn_pragma_invalid_argument : Warning<
  "unexpected argument '%0' to '#pragma %1'%select{|; expected %3}2">, InGroup<IgnoredPragmas>;

// '#pragma clang section' related errors
def err_pragma_expected_clang_section_name : Error<
  "expected one of [bss|data|rodata|text] section kind in '#pragma %0'">;
def err_pragma_clang_section_expected_equal : Error<
  "expected '=' following '#pragma clang section %select{invalid|bss|data|rodata|text}0'">;
def warn_pragma_expected_section_name : Warning<
  "expected a string literal for the section name in '#pragma %0' - ignored">,
  InGroup<IgnoredPragmas>;

def warn_pragma_expected_section_push_pop_or_name : Warning<
  "expected push, pop or a string literal for the section name in '#pragma %0' - ignored">,
  InGroup<IgnoredPragmas>;
def warn_pragma_expected_section_label_or_name : Warning<
  "expected a stack label or a string literal for the section name in '#pragma %0' - ignored">,
  InGroup<IgnoredPragmas>;
def warn_pragma_expected_init_seg : Warning<
  "expected 'compiler', 'lib', 'user', or a string literal for the section name in '#pragma %0' - ignored">,
  InGroup<IgnoredPragmas>;
def warn_pragma_expected_integer : Warning<
  "expected integer between %0 and %1 inclusive in '#pragma %2' - ignored">,
  InGroup<IgnoredPragmas>;
def warn_pragma_ms_struct : Warning<
  "incorrect use of '#pragma ms_struct on|off' - ignored">,
  InGroup<IgnoredPragmas>;
def warn_pragma_extra_tokens_at_eol : Warning<
  "extra tokens at end of '#pragma %0' - ignored">,
  InGroup<IgnoredPragmas>;
def warn_pragma_expected_comma : Warning<
  "expected ',' in '#pragma %0'">, InGroup<IgnoredPragmas>;
def warn_pragma_expected_punc : Warning<
  "expected ')' or ',' in '#pragma %0'">, InGroup<IgnoredPragmas>;
def warn_pragma_expected_non_wide_string : Warning<
  "expected non-wide string literal in '#pragma %0'">, InGroup<IgnoredPragmas>;
// - Generic errors
def err_pragma_missing_argument : Error<
  "missing argument to '#pragma %0'%select{|; expected %2}1">;
// - #pragma options
def warn_pragma_options_expected_align : Warning<
  "expected 'align' following '#pragma options' - ignored">,
  InGroup<IgnoredPragmas>;
def warn_pragma_align_expected_equal : Warning<
  "expected '=' following '#pragma %select{align|options align}0' - ignored">,
  InGroup<IgnoredPragmas>;
def warn_pragma_align_invalid_option : Warning<
  "invalid alignment option in '#pragma %select{align|options align}0' - ignored">,
  InGroup<IgnoredPragmas>;
// - #pragma pack
def warn_pragma_unsupported_action : Warning<
  "known but unsupported action '%1' for '#pragma %0' - ignored">,
  InGroup<IgnoredPragmas>;
def warn_pragma_invalid_specific_action : Warning<
  "unknown action '%1' for '#pragma %0' - ignored">,
  InGroup<IgnoredPragmas>;
def warn_pragma_expected_action_or_r_paren : Warning<
  "expected action or ')' in '#pragma %0' - ignored">,
  InGroup<IgnoredPragmas>;
def warn_pragma_invalid_action : Warning<
  "unknown action for '#pragma %0' - ignored">,
  InGroup<IgnoredPragmas>;
def warn_pragma_pack_malformed : Warning<
  "expected integer or identifier in '#pragma pack' - ignored">,
  InGroup<IgnoredPragmas>;
// - #pragma intrinsic
def warn_pragma_intrinsic_builtin : Warning<
  "%0 is not a recognized builtin%select{|; consider including <intrin.h> to access non-builtin intrinsics}1">,
  InGroup<IgnoredPragmaIntrinsic>;
// - #pragma optimize
def warn_pragma_optimize : Warning<
  "'#pragma optimize' is not supported">,
  InGroup<IgnoredPragmaOptimize>;
// - #pragma unused
def warn_pragma_unused_expected_var : Warning<
  "expected '#pragma unused' argument to be a variable name">,
  InGroup<IgnoredPragmas>;
// - #pragma init_seg
def warn_pragma_init_seg_unsupported_target : Warning<
  "'#pragma init_seg' is only supported when targeting a "
  "Microsoft environment">,
  InGroup<IgnoredPragmas>;
// - #pragma fp_contract
def err_pragma_fp_contract_scope : Error<
  "'#pragma fp_contract' can only appear at file scope or at the start of a "
  "compound statement">;
// - #pragma stdc unknown
def ext_stdc_pragma_ignored : ExtWarn<"unknown pragma in STDC namespace">,
   InGroup<UnknownPragmas>;
def warn_stdc_fenv_access_not_supported :
   Warning<"pragma STDC FENV_ACCESS ON is not supported, ignoring pragma">,
   InGroup<UnknownPragmas>;
// - #pragma comment
def err_pragma_comment_malformed : Error<
  "pragma comment requires parenthesized identifier and optional string">;
def err_pragma_comment_unknown_kind : Error<"unknown kind of pragma comment">;
// PS4 recognizes only #pragma comment(lib)
def warn_pragma_comment_ignored : Warning<"'#pragma comment %0' ignored">,
  InGroup<IgnoredPragmas>;
// - #pragma detect_mismatch
def err_pragma_detect_mismatch_malformed : Error<
  "pragma detect_mismatch is malformed; it requires two comma-separated "
  "string literals">;
// - #pragma pointers_to_members
def err_pragma_pointers_to_members_unknown_kind : Error<
  "unexpected %0, expected to see one of %select{|'best_case', 'full_generality', }1"
  "'single_inheritance', 'multiple_inheritance', or 'virtual_inheritance'">;
// - #pragma clang optimize on/off
def err_pragma_optimize_invalid_argument : Error<
  "unexpected argument '%0' to '#pragma clang optimize'; "
  "expected 'on' or 'off'">;
def err_pragma_optimize_extra_argument : Error<
  "unexpected extra argument '%0' to '#pragma clang optimize'">;
// - #pragma clang attribute
def err_pragma_attribute_expected_push_pop_paren : Error<
  "expected 'push', 'pop', or '(' after '#pragma clang attribute'">;
def err_pragma_attribute_invalid_argument : Error<
  "unexpected argument '%0' to '#pragma clang attribute'; "
  "expected 'push' or 'pop'">;
def err_pragma_attribute_expected_attribute : Error<
  "expected an attribute after '('">;
def err_pragma_attribute_expected_attribute_name : Error<
  "expected identifier that represents an attribute name">;
def err_pragma_attribute_extra_tokens_after_attribute : Error<
  "extra tokens after attribute in a '#pragma clang attribute push'">;
def err_pragma_attribute_unsupported_attribute : Error<
  "attribute %0 is not supported by '#pragma clang attribute'">;
def err_pragma_attribute_multiple_attributes : Error<
  "more than one attribute specified in '#pragma clang attribute push'">;
def err_pragma_attribute_expected_attribute_syntax : Error<
  "expected an attribute that is specified using the GNU, C++11 or '__declspec'"
  " syntax">;
def note_pragma_attribute_use_attribute_kw : Note<"use the GNU '__attribute__' "
  "syntax">;
def err_pragma_attribute_invalid_subject_set_specifier : Error<
  "expected attribute subject set specifier 'apply_to'">;
def err_pragma_attribute_expected_subject_identifier : Error<
  "expected an identifier that corresponds to an attribute subject rule">;
def err_pragma_attribute_unknown_subject_rule : Error<
  "unknown attribute subject rule '%0'">;
def err_pragma_attribute_expected_subject_sub_identifier : Error<
  "expected an identifier that corresponds to an attribute subject matcher "
  "sub-rule; '%0' matcher %select{does not support sub-rules|supports the "
  "following sub-rules: %2|}1">;
def err_pragma_attribute_unknown_subject_sub_rule : Error<
  "%select{invalid use of|unknown}2 attribute subject matcher sub-rule '%0'; "
  "'%1' matcher %select{does not support sub-rules|supports the following "
  "sub-rules: %3}2">;
def err_pragma_attribute_duplicate_subject : Error<
  "duplicate attribute subject matcher '%0'">;
def err_pragma_attribute_expected_period : Error<
  "expected '.' after pragma attribute namespace %0">;
def err_pragma_attribute_namespace_on_attribute : Error<
  "namespace can only apply to 'push' or 'pop' directives">;
def note_pragma_attribute_namespace_on_attribute : Note<
  "omit the namespace to add attributes to the most-recently"
  " pushed attribute group">;

def err_opencl_unroll_hint_on_non_loop : Error<
  "OpenCL only supports 'opencl_unroll_hint' attribute on for, while, and do statements">;

// OpenCL EXTENSION pragma (OpenCL 1.1 [9.1])
def warn_pragma_expected_colon : Warning<
  "missing ':' after %0 - ignoring">, InGroup<IgnoredPragmas>;
def warn_pragma_expected_predicate : Warning<
  "expected %select{'enable', 'disable', 'begin' or 'end'|'disable'}0 - ignoring">, InGroup<IgnoredPragmas>;
def warn_pragma_begin_end_mismatch : Warning<
  "OpenCL extension end directive mismatches begin directive - ignoring">, InGroup<IgnoredPragmas>;
def warn_pragma_unknown_extension : Warning<
  "unknown OpenCL extension %0 - ignoring">, InGroup<IgnoredPragmas>;
def warn_pragma_unsupported_extension : Warning<
  "unsupported OpenCL extension %0 - ignoring">, InGroup<IgnoredPragmas>;
def warn_pragma_extension_is_core : Warning<
  "OpenCL extension %0 is core feature or supported optional core feature - ignoring">, InGroup<DiagGroup<"pedantic-core-features">>, DefaultIgnore;

// OpenCL errors.
def err_opencl_taking_function_address_parser : Error<
  "taking address of function is not allowed">;
def err_opencl_logical_exclusive_or : Error<
  "^^ is a reserved operator in OpenCL">;

// C++ for OpenCL.
def err_openclcxx_virtual_function : Error<
  "virtual functions are not supported in C++ for OpenCL">;

// OpenMP support.
def warn_pragma_omp_ignored : Warning<
  "unexpected '#pragma omp ...' in program">, InGroup<SourceUsesOpenMP>, DefaultIgnore;
def warn_omp_extra_tokens_at_eol : Warning<
  "extra tokens at the end of '#pragma omp %0' are ignored">,
  InGroup<ExtraTokens>;
def warn_pragma_expected_colon_r_paren : Warning<
  "missing ':' or ')' after %0 - ignoring">, InGroup<IgnoredPragmas>;
def err_omp_unknown_directive : Error<
  "expected an OpenMP directive">;
def err_omp_unexpected_directive : Error<
  "unexpected OpenMP directive %select{|'#pragma omp %1'}0">;
def err_omp_expected_punc : Error<
  "expected ',' or ')' in '%0' %select{clause|directive}1">;
def err_omp_unexpected_clause : Error<
  "unexpected OpenMP clause '%0' in directive '#pragma omp %1'">;
def err_omp_immediate_directive : Error<
  "'#pragma omp %0' %select{|with '%2' clause }1cannot be an immediate substatement">;
def err_omp_expected_identifier_for_critical : Error<
  "expected identifier specifying the name of the 'omp critical' directive">;
def err_omp_expected_reduction_identifier : Error<
  "expected identifier or one of the following operators: '+', '-', '*', '&', '|', '^', '&&', or '||'">;
def err_omp_decl_in_declare_simd : Error<
  "function declaration is expected after 'declare simd' directive">;
def err_omp_unknown_map_type : Error<
  "incorrect map type, expected one of 'to', 'from', 'tofrom', 'alloc', 'release', or 'delete'">;
def err_omp_unknown_map_type_modifier : Error<
  "incorrect map type modifier, expected 'always', 'close', or 'mapper'">;
def err_omp_map_type_missing : Error<
  "missing map type">;
def err_omp_map_type_modifier_missing : Error<
  "missing map type modifier">;
def err_omp_declare_simd_inbranch_notinbranch : Error<
  "unexpected '%0' clause, '%1' is specified already">;
def err_expected_end_declare_target : Error<
  "expected '#pragma omp end declare target'">;
def err_omp_declare_target_unexpected_clause: Error<
  "unexpected '%0' clause, only 'to' or 'link' clauses expected">;
def err_omp_expected_clause: Error<
  "expected at least one clause on '#pragma omp %0' directive">;
def err_omp_mapper_illegal_identifier : Error<
  "illegal OpenMP user-defined mapper identifier">;
def err_omp_mapper_expected_declarator : Error<
  "expected declarator on 'omp declare mapper' directive">;

// Pragma loop support.
def err_pragma_loop_missing_argument : Error<
  "missing argument; expected %select{an integer value|"
  "'enable'%select{|, 'full'}1%select{|, 'assume_safety'}2 or 'disable'}0">;
def err_pragma_loop_invalid_option : Error<
  "%select{invalid|missing}0 option%select{ %1|}0; expected vectorize, "
  "vectorize_width, interleave, interleave_count, unroll, unroll_count, "
  "pipeline, pipeline_initiation_interval, or distribute">;

def err_pragma_fp_invalid_option : Error<
  "%select{invalid|missing}0 option%select{ %1|}0; expected contract">;
def err_pragma_fp_invalid_argument : Error<
  "unexpected argument '%0' to '#pragma clang fp %1'; "
  "expected 'on', 'fast' or 'off'">;
def err_pragma_fp_scope : Error<
  "'#pragma clang fp' can only appear at file scope or at the start of a "
  "compound statement">;

def err_pragma_invalid_keyword : Error<
  "invalid argument; expected 'enable'%select{|, 'full'}0%select{|, 'assume_safety'}1 or 'disable'">;
def err_pragma_pipeline_invalid_keyword : Error<
    "invalid argument; expected 'disable'">;

// Pragma unroll support.
def warn_pragma_unroll_cuda_value_in_parens : Warning<
  "argument to '#pragma unroll' should not be in parentheses in CUDA C/C++">,
  InGroup<CudaCompat>;

def warn_cuda_attr_lambda_position : Warning<
  "nvcc does not allow '__%0__' to appear after '()' in lambdas">,
  InGroup<CudaCompat>;
def warn_pragma_force_cuda_host_device_bad_arg : Warning<
  "incorrect use of #pragma clang force_cuda_host_device begin|end">,
  InGroup<IgnoredPragmas>;
def err_pragma_cannot_end_force_cuda_host_device : Error<
  "force_cuda_host_device end pragma without matching "
  "force_cuda_host_device begin">;
} // end of Parse Issue category.

let CategoryName = "Modules Issue" in {
def err_unexpected_module_decl : Error<
  "module declaration can only appear at the top level">;
def err_module_expected_ident : Error<
  "expected a module name after '%select{module|import}0'">;
def err_attribute_not_module_attr : Error<
  "%0 attribute cannot be applied to a module">;
def err_attribute_not_import_attr : Error<
  "%0 attribute cannot be applied to a module import">;
def err_module_expected_semi : Error<
  "expected ';' after module name">;
def err_global_module_introducer_not_at_start : Error<
  "'module;' introducing a global module fragment can appear only "
  "at the start of the translation unit">;
def err_module_fragment_exported : Error<
  "%select{global|private}0 module fragment cannot be exported">;
def err_private_module_fragment_expected_semi : Error<
  "expected ';' after private module fragment declaration">;
def err_missing_before_module_end : Error<"expected %0 at end of module">;
def err_unsupported_module_partition : Error<
  "sorry, module partitions are not yet supported">;

def err_export_empty : Error<"export declaration cannot be empty">;
}

let CategoryName = "Generics Issue" in {

def err_objc_expected_type_parameter : Error<
  "expected type parameter name">;

def err_objc_parameterized_implementation : Error<
  "@implementation cannot have type parameters">;

def err_objc_type_args_after_protocols : Error<
  "protocol qualifiers must precede type arguments">;

def note_meant_to_use_typename : Note<
  "did you mean to use 'typename'?">;
}

let CategoryName = "Coroutines Issue" in {
def err_for_co_await_not_range_for : Error<
  "'co_await' modifier can only be applied to range-based for loop">;
}

<<<<<<< HEAD
let CategoryName = "Concepts Issue" in {
def err_concept_definition_not_identifier : Error<
  "name defined in concept definition must be an identifier">;
def ext_concept_legacy_bool_keyword : ExtWarn<
  "ISO C++2a does not permit the 'bool' keyword after 'concept'">,
  InGroup<DiagGroup<"concepts-ts-compat">>;
}
=======
// Checked C parsing errors
def err_expected_bounds_expr : Error<
  "expected bounds expression">;

def err_expected_range_bounds_expr : Error<
  "expected range bounds expression">;

def err_expected_relative_bounds_clause
    : Error<"expected rel_align or rel_align_value">;

def err_unexpected_bounds_expr_after_declarator: Error<
  "unexpected bounds expression after declarator">;

def note_place_for_return_bounds_declarator : Note<
  "if this is a return bounds declaration for %0, place it after the ')'">;

def err_expected_bounds_interop_type : Error<
  "expected bounds-safe interface type">;

def err_expected_bounds_expr_or_interop_type : Error<
  "expected bounds expression or bounds-safe interface type">;

def err_single_bounds_expr_allowed : Error<
  "only one bounds expression allowed">;

def err_single_itype_expr_allowed : Error<
  "only one itype expression allowed">;

// generic function declaration parsing error.
def err_forany_type_variable_declaration_expected : Error<
  "expected list of type variables">;

def err_type_variable_identifier_expected : Error<
  "expected type variable identifier">;

def err_generic_specifier_unexpected_token : Error<
  "unexpected token in %0 specifier">;

def err_generic_specifier_comma_or_parenthesis_expected : Error<
  "expected , or )">;

def err_expected_list_of_types_expr_for_generic_function : Error<
  "expected a list of type arguments for a generic function">;

def err_type_function_comma_or_greater_expected : Error<
  "expected , or >">;

def err_num_type_args_params_mistmatch : Error<
  "generic struct takes %0 type arguments, but instantiation provided %1">;

def err_expected_type_argument_list_for_generic_instance : Error<
  "expected a type argument list for a generic struct type">;

def err_expected_type_argument_list_for_itype_generic_instance : Error<
  "expected a type argument list for a struct with a bounds-safe interface in a checked scope">;

def err_pack_expr_returns_existential_type : Error <
  "return type of a pack expression must be an existential type, but got %0 instead">;

def err_unpack_expected_one_type_variable : Error<
  "unpack specifier expects exactly one type variable, but got %0 instead">;

def err_unpack_expected_existential_initializer : Error<
  "unpack specifer expects an initializer that has an existential type">;

 // Checked C pragmas
def err_pragma_checked_scope_invalid_argument : Error<
  "unexpected argument '%0' to '#pragma CHECKED_SCOPE'; "
  "expected 'on','off', '_Bounds_only', 'push', or 'pop'">;
>>>>>>> cb9e1e3e

} // end of Parser diagnostics<|MERGE_RESOLUTION|>--- conflicted
+++ resolved
@@ -1288,7 +1288,6 @@
   "'co_await' modifier can only be applied to range-based for loop">;
 }
 
-<<<<<<< HEAD
 let CategoryName = "Concepts Issue" in {
 def err_concept_definition_not_identifier : Error<
   "name defined in concept definition must be an identifier">;
@@ -1296,7 +1295,7 @@
   "ISO C++2a does not permit the 'bool' keyword after 'concept'">,
   InGroup<DiagGroup<"concepts-ts-compat">>;
 }
-=======
+
 // Checked C parsing errors
 def err_expected_bounds_expr : Error<
   "expected bounds expression">;
@@ -1366,6 +1365,5 @@
 def err_pragma_checked_scope_invalid_argument : Error<
   "unexpected argument '%0' to '#pragma CHECKED_SCOPE'; "
   "expected 'on','off', '_Bounds_only', 'push', or 'pop'">;
->>>>>>> cb9e1e3e
 
 } // end of Parser diagnostics