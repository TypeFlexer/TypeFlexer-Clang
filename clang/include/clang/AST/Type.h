--- conflicted
+++ resolved
@@ -3855,8 +3855,8 @@
     // adjust the Bits field below, and if you add bits, you'll need to adjust
     // Type::FunctionTypeBitfields::ExtInfo as well.
 
-    // |  CC  |noreturn|produces|nocallersavedregs|regparm|nocfcheck|cmsenscall|Tainted|
-    // |0 .. 4|   5    |    6   |       7         |8 .. 10|    11   |    12    |   14  |
+    // |  CC  |noreturn|produces|nocallersavedregs|regparm|nocfcheck|cmsenscall
+    // |0 .. 4|   5    |    6   |       7         |8 .. 10|    11   |    12
     //
     // regparm is either 0 (no regparm attribute) or the regparm value+1.
     enum { CallConvMask = 0x1F };
@@ -3869,7 +3869,6 @@
     };
     enum { NoCfCheckMask = 0x800 };
     enum { CmseNSCallMask = 0x1000 };
-    enum { TaintedMask = 0x2000};
     uint16_t Bits = CC_C;
 
     ExtInfo(unsigned Bits) : Bits(static_cast<uint16_t>(Bits)) {}
@@ -3877,12 +3876,11 @@
   public:
     // Constructor with no defaults. Use this when you know that you
     // have all the elements (when reading an AST file for example).
-    ExtInfo(bool noReturn, bool Tainted, bool hasRegParm, unsigned regParm, CallingConv cc,
+    ExtInfo(bool noReturn, bool hasRegParm, unsigned regParm, CallingConv cc,
             bool producesResult, bool noCallerSavedRegs, bool NoCfCheck,
             bool cmseNSCall) {
       assert((!hasRegParm || regParm < 7) && "Invalid regparm value");
       Bits = ((unsigned)cc) | (noReturn ? NoReturnMask : 0) |
-             ((unsigned)cc) | (Tainted ? TaintedMask : 0) |
              (producesResult ? ProducesResultMask : 0) |
              (noCallerSavedRegs ? NoCallerSavedRegsMask : 0) |
              (hasRegParm ? ((regParm + 1) << RegParmOffset) : 0) |
@@ -3899,11 +3897,7 @@
     ExtInfo(CallingConv CC) : Bits(CC) {}
 
     bool getNoReturn() const { return Bits & NoReturnMask; }
-<<<<<<< HEAD
     bool getTainted() const{ return Actually_tainted; }
-=======
-    bool getTainted() const{ return Bits & TaintedMask; }
->>>>>>> b72d4df1
     bool getProducesResult() const { return Bits & ProducesResultMask; }
     bool getCmseNSCall() const { return Bits & CmseNSCallMask; }
     bool getNoCallerSavedRegs() const { return Bits & NoCallerSavedRegsMask; }
@@ -3937,20 +3931,12 @@
         return ExtInfo(Bits & ~NoReturnMask);
     }
 
-<<<<<<< HEAD
     ExtInfo setTainted(bool tainted) {
       if (tainted)
         return ExtInfo(Actually_tainted = 1);
       else
         return ExtInfo(Actually_tainted = 0);
 
-=======
-    ExtInfo withTainted(bool tainted) const {
-      if (tainted)
-        return ExtInfo(Bits | TaintedMask);
-      else
-        return ExtInfo(Bits & ~TaintedMask);
->>>>>>> b72d4df1
     }
 
     ExtInfo withProducesResult(bool producesResult) const {
