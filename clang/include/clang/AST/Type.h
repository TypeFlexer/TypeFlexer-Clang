--- conflicted
+++ resolved
@@ -2771,26 +2771,15 @@
 
   QualType PointeeType;
 
-<<<<<<< HEAD
-  PointerType(QualType Pointee, QualType CanonicalPtr)
+  PointerType(QualType Pointee, QualType CanonicalPtr, CheckedPointerKind ptrKind)
       : Type(Pointer, CanonicalPtr, Pointee->getDependence()),
-        PointeeType(Pointee) {}
-=======
-  PointerType(QualType Pointee, QualType CanonicalPtr, CheckedPointerKind ptrKind)
-      : Type(Pointer, CanonicalPtr, Pointee->isDependentType(),
-             Pointee->isInstantiationDependentType(),
-             Pointee->isVariablyModifiedType(),
-             Pointee->containsUnexpandedParameterPack()),
         PointeeType(Pointee) {
           PointerTypeBits.CheckedPointerKind = (unsigned)ptrKind;
         }
->>>>>>> 5b343589
 
 public:
   QualType getPointeeType() const { return PointeeType; }
 
-<<<<<<< HEAD
-=======
   CheckedPointerKind getKind() const { return CheckedPointerKind(PointerTypeBits.CheckedPointerKind); }
 
   /// Returns true if address spaces of pointers overlap.
@@ -2812,7 +2801,6 @@
   bool isNTChecked() const { return getKind() == CheckedPointerKind::NtArray; }
   bool isChecked() const { return getKind() != CheckedPointerKind::Unchecked; }
   bool isUnchecked() const { return getKind() == CheckedPointerKind::Unchecked; }
->>>>>>> 5b343589
   bool isSugared() const { return false; }
   QualType desugar() const { return QualType(this, 0); }
 
@@ -3062,30 +3050,8 @@
 protected:
   friend class ASTContext; // ASTContext creates these.
 
-<<<<<<< HEAD
   ArrayType(TypeClass tc, QualType et, QualType can, ArraySizeModifier sm,
-            unsigned tq, const Expr *sz = nullptr);
-=======
-  // C++ [temp.dep.type]p1:
-  //   A type is dependent if it is...
-  //     - an array type constructed from any dependent type or whose
-  //       size is specified by a constant expression that is
-  //       value-dependent,
-  ArrayType(TypeClass tc, QualType et, QualType can,
-            ArraySizeModifier sm, unsigned tq,
-            bool ContainsUnexpandedParameterPack,
-            CheckedArrayKind k
-            )
-      : Type(tc, can, et->isDependentType() || tc == DependentSizedArray,
-             et->isInstantiationDependentType() || tc == DependentSizedArray,
-             (tc == VariableArray || et->isVariablyModifiedType()),
-             ContainsUnexpandedParameterPack),
-        ElementType(et) {
-    ArrayTypeBits.IndexTypeQuals = tq;
-    ArrayTypeBits.SizeModifier = sm;
-    ArrayTypeBits.CheckedArrayKind = (unsigned) k;
-  }
->>>>>>> 5b343589
+            unsigned tq, CheckedArrayKind k, const Expr *sz = nullptr);
 
 public:
   CheckedArrayKind getKind() const {
@@ -3131,9 +3097,8 @@
   llvm::APInt Size; // Allows us to unique the type.
 
   ConstantArrayType(QualType et, QualType can, const llvm::APInt &size,
-<<<<<<< HEAD
-                    const Expr *sz, ArraySizeModifier sm, unsigned tq)
-      : ArrayType(ConstantArray, et, can, sm, tq, sz), Size(size) {
+                    const Expr *sz, ArraySizeModifier sm, unsigned tq, CheckedArrayKind kind)
+      : ArrayType(ConstantArray, et, can, sm, tq, kind, sz), Size(size) {
     ConstantArrayTypeBits.HasStoredSizeExpr = sz != nullptr;
     if (ConstantArrayTypeBits.HasStoredSizeExpr) {
       assert(!can.isNull() && "canonical constant array should not have size");
@@ -3145,22 +3110,6 @@
     return ConstantArrayTypeBits.HasStoredSizeExpr;
   }
 
-=======
-                    ArraySizeModifier sm, unsigned tq, CheckedArrayKind kind)
-      : ArrayType(ConstantArray, et, can, sm, tq,
-                  et->containsUnexpandedParameterPack(), kind),
-        Size(size) {}
-
-protected:
-  friend class ASTContext; // ASTContext creates these.
-
-  ConstantArrayType(TypeClass tc, QualType et, QualType can,
-                    const llvm::APInt &size, ArraySizeModifier sm, unsigned tq,
-                    CheckedArrayKind kind)
-      : ArrayType(tc, et, can, sm, tq, et->containsUnexpandedParameterPack(),
-                  kind),
-        Size(size) {}
->>>>>>> 5b343589
 public:
   const llvm::APInt &getSize() const { return Size; }
   const Expr *getSizeExpr() const {
@@ -3181,32 +3130,15 @@
   /// can require, which limits the maximum size of the array.
   static unsigned getMaxSizeBits(const ASTContext &Context);
 
-<<<<<<< HEAD
   void Profile(llvm::FoldingSetNodeID &ID, const ASTContext &Ctx) {
     Profile(ID, Ctx, getElementType(), getSize(), getSizeExpr(),
-            getSizeModifier(), getIndexTypeCVRQualifiers());
+            getSizeModifier(), getIndexTypeCVRQualifiers(), getKind());
   }
 
   static void Profile(llvm::FoldingSetNodeID &ID, const ASTContext &Ctx,
                       QualType ET, const llvm::APInt &ArraySize,
                       const Expr *SizeExpr, ArraySizeModifier SizeMod,
-                      unsigned TypeQuals);
-=======
-  void Profile(llvm::FoldingSetNodeID &ID) {
-    Profile(ID, getElementType(), getSize(),
-            getSizeModifier(), getIndexTypeCVRQualifiers(), getKind());
-  }
-
-  static void Profile(llvm::FoldingSetNodeID &ID, QualType ET,
-                      const llvm::APInt &ArraySize, ArraySizeModifier SizeMod,
-                      unsigned TypeQuals, CheckedArrayKind kind) {
-    ID.AddPointer(ET.getAsOpaquePtr());
-    ID.AddInteger(ArraySize.getZExtValue());
-    ID.AddInteger(SizeMod);
-    ID.AddInteger(TypeQuals);
-    ID.AddInteger((unsigned)kind);
-  }
->>>>>>> 5b343589
+                      unsigned TypeQuals, CheckedArrayKind kind);
 
   static bool classof(const Type *T) {
     return T->getTypeClass() == ConstantArray;
@@ -3220,14 +3152,8 @@
   friend class ASTContext; // ASTContext creates these.
 
   IncompleteArrayType(QualType et, QualType can,
-<<<<<<< HEAD
-                      ArraySizeModifier sm, unsigned tq)
-      : ArrayType(IncompleteArray, et, can, sm, tq) {}
-=======
                       ArraySizeModifier sm, unsigned tq, CheckedArrayKind kind)
-      : ArrayType(IncompleteArray, et, can, sm, tq,
-                  et->containsUnexpandedParameterPack(), kind) {}
->>>>>>> 5b343589
+      : ArrayType(IncompleteArray, et, can, sm, tq, kind) {}
 
 public:
   friend class StmtIteratorBase;
@@ -3281,13 +3207,7 @@
   VariableArrayType(QualType et, QualType can, Expr *e,
                     ArraySizeModifier sm, unsigned tq,
                     SourceRange brackets)
-<<<<<<< HEAD
-      : ArrayType(VariableArray, et, can, sm, tq, e),
-=======
-      : ArrayType(VariableArray, et, can, sm, tq,
-                  et->containsUnexpandedParameterPack(),
-                  CheckedArrayKind::Unchecked),
->>>>>>> 5b343589
+      : ArrayType(VariableArray, et, can, sm, tq, CheckedArrayKind::Unchecked, e),
         SizeExpr((Stmt*) e), Brackets(brackets) {}
 
 public:
@@ -4126,16 +4046,9 @@
     : public FunctionType,
       public llvm::FoldingSetNode,
       private llvm::TrailingObjects<
-<<<<<<< HEAD
-          FunctionProtoType, QualType, SourceLocation,
+          FunctionProtoType, QualType, SourceLocation, BoundsAnnotations,
           FunctionType::FunctionTypeExtraBitfields, FunctionType::ExceptionType,
           Expr *, FunctionDecl *, FunctionType::ExtParameterInfo, Qualifiers> {
-=======
-          FunctionProtoType, QualType, BoundsAnnotations,
-          FunctionType::FunctionTypeExtraBitfields,
-          FunctionType::ExceptionType, Expr *, FunctionDecl *,
-          FunctionType::ExtParameterInfo, Qualifiers> {
->>>>>>> 5b343589
   friend class ASTContext; // ASTContext creates these.
   friend TrailingObjects;
 
@@ -4146,13 +4059,11 @@
   //   Always present. Note that for the vast majority of FunctionProtoType,
   //   these will be the only trailing objects.
   //
-<<<<<<< HEAD
   // * Optionally if the function is variadic, the SourceLocation of the
   //   ellipsis.
-=======
+  //
   // * Optionally an array that holds bounds annotations for parameters.
   //   A nullptr is stored if a parameter has no annotations.
->>>>>>> 5b343589
   //
   // * Optionally if some extra data is stored in FunctionTypeExtraBitfields
   //   (see FunctionTypeExtraBitfields and FunctionTypeBitfields):
@@ -4228,13 +4139,10 @@
     RefQualifierKind RefQualifier = RQ_None;
     ExceptionSpecInfo ExceptionSpec;
     const ExtParameterInfo *ExtParameterInfos = nullptr;
-<<<<<<< HEAD
     SourceLocation EllipsisLoc;
-=======
     const BoundsAnnotations *ParamAnnots = nullptr;
     // The return annotations for a function.
     BoundsAnnotations ReturnAnnots;
->>>>>>> 5b343589
 
     ExtProtoInfo() : Variadic(false), HasTrailingReturn(false),
           NumTypeVars(0), GenericFunction(false), ItypeGenericFunction(false),
@@ -4268,17 +4176,14 @@
     return getNumParams();
   }
 
-<<<<<<< HEAD
   unsigned numTrailingObjects(OverloadToken<SourceLocation>) const {
     return isVariadic();
   }
 
-=======
   unsigned numTrailingObjects(OverloadToken<BoundsAnnotations>) const {
     return hasParamAnnots() ? getNumParams() : 0;
   }
-  
->>>>>>> 5b343589
+
   unsigned numTrailingObjects(OverloadToken<FunctionTypeExtraBitfields>) const {
     return hasExtraBitfields();
   }
