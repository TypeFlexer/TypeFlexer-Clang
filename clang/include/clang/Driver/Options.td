//===--- Options.td - Options for clang -----------------------------------===//
//
// Part of the LLVM Project, under the Apache License v2.0 with LLVM Exceptions.
// See https://llvm.org/LICENSE.txt for license information.
// SPDX-License-Identifier: Apache-2.0 WITH LLVM-exception
//
//===----------------------------------------------------------------------===//
//
//  This file defines the options accepted by clang.
//
//===----------------------------------------------------------------------===//

// Include the common option parsing interfaces.
include "llvm/Option/OptParser.td"

/////////
// Flags

// The option is a "driver"-only option, and should not be forwarded to other
// tools via `-Xarch` options.
def NoXarchOption : OptionFlag;

// LinkerInput - The option is a linker input.
def LinkerInput : OptionFlag;

// NoArgumentUnused - Don't report argument unused warnings for this option; this
// is useful for options like -static or -dynamic which a user may always end up
// passing, even if the platform defaults to (or only supports) that option.
def NoArgumentUnused : OptionFlag;

// Unsupported - The option is unsupported, and the driver will reject command
// lines that use it.
def Unsupported : OptionFlag;

// Ignored - The option is unsupported, and the driver will silently ignore it.
def Ignored : OptionFlag;

// CoreOption - This is considered a "core" Clang option, available in both
// clang and clang-cl modes.
def CoreOption : OptionFlag;

// CLOption - This is a cl.exe compatibility option. Options with this flag
// are made available when the driver is running in CL compatibility mode.
def CLOption : OptionFlag;

// CC1Option - This option should be accepted by clang -cc1.
def CC1Option : OptionFlag;

// CC1AsOption - This option should be accepted by clang -cc1as.
def CC1AsOption : OptionFlag;

// NoDriverOption - This option should not be accepted by the driver.
def NoDriverOption : OptionFlag;

// If an option affects linking, but has a primary group (so Link_Group cannot
// be used), add this flag.
def LinkOption : OptionFlag;

// FlangOption - This is considered a "core" Flang option, available in
// flang mode.
def FlangOption : OptionFlag;

// FlangOnlyOption - This option should only be used by Flang (i.e. it is not
// available for Clang)
def FlangOnlyOption : OptionFlag;

// FC1Option - This option should be accepted by flang -fc1.
def FC1Option : OptionFlag;

// A short name to show in documentation. The name will be interpreted as rST.
class DocName<string name> { string DocName = name; }

// A brief description to show in documentation, interpreted as rST.
class DocBrief<code descr> { code DocBrief = descr; }

// Indicates that this group should be flattened into its parent when generating
// documentation.
class DocFlatten { bit DocFlatten = 1; }

// Indicates that this warning is ignored, but accepted with a warning for
// GCC compatibility.
class IgnoredGCCCompat : Flags<[HelpHidden]> {}

/////////
// Groups

def Action_Group : OptionGroup<"<action group>">, DocName<"Actions">,
                   DocBrief<[{The action to perform on the input.}]>;

// Meta-group for options which are only used for compilation,
// and not linking etc.
def CompileOnly_Group : OptionGroup<"<CompileOnly group>">,
                        DocName<"Compilation flags">, DocBrief<[{
Flags controlling the behavior of Clang during compilation. These flags have
no effect during actions that do not perform compilation.}]>;

def Preprocessor_Group : OptionGroup<"<Preprocessor group>">,
                         Group<CompileOnly_Group>,
                         DocName<"Preprocessor flags">, DocBrief<[{
Flags controlling the behavior of the Clang preprocessor.}]>;

def IncludePath_Group : OptionGroup<"<I/i group>">, Group<Preprocessor_Group>,
                        DocName<"Include path management">,
                        DocBrief<[{
Flags controlling how ``#include``\s are resolved to files.}]>;

def I_Group : OptionGroup<"<I group>">, Group<IncludePath_Group>, DocFlatten;
def i_Group : OptionGroup<"<i group>">, Group<IncludePath_Group>, DocFlatten;
def clang_i_Group : OptionGroup<"<clang i group>">, Group<i_Group>, DocFlatten;

def M_Group : OptionGroup<"<M group>">, Group<Preprocessor_Group>,
              DocName<"Dependency file generation">, DocBrief<[{
Flags controlling generation of a dependency file for ``make``-like build
systems.}]>;

def d_Group : OptionGroup<"<d group>">, Group<Preprocessor_Group>,
              DocName<"Dumping preprocessor state">, DocBrief<[{
Flags allowing the state of the preprocessor to be dumped in various ways.}]>;

def Diag_Group : OptionGroup<"<W/R group>">, Group<CompileOnly_Group>,
                 DocName<"Diagnostic flags">, DocBrief<[{
Flags controlling which warnings, errors, and remarks Clang will generate.
See the :doc:`full list of warning and remark flags <DiagnosticsReference>`.}]>;

def R_Group : OptionGroup<"<R group>">, Group<Diag_Group>, DocFlatten;
def R_value_Group : OptionGroup<"<R (with value) group>">, Group<R_Group>,
                    DocFlatten;
def W_Group : OptionGroup<"<W group>">, Group<Diag_Group>, DocFlatten;
def W_value_Group : OptionGroup<"<W (with value) group>">, Group<W_Group>,
                    DocFlatten;

def f_Group : OptionGroup<"<f group>">, Group<CompileOnly_Group>,
              DocName<"Target-independent compilation options">;

def f_clang_Group : OptionGroup<"<f (clang-only) group>">,
                    Group<CompileOnly_Group>, DocFlatten;
def pedantic_Group : OptionGroup<"<pedantic group>">, Group<f_Group>,
                     DocFlatten;
def opencl_Group : OptionGroup<"<opencl group>">, Group<f_Group>,
                   DocName<"OpenCL flags">;

def sycl_Group : OptionGroup<"<SYCL group>">, Group<f_Group>,
                 DocName<"SYCL flags">;

def m_Group : OptionGroup<"<m group>">, Group<CompileOnly_Group>,
              DocName<"Target-dependent compilation options">;

// Feature groups - these take command line options that correspond directly to
// target specific features and can be translated directly from command line
// options.
def m_aarch64_Features_Group : OptionGroup<"<aarch64 features group>">,
                               Group<m_Group>, DocName<"AARCH64">;
def m_amdgpu_Features_Group : OptionGroup<"<amdgpu features group>">,
                              Group<m_Group>, DocName<"AMDGPU">;
def m_arm_Features_Group : OptionGroup<"<arm features group>">,
                           Group<m_Group>, DocName<"ARM">;
def m_hexagon_Features_Group : OptionGroup<"<hexagon features group>">,
                               Group<m_Group>, DocName<"Hexagon">;
// The features added by this group will not be added to target features.
// These are explicitly handled.
def m_hexagon_Features_HVX_Group : OptionGroup<"<hexagon features group>">,
                                   Group<m_Group>, DocName<"Hexagon">;
def m_mips_Features_Group : OptionGroup<"<mips features group>">,
                            Group<m_Group>, DocName<"MIPS">;
def m_ppc_Features_Group : OptionGroup<"<ppc features group>">,
                           Group<m_Group>, DocName<"PowerPC">;
def m_wasm_Features_Group : OptionGroup<"<wasm features group>">,
                            Group<m_Group>, DocName<"WebAssembly">;
// The features added by this group will not be added to target features.
// These are explicitly handled.
def m_wasm_Features_Driver_Group : OptionGroup<"<wasm driver features group>">,
                                   Group<m_Group>, DocName<"WebAssembly Driver">;
def m_x86_Features_Group : OptionGroup<"<x86 features group>">,
                           Group<m_Group>, Flags<[CoreOption]>, DocName<"X86">;
def m_riscv_Features_Group : OptionGroup<"<riscv features group>">,
                             Group<m_Group>, DocName<"RISCV">;

def m_libc_Group : OptionGroup<"<m libc group>">, Group<m_mips_Features_Group>,
                   Flags<[HelpHidden]>;

def O_Group : OptionGroup<"<O group>">, Group<CompileOnly_Group>,
              DocName<"Optimization level">, DocBrief<[{
Flags controlling how much optimization should be performed.}]>;

def DebugInfo_Group : OptionGroup<"<g group>">, Group<CompileOnly_Group>,
                      DocName<"Debug information generation">, DocBrief<[{
Flags controlling how much and what kind of debug information should be
generated.}]>;

def g_Group : OptionGroup<"<g group>">, Group<DebugInfo_Group>,
              DocName<"Kind and level of debug information">;
def gN_Group : OptionGroup<"<gN group>">, Group<g_Group>,
               DocName<"Debug level">;
def ggdbN_Group : OptionGroup<"<ggdbN group>">, Group<gN_Group>, DocFlatten;
def gTune_Group : OptionGroup<"<gTune group>">, Group<g_Group>,
                  DocName<"Debugger to tune debug information for">;
def g_flags_Group : OptionGroup<"<g flags group>">, Group<DebugInfo_Group>,
                    DocName<"Debug information flags">;

def StaticAnalyzer_Group : OptionGroup<"<Static analyzer group>">,
                           DocName<"Static analyzer flags">, DocBrief<[{
Flags controlling the behavior of the Clang Static Analyzer.}]>;

// gfortran options that we recognize in the driver and pass along when
// invoking GCC to compile Fortran code.
def gfortran_Group : OptionGroup<"<gfortran group>">,
                     DocName<"Fortran compilation flags">, DocBrief<[{
Flags that will be passed onto the ``gfortran`` compiler when Clang is given
a Fortran input.}]>;

def Link_Group : OptionGroup<"<T/e/s/t/u group>">, DocName<"Linker flags">,
                 DocBrief<[{Flags that are passed on to the linker}]>;
def T_Group : OptionGroup<"<T group>">, Group<Link_Group>, DocFlatten;
def u_Group : OptionGroup<"<u group>">, Group<Link_Group>, DocFlatten;

def reserved_lib_Group : OptionGroup<"<reserved libs group>">,
                         Flags<[Unsupported]>;

// Temporary groups for clang options which we know we don't support,
// but don't want to verbosely warn the user about.
def clang_ignored_f_Group : OptionGroup<"<clang ignored f group>">,
  Group<f_Group>, Flags<[Ignored]>;
def clang_ignored_m_Group : OptionGroup<"<clang ignored m group>">,
  Group<m_Group>, Flags<[Ignored]>;

// Group for clang options in the process of deprecation.
// Please include the version that deprecated the flag as comment to allow
// easier garbage collection.
def clang_ignored_legacy_options_Group : OptionGroup<"<clang legacy flags>">,
  Group<f_Group>, Flags<[Ignored]>;

// Retired with clang-5.0
def : Flag<["-"], "fslp-vectorize-aggressive">, Group<clang_ignored_legacy_options_Group>;
def : Flag<["-"], "fno-slp-vectorize-aggressive">, Group<clang_ignored_legacy_options_Group>;

// Retired with clang-10.0. Previously controlled X86 MPX ISA.
def mmpx : Flag<["-"], "mmpx">, Group<clang_ignored_legacy_options_Group>;
def mno_mpx : Flag<["-"], "mno-mpx">, Group<clang_ignored_legacy_options_Group>;

// Group that ignores all gcc optimizations that won't be implemented
def clang_ignored_gcc_optimization_f_Group : OptionGroup<
  "<clang_ignored_gcc_optimization_f_Group>">, Group<f_Group>, Flags<[Ignored]>;

class DiagnosticOpts<string base>
  : KeyPathAndMacro<"DiagnosticOpts->", base, "DIAG_"> {}
class LangOpts<string base>
  : KeyPathAndMacro<"LangOpts->", base, "LANG_"> {}
class TargetOpts<string base>
  : KeyPathAndMacro<"TargetOpts->", base> {}
class FrontendOpts<string base>
  : KeyPathAndMacro<"FrontendOpts.", base> {}
class PreprocessorOutputOpts<string base>
  : KeyPathAndMacro<"PreprocessorOutputOpts.", base> {}
class DependencyOutputOpts<string base>
  : KeyPathAndMacro<"DependencyOutputOpts.", base> {}
class CodeGenOpts<string base>
  : KeyPathAndMacro<"CodeGenOpts.", base, "CODEGEN_"> {}
class HeaderSearchOpts<string base>
  : KeyPathAndMacro<"HeaderSearchOpts->", base> {}
class PreprocessorOpts<string base>
  : KeyPathAndMacro<"PreprocessorOpts->", base> {}
class FileSystemOpts<string base>
  : KeyPathAndMacro<"FileSystemOpts.", base> {}
class AnalyzerOpts<string base>
  : KeyPathAndMacro<"AnalyzerOpts->", base> {}
class MigratorOpts<string base>
  : KeyPathAndMacro<"MigratorOpts.", base> {}

// A boolean option which is opt-in in CC1. The positive option exists in CC1 and
// Args.hasArg(OPT_ffoo) is used to check that the flag is enabled.
// This is useful if the option is usually disabled.
multiclass OptInFFlag<string name, string pos_prefix, string neg_prefix="",
                      string help="", list<OptionFlag> flags=[],
                      KeyPathAndMacro kpm = EmptyKPM,
                      list<string> enablers = []> {
  def f#NAME : Flag<["-"], "f"#name>, Flags<!listconcat([CC1Option], flags)>,
               Group<f_Group>, HelpText<!strconcat(pos_prefix, help)>,
               MarshallingInfoFlag<kpm, "false">,
               ImpliedByAnyOf<enablers, "true">;
  def fno_#NAME : Flag<["-"], "fno-"#name>, Flags<flags>,
               Group<f_Group>, HelpText<!strconcat(neg_prefix, help)>;
}

// A boolean option which is opt-out in CC1. The negative option exists in CC1 and
// Args.hasArg(OPT_fno_foo) is used to check that the flag is disabled.
multiclass OptOutFFlag<string name, string pos_prefix, string neg_prefix,
                       string help="", list<OptionFlag> flags=[],
                       KeyPathAndMacro kpm = EmptyKPM,
                       list<string> disablers = []> {
  def f#NAME : Flag<["-"], "f"#name>, Flags<flags>,
               Group<f_Group>, HelpText<!strconcat(pos_prefix, help)>;
  def fno_#NAME : Flag<["-"], "fno-"#name>, Flags<!listconcat([CC1Option], flags)>,
               Group<f_Group>, HelpText<!strconcat(neg_prefix, help)>,
               MarshallingInfoFlag<kpm, "false">,
               ImpliedByAnyOf<disablers, "true">;
}

//===----------------------------------------------------------------------===//
// BoolOption
//===----------------------------------------------------------------------===//

// The default value of a marshalled key path.
class Default<code value> { code Value = value; }

// Convenience variables for boolean defaults.
def DefaultTrue : Default<"true"> {}
def DefaultFalse : Default<"false"> {}

// The value set to the key path when the flag is present on the command line.
class Set<bit value> { bit Value = value; }
def SetTrue : Set<true> {}
def SetFalse : Set<false> {}

// Definition of single command line flag. This is an implementation detail, use
// SetTrueBy or SetFalseBy instead.
class FlagDef<bit polarity, bit value, list<OptionFlag> option_flags,
              string help, list<code> implied_by_expressions = []> {
  // The polarity. Besides spelling, this also decides whether the TableGen
  // record will be prefixed with "no_".
  bit Polarity = polarity;

  // The value assigned to key path when the flag is present on command line.
  bit Value = value;

  // OptionFlags that control visibility of the flag in different tools.
  list<OptionFlag> OptionFlags = option_flags;

  // The help text associated with the flag.
  string Help = help;

  // List of expressions that, when true, imply this flag.
  list<code> ImpliedBy = implied_by_expressions;
}

// Additional information to be appended to both positive and negative flag.
class BothFlags<list<OptionFlag> option_flags, string help = ""> {
  list<OptionFlag> OptionFlags = option_flags;
  string Help = help;
}

// Functor that appends the suffix to the base flag definition.
class ApplySuffix<FlagDef flag, BothFlags suffix> {
  FlagDef Result
    = FlagDef<flag.Polarity, flag.Value,
              !listconcat(flag.OptionFlags, suffix.OptionFlags),
              !strconcat(flag.Help, suffix.Help), flag.ImpliedBy>;
}

// Definition of the command line flag with positive spelling, e.g. "-ffoo".
class PosFlag<Set value, list<OptionFlag> flags = [], string help = "",
              list<code> implied_by_expressions = []>
  : FlagDef<true, value.Value, flags, help, implied_by_expressions> {}

// Definition of the command line flag with negative spelling, e.g. "-fno-foo".
class NegFlag<Set value, list<OptionFlag> flags = [], string help = "",
              list<code> implied_by_expressions = []>
  : FlagDef<false, value.Value, flags, help, implied_by_expressions> {}

// Expanded FlagDef that's convenient for creation of TableGen records.
class FlagDefExpanded<FlagDef flag, string prefix, string name, string spelling>
  : FlagDef<flag.Polarity, flag.Value, flag.OptionFlags, flag.Help,
            flag.ImpliedBy> {
  // Name of the TableGen record.
  string RecordName = prefix#!cond(flag.Polarity : "", true : "no_")#name;

  // Spelling of the flag.
  string Spelling = prefix#!cond(flag.Polarity : "", true : "no-")#spelling;

  // Can the flag be implied by another flag?
  bit CanBeImplied = !not(!empty(flag.ImpliedBy));

  // C++ code that will be assigned to the keypath when the flag is present.
  code ValueAsCode = !cond(flag.Value : "true", true: "false");
}

// TableGen record for a single marshalled flag.
class MarshalledFlagRec<FlagDefExpanded flag, FlagDefExpanded other,
                        FlagDefExpanded implied, KeyPathAndMacro kpm,
                        Default default>
  : Flag<["-"], flag.Spelling>, Flags<flag.OptionFlags>, HelpText<flag.Help>,
    MarshallingInfoBooleanFlag<kpm, default.Value, flag.ValueAsCode,
                               flag.RecordName, other.ValueAsCode,
                               other.RecordName>,
    ImpliedByAnyOf<implied.ImpliedBy, implied.ValueAsCode> {}

// Generates TableGen records for two command line flags that control the same
// key path via the marshalling infrastructure.
// Names of the records consist of the specified prefix, "no_" for the negative
// flag, and NAME.
multiclass BoolOption<string prefix = "", string spelling_base,
                      KeyPathAndMacro kpm, Default default,
                      FlagDef flag1_base, FlagDef flag2_base,
                      BothFlags suffix = BothFlags<[], "">> {
  defvar flag1 = FlagDefExpanded<ApplySuffix<flag1_base, suffix>.Result, prefix,
                                 NAME, spelling_base>;

  defvar flag2 = FlagDefExpanded<ApplySuffix<flag2_base, suffix>.Result, prefix,
                                 NAME, spelling_base>;

  // TODO: Assert that the flags have different polarity.
  // TODO: Assert that the flags have different value.
  // TODO: Assert that only one of the flags can be implied.

  defvar implied = !cond(flag1.CanBeImplied: flag1, true: flag2);

  def flag1.RecordName : MarshalledFlagRec<flag1, flag2, implied, kpm, default>;
  def flag2.RecordName : MarshalledFlagRec<flag2, flag1, implied, kpm, default>;
}

/// Creates a BoolOption where both of the flags are prefixed with "f", are in
/// the Group<f_Group>.
multiclass BoolFOption<string flag_base, KeyPathAndMacro kpm,
                       Default default, FlagDef flag1, FlagDef flag2,
                       BothFlags both = BothFlags<[], "">> {
  defm NAME : BoolOption<"f", flag_base, kpm, default, flag1, flag2, both>,
              Group<f_Group>;
}

// Creates a BoolOption where both of the flags are prefixed with "g" and have
// the Group<g_Group>.
multiclass BoolGOption<string flag_base, KeyPathAndMacro kpm,
                       Default default, FlagDef flag1, FlagDef flag2,
                       BothFlags both = BothFlags<[], "">> {
  defm NAME : BoolOption<"g", flag_base, kpm, default, flag1, flag2, both>,
              Group<g_Group>;
}

// FIXME: Diagnose if target does not support protected visibility.
class MarshallingInfoVisibility<KeyPathAndMacro kpm, code default>
  : MarshallingInfoString<kpm, default>,
    Values<"default,hidden,internal,protected">,
    NormalizedValues<["DefaultVisibility", "HiddenVisibility",
                      "HiddenVisibility", "ProtectedVisibility"]>,
    AutoNormalizeEnum {}

// Key paths that are constant during parsing of options with the same key path prefix.
defvar cplusplus = LangOpts<"CPlusPlus">;
defvar c99 = LangOpts<"C99">;
defvar lang_std = LangOpts<"LangStd">;
defvar open_cl = LangOpts<"OpenCL">;
defvar render_script = LangOpts<"RenderScript">;
defvar hip = LangOpts<"HIP">;
defvar gnu_mode = LangOpts<"GNUMode">;

defvar std = !strconcat("LangStandard::getLangStandardForKind(", lang_std.KeyPath, ")");

/////////
// Options

// The internal option ID must be a valid C++ identifier and results in a
// clang::driver::options::OPT_XX enum constant for XX.
//
// We want to unambiguously be able to refer to options from the driver source
// code, for this reason the option name is mangled into an ID. This mangling
// isn't guaranteed to have an inverse, but for practical purposes it does.
//
// The mangling scheme is to ignore the leading '-', and perform the following
// substitutions:
//   _ => __
//   - => _
//   / => _SLASH
//   # => _HASH
//   ? => _QUESTION
//   , => _COMMA
//   = => _EQ
//   C++ => CXX
//   . => _

// Developer Driver Options

def internal_Group : OptionGroup<"<clang internal options>">, Flags<[HelpHidden]>;
def internal_driver_Group : OptionGroup<"<clang driver internal options>">,
  Group<internal_Group>, HelpText<"DRIVER OPTIONS">;
def internal_debug_Group :
  OptionGroup<"<clang debug/development internal options>">,
  Group<internal_Group>, HelpText<"DEBUG/DEVELOPMENT OPTIONS">;

class InternalDriverOpt : Group<internal_driver_Group>,
  Flags<[NoXarchOption, HelpHidden]>;
def driver_mode : Joined<["--"], "driver-mode=">, Group<internal_driver_Group>,
  Flags<[CoreOption, NoXarchOption, HelpHidden]>,
  HelpText<"Set the driver mode to either 'gcc', 'g++', 'cpp', or 'cl'">;
def rsp_quoting : Joined<["--"], "rsp-quoting=">, Group<internal_driver_Group>,
  Flags<[CoreOption, NoXarchOption, HelpHidden]>,
  HelpText<"Set the rsp quoting to either 'posix', or 'windows'">;
def ccc_gcc_name : Separate<["-"], "ccc-gcc-name">, InternalDriverOpt,
  HelpText<"Name for native GCC compiler">,
  MetaVarName<"<gcc-path>">;

class InternalDebugOpt : Group<internal_debug_Group>,
  Flags<[NoXarchOption, HelpHidden, CoreOption]>;
def ccc_install_dir : Separate<["-"], "ccc-install-dir">, InternalDebugOpt,
  HelpText<"Simulate installation in the given directory">;
def ccc_print_phases : Flag<["-"], "ccc-print-phases">, InternalDebugOpt,
  HelpText<"Dump list of actions to perform">;
def ccc_print_bindings : Flag<["-"], "ccc-print-bindings">, InternalDebugOpt,
  HelpText<"Show bindings of tools to actions">;

def ccc_arcmt_check : Flag<["-"], "ccc-arcmt-check">, InternalDriverOpt,
  HelpText<"Check for ARC migration issues that need manual handling">;
def ccc_arcmt_modify : Flag<["-"], "ccc-arcmt-modify">, InternalDriverOpt,
  HelpText<"Apply modifications to files to conform to ARC">;
def ccc_arcmt_migrate : Separate<["-"], "ccc-arcmt-migrate">, InternalDriverOpt,
  HelpText<"Apply modifications and produces temporary files that conform to ARC">;
def arcmt_migrate_report_output : Separate<["-"], "arcmt-migrate-report-output">,
  HelpText<"Output path for the plist report">,  Flags<[CC1Option]>,
  MarshallingInfoString<FrontendOpts<"ARCMTMigrateReportOut">>;
def arcmt_migrate_emit_arc_errors : Flag<["-"], "arcmt-migrate-emit-errors">,
  HelpText<"Emit ARC errors even if the migrator can fix them">, Flags<[CC1Option]>,
  MarshallingInfoFlag<FrontendOpts<"ARCMTMigrateEmitARCErrors">>;
def gen_reproducer: Flag<["-"], "gen-reproducer">, InternalDebugOpt,
  HelpText<"Auto-generates preprocessed source files and a reproduction script">;
def gen_cdb_fragment_path: Separate<["-"], "gen-cdb-fragment-path">, InternalDebugOpt,
  HelpText<"Emit a compilation database fragment to the specified directory">;

def _migrate : Flag<["--"], "migrate">, Flags<[NoXarchOption]>,
  HelpText<"Run the migrator">;
def ccc_objcmt_migrate : Separate<["-"], "ccc-objcmt-migrate">,
  InternalDriverOpt,
  HelpText<"Apply modifications and produces temporary files to migrate to "
   "modern ObjC syntax">;

def objcmt_migrate_literals : Flag<["-"], "objcmt-migrate-literals">, Flags<[CC1Option]>,
  HelpText<"Enable migration to modern ObjC literals">,
  MarshallingInfoBitfieldFlag<FrontendOpts<"ObjCMTAction">, "FrontendOptions::ObjCMT_Literals">;
def objcmt_migrate_subscripting : Flag<["-"], "objcmt-migrate-subscripting">, Flags<[CC1Option]>,
  HelpText<"Enable migration to modern ObjC subscripting">,
  MarshallingInfoBitfieldFlag<FrontendOpts<"ObjCMTAction">, "FrontendOptions::ObjCMT_Subscripting">;
def objcmt_migrate_property : Flag<["-"], "objcmt-migrate-property">, Flags<[CC1Option]>,
  HelpText<"Enable migration to modern ObjC property">,
  MarshallingInfoBitfieldFlag<FrontendOpts<"ObjCMTAction">, "FrontendOptions::ObjCMT_Property">;
def objcmt_migrate_all : Flag<["-"], "objcmt-migrate-all">, Flags<[CC1Option]>,
  HelpText<"Enable migration to modern ObjC">,
  MarshallingInfoBitfieldFlag<FrontendOpts<"ObjCMTAction">, "FrontendOptions::ObjCMT_MigrateDecls">;
def objcmt_migrate_readonly_property : Flag<["-"], "objcmt-migrate-readonly-property">, Flags<[CC1Option]>,
  HelpText<"Enable migration to modern ObjC readonly property">,
  MarshallingInfoBitfieldFlag<FrontendOpts<"ObjCMTAction">, "FrontendOptions::ObjCMT_ReadonlyProperty">;
def objcmt_migrate_readwrite_property : Flag<["-"], "objcmt-migrate-readwrite-property">, Flags<[CC1Option]>,
  HelpText<"Enable migration to modern ObjC readwrite property">,
  MarshallingInfoBitfieldFlag<FrontendOpts<"ObjCMTAction">, "FrontendOptions::ObjCMT_ReadwriteProperty">;
def objcmt_migrate_property_dot_syntax : Flag<["-"], "objcmt-migrate-property-dot-syntax">, Flags<[CC1Option]>,
  HelpText<"Enable migration of setter/getter messages to property-dot syntax">,
  MarshallingInfoBitfieldFlag<FrontendOpts<"ObjCMTAction">, "FrontendOptions::ObjCMT_PropertyDotSyntax">;
def objcmt_migrate_annotation : Flag<["-"], "objcmt-migrate-annotation">, Flags<[CC1Option]>,
  HelpText<"Enable migration to property and method annotations">,
  MarshallingInfoBitfieldFlag<FrontendOpts<"ObjCMTAction">, "FrontendOptions::ObjCMT_Annotation">;
def objcmt_migrate_instancetype : Flag<["-"], "objcmt-migrate-instancetype">, Flags<[CC1Option]>,
  HelpText<"Enable migration to infer instancetype for method result type">,
  MarshallingInfoBitfieldFlag<FrontendOpts<"ObjCMTAction">, "FrontendOptions::ObjCMT_Instancetype">;
def objcmt_migrate_nsmacros : Flag<["-"], "objcmt-migrate-ns-macros">, Flags<[CC1Option]>,
  HelpText<"Enable migration to NS_ENUM/NS_OPTIONS macros">,
  MarshallingInfoBitfieldFlag<FrontendOpts<"ObjCMTAction">, "FrontendOptions::ObjCMT_NsMacros">;
def objcmt_migrate_protocol_conformance : Flag<["-"], "objcmt-migrate-protocol-conformance">, Flags<[CC1Option]>,
  HelpText<"Enable migration to add protocol conformance on classes">,
  MarshallingInfoBitfieldFlag<FrontendOpts<"ObjCMTAction">, "FrontendOptions::ObjCMT_ProtocolConformance">;
def objcmt_atomic_property : Flag<["-"], "objcmt-atomic-property">, Flags<[CC1Option]>,
  HelpText<"Make migration to 'atomic' properties">,
  MarshallingInfoBitfieldFlag<FrontendOpts<"ObjCMTAction">, "FrontendOptions::ObjCMT_AtomicProperty">;
def objcmt_returns_innerpointer_property : Flag<["-"], "objcmt-returns-innerpointer-property">, Flags<[CC1Option]>,
  HelpText<"Enable migration to annotate property with NS_RETURNS_INNER_POINTER">,
  MarshallingInfoBitfieldFlag<FrontendOpts<"ObjCMTAction">, "FrontendOptions::ObjCMT_ReturnsInnerPointerProperty">;
def objcmt_ns_nonatomic_iosonly: Flag<["-"], "objcmt-ns-nonatomic-iosonly">, Flags<[CC1Option]>,
  HelpText<"Enable migration to use NS_NONATOMIC_IOSONLY macro for setting property's 'atomic' attribute">,
  MarshallingInfoBitfieldFlag<FrontendOpts<"ObjCMTAction">, "FrontendOptions::ObjCMT_NsAtomicIOSOnlyProperty">;
def objcmt_migrate_designated_init : Flag<["-"], "objcmt-migrate-designated-init">, Flags<[CC1Option]>,
  HelpText<"Enable migration to infer NS_DESIGNATED_INITIALIZER for initializer methods">,
  MarshallingInfoBitfieldFlag<FrontendOpts<"ObjCMTAction">, "FrontendOptions::ObjCMT_DesignatedInitializer">;

def objcmt_whitelist_dir_path: Joined<["-"], "objcmt-whitelist-dir-path=">, Flags<[CC1Option]>,
  HelpText<"Only modify files with a filename contained in the provided directory path">,
  MarshallingInfoString<FrontendOpts<"ObjCMTWhiteListPath">>;
// The misspelt "white-list" [sic] alias is due for removal.
def : Joined<["-"], "objcmt-white-list-dir-path=">, Flags<[CC1Option]>,
    Alias<objcmt_whitelist_dir_path>;

// Make sure all other -ccc- options are rejected.
def ccc_ : Joined<["-"], "ccc-">, Group<internal_Group>, Flags<[Unsupported]>;

// Standard Options

def _HASH_HASH_HASH : Flag<["-"], "###">, Flags<[NoXarchOption, CoreOption, FlangOption]>,
    HelpText<"Print (but do not run) the commands to run for this compilation">;
def _DASH_DASH : Option<["--"], "", KIND_REMAINING_ARGS>,
    Flags<[NoXarchOption, CoreOption]>;
def A : JoinedOrSeparate<["-"], "A">, Flags<[RenderJoined]>, Group<gfortran_Group>;
def B : JoinedOrSeparate<["-"], "B">, MetaVarName<"<dir>">,
    HelpText<"Add <dir> to search path for binaries and object files used implicitly">;
def CC : Flag<["-"], "CC">, Flags<[CC1Option]>, Group<Preprocessor_Group>,
    HelpText<"Include comments from within macros in preprocessed output">,
    MarshallingInfoFlag<PreprocessorOutputOpts<"ShowMacroComments">>;
def C : Flag<["-"], "C">, Flags<[CC1Option]>, Group<Preprocessor_Group>,
    HelpText<"Include comments in preprocessed output">,
    MarshallingInfoFlag<PreprocessorOutputOpts<"ShowComments">>;
def D : JoinedOrSeparate<["-"], "D">, Group<Preprocessor_Group>,
    Flags<[CC1Option, FlangOption, FC1Option]>, MetaVarName<"<macro>=<value>">,
    HelpText<"Define <macro> to <value> (or 1 if <value> omitted)">;
def E : Flag<["-"], "E">, Flags<[NoXarchOption,CC1Option, FlangOption, FC1Option]>, Group<Action_Group>,
    HelpText<"Only run the preprocessor">;
def F : JoinedOrSeparate<["-"], "F">, Flags<[RenderJoined,CC1Option]>,
    HelpText<"Add directory to framework include search path">;
def G : JoinedOrSeparate<["-"], "G">, Flags<[NoXarchOption]>, Group<m_Group>,
    MetaVarName<"<size>">, HelpText<"Put objects of at most <size> bytes "
    "into small data section (MIPS / Hexagon)">;
def G_EQ : Joined<["-"], "G=">, Flags<[NoXarchOption]>, Group<m_Group>, Alias<G>;
def H : Flag<["-"], "H">, Flags<[CC1Option]>, Group<Preprocessor_Group>,
    HelpText<"Show header includes and nesting depth">,
    MarshallingInfoFlag<DependencyOutputOpts<"ShowHeaderIncludes">>;
def I_ : Flag<["-"], "I-">, Group<I_Group>,
    HelpText<"Restrict all prior -I flags to double-quoted inclusion and "
             "remove current directory from include path">;
def I : JoinedOrSeparate<["-"], "I">, Group<I_Group>,
    Flags<[CC1Option,CC1AsOption,FlangOption,FC1Option]>, MetaVarName<"<dir>">,
    HelpText<"Add directory to the end of the list of include search paths">,
    DocBrief<[{Add directory to include search path. For C++ inputs, if
there are multiple -I options, these directories are searched
in the order they are given before the standard system directories
are searched. If the same directory is in the SYSTEM include search
paths, for example if also specified with -isystem, the -I option
will be ignored}]>;
def L : JoinedOrSeparate<["-"], "L">, Flags<[RenderJoined]>, Group<Link_Group>,
    MetaVarName<"<dir>">, HelpText<"Add directory to library search path">;
def MD : Flag<["-"], "MD">, Group<M_Group>,
    HelpText<"Write a depfile containing user and system headers">;
def MMD : Flag<["-"], "MMD">, Group<M_Group>,
    HelpText<"Write a depfile containing user headers">;
def M : Flag<["-"], "M">, Group<M_Group>,
    HelpText<"Like -MD, but also implies -E and writes to stdout by default">;
def MM : Flag<["-"], "MM">, Group<M_Group>,
    HelpText<"Like -MMD, but also implies -E and writes to stdout by default">;
def MF : JoinedOrSeparate<["-"], "MF">, Group<M_Group>,
    HelpText<"Write depfile output from -MMD, -MD, -MM, or -M to <file>">,
    MetaVarName<"<file>">;
def MG : Flag<["-"], "MG">, Group<M_Group>, Flags<[CC1Option]>,
    HelpText<"Add missing headers to depfile">,
    MarshallingInfoFlag<DependencyOutputOpts<"AddMissingHeaderDeps">>;
def MJ : JoinedOrSeparate<["-"], "MJ">, Group<M_Group>,
    HelpText<"Write a compilation database entry per input">;
def MP : Flag<["-"], "MP">, Group<M_Group>, Flags<[CC1Option]>,
    HelpText<"Create phony target for each dependency (other than main file)">,
    MarshallingInfoFlag<DependencyOutputOpts<"UsePhonyTargets">>;
def MQ : JoinedOrSeparate<["-"], "MQ">, Group<M_Group>, Flags<[CC1Option]>,
    HelpText<"Specify name of main file output to quote in depfile">;
def MT : JoinedOrSeparate<["-"], "MT">, Group<M_Group>, Flags<[CC1Option]>,
    HelpText<"Specify name of main file output in depfile">,
    MarshallingInfoStringVector<DependencyOutputOpts<"Targets">>;
def MV : Flag<["-"], "MV">, Group<M_Group>, Flags<[CC1Option]>,
    HelpText<"Use NMake/Jom format for the depfile">,
    MarshallingInfoFlag<DependencyOutputOpts<"OutputFormat">, "DependencyOutputFormat::Make">,
    Normalizer<"makeFlagToValueNormalizer(DependencyOutputFormat::NMake)">;
def Mach : Flag<["-"], "Mach">, Group<Link_Group>;
def O0 : Flag<["-"], "O0">, Group<O_Group>, Flags<[CC1Option, HelpHidden]>;
def O4 : Flag<["-"], "O4">, Group<O_Group>, Flags<[CC1Option, HelpHidden]>;
def ObjCXX : Flag<["-"], "ObjC++">, Flags<[NoXarchOption]>,
  HelpText<"Treat source input files as Objective-C++ inputs">;
def ObjC : Flag<["-"], "ObjC">, Flags<[NoXarchOption]>,
  HelpText<"Treat source input files as Objective-C inputs">;
def O : Joined<["-"], "O">, Group<O_Group>, Flags<[CC1Option]>;
def O_flag : Flag<["-"], "O">, Flags<[CC1Option]>, Alias<O>, AliasArgs<["1"]>;
def Ofast : Joined<["-"], "Ofast">, Group<O_Group>, Flags<[CC1Option]>;
def P : Flag<["-"], "P">, Flags<[CC1Option]>, Group<Preprocessor_Group>,
  HelpText<"Disable linemarker output in -E mode">,
  MarshallingInfoNegativeFlag<PreprocessorOutputOpts<"ShowLineMarkers">>;
def Qy : Flag<["-"], "Qy">, Flags<[CC1Option]>,
  HelpText<"Emit metadata containing compiler name and version">;
def Qn : Flag<["-"], "Qn">, Flags<[CC1Option]>,
  HelpText<"Do not emit metadata containing compiler name and version">;
def : Flag<["-"], "fident">, Group<f_Group>, Alias<Qy>, Flags<[CC1Option]>;
def : Flag<["-"], "fno-ident">, Group<f_Group>, Alias<Qn>, Flags<[CC1Option]>;
def Qunused_arguments : Flag<["-"], "Qunused-arguments">, Flags<[NoXarchOption, CoreOption]>,
  HelpText<"Don't emit warning for unused driver arguments">;
def Q : Flag<["-"], "Q">, IgnoredGCCCompat;
def Rpass_EQ : Joined<["-"], "Rpass=">, Group<R_value_Group>, Flags<[CC1Option]>,
  HelpText<"Report transformations performed by optimization passes whose "
           "name matches the given POSIX regular expression">;
def Rpass_missed_EQ : Joined<["-"], "Rpass-missed=">, Group<R_value_Group>,
  Flags<[CC1Option]>,
  HelpText<"Report missed transformations by optimization passes whose "
           "name matches the given POSIX regular expression">;
def Rpass_analysis_EQ : Joined<["-"], "Rpass-analysis=">, Group<R_value_Group>,
  Flags<[CC1Option]>,
  HelpText<"Report transformation analysis from optimization passes whose "
           "name matches the given POSIX regular expression">;
def R_Joined : Joined<["-"], "R">, Group<R_Group>, Flags<[CC1Option, CoreOption]>,
  MetaVarName<"<remark>">, HelpText<"Enable the specified remark">;
def S : Flag<["-"], "S">, Flags<[NoXarchOption,CC1Option]>, Group<Action_Group>,
  HelpText<"Only run preprocess and compilation steps">;
def Tbss : JoinedOrSeparate<["-"], "Tbss">, Group<T_Group>,
  MetaVarName<"<addr>">, HelpText<"Set starting address of BSS to <addr>">;
def Tdata : JoinedOrSeparate<["-"], "Tdata">, Group<T_Group>,
  MetaVarName<"<addr>">, HelpText<"Set starting address of DATA to <addr>">;
def Ttext : JoinedOrSeparate<["-"], "Ttext">, Group<T_Group>,
  MetaVarName<"<addr>">, HelpText<"Set starting address of TEXT to <addr>">;
def T : JoinedOrSeparate<["-"], "T">, Group<T_Group>,
  MetaVarName<"<script>">, HelpText<"Specify <script> as linker script">;
def U : JoinedOrSeparate<["-"], "U">, Group<Preprocessor_Group>,
  Flags<[CC1Option, FlangOption, FC1Option]>, MetaVarName<"<macro>">, HelpText<"Undefine macro <macro>">;
def V : JoinedOrSeparate<["-"], "V">, Flags<[NoXarchOption, Unsupported]>;
def Wa_COMMA : CommaJoined<["-"], "Wa,">,
  HelpText<"Pass the comma separated arguments in <arg> to the assembler">,
  MetaVarName<"<arg>">;
def Wall : Flag<["-"], "Wall">, Group<W_Group>, Flags<[CC1Option, HelpHidden]>;
def WCL4 : Flag<["-"], "WCL4">, Group<W_Group>, Flags<[CC1Option, HelpHidden]>;
def Wdeprecated : Flag<["-"], "Wdeprecated">, Group<W_Group>, Flags<[CC1Option]>,
  HelpText<"Enable warnings for deprecated constructs and define __DEPRECATED">;
def Wno_deprecated : Flag<["-"], "Wno-deprecated">, Group<W_Group>, Flags<[CC1Option]>;
def Wl_COMMA : CommaJoined<["-"], "Wl,">, Flags<[LinkerInput, RenderAsInput]>,
  HelpText<"Pass the comma separated arguments in <arg> to the linker">,
  MetaVarName<"<arg>">, Group<Link_Group>;
// FIXME: This is broken; these should not be Joined arguments.
def Wno_nonportable_cfstrings : Joined<["-"], "Wno-nonportable-cfstrings">, Group<W_Group>,
  Flags<[CC1Option]>;
def Wnonportable_cfstrings : Joined<["-"], "Wnonportable-cfstrings">, Group<W_Group>,
  Flags<[CC1Option]>;
def Wp_COMMA : CommaJoined<["-"], "Wp,">,
  HelpText<"Pass the comma separated arguments in <arg> to the preprocessor">,
  MetaVarName<"<arg>">, Group<Preprocessor_Group>;
def Wundef_prefix_EQ : CommaJoined<["-"], "Wundef-prefix=">, Group<W_value_Group>,
  Flags<[CC1Option, CoreOption, HelpHidden]>, MetaVarName<"<arg>">,
  HelpText<"Enable warnings for undefined macros with a prefix in the comma separated list <arg>">,
  MarshallingInfoStringVector<DiagnosticOpts<"UndefPrefixes">>;
def Wwrite_strings : Flag<["-"], "Wwrite-strings">, Group<W_Group>, Flags<[CC1Option, HelpHidden]>;
def Wno_write_strings : Flag<["-"], "Wno-write-strings">, Group<W_Group>, Flags<[CC1Option, HelpHidden]>;
def W_Joined : Joined<["-"], "W">, Group<W_Group>, Flags<[CC1Option, CoreOption]>,
  MetaVarName<"<warning>">, HelpText<"Enable the specified warning">;
def Xanalyzer : Separate<["-"], "Xanalyzer">,
  HelpText<"Pass <arg> to the static analyzer">, MetaVarName<"<arg>">,
  Group<StaticAnalyzer_Group>;
def Xarch__ : JoinedAndSeparate<["-"], "Xarch_">, Flags<[NoXarchOption]>;
def Xarch_host : Separate<["-"], "Xarch_host">, Flags<[NoXarchOption]>,
  HelpText<"Pass <arg> to the CUDA/HIP host compilation">, MetaVarName<"<arg>">;
def Xarch_device : Separate<["-"], "Xarch_device">, Flags<[NoXarchOption]>,
  HelpText<"Pass <arg> to the CUDA/HIP device compilation">, MetaVarName<"<arg>">;
def Xassembler : Separate<["-"], "Xassembler">,
  HelpText<"Pass <arg> to the assembler">, MetaVarName<"<arg>">,
  Group<CompileOnly_Group>;
def Xclang : Separate<["-"], "Xclang">,
  HelpText<"Pass <arg> to the clang compiler">, MetaVarName<"<arg>">,
  Flags<[NoXarchOption, CoreOption]>, Group<CompileOnly_Group>;
def Xcuda_fatbinary : Separate<["-"], "Xcuda-fatbinary">,
  HelpText<"Pass <arg> to fatbinary invocation">, MetaVarName<"<arg>">;
def Xcuda_ptxas : Separate<["-"], "Xcuda-ptxas">,
  HelpText<"Pass <arg> to the ptxas assembler">, MetaVarName<"<arg>">;
def Xopenmp_target : Separate<["-"], "Xopenmp-target">,
  HelpText<"Pass <arg> to the target offloading toolchain.">, MetaVarName<"<arg>">;
def Xopenmp_target_EQ : JoinedAndSeparate<["-"], "Xopenmp-target=">,
  HelpText<"Pass <arg> to the target offloading toolchain identified by <triple>.">,
  MetaVarName<"<triple> <arg>">;
def z : Separate<["-"], "z">, Flags<[LinkerInput, RenderAsInput]>,
  HelpText<"Pass -z <arg> to the linker">, MetaVarName<"<arg>">,
  Group<Link_Group>;
def Xlinker : Separate<["-"], "Xlinker">, Flags<[LinkerInput, RenderAsInput]>,
  HelpText<"Pass <arg> to the linker">, MetaVarName<"<arg>">,
  Group<Link_Group>;
def Xpreprocessor : Separate<["-"], "Xpreprocessor">, Group<Preprocessor_Group>,
  HelpText<"Pass <arg> to the preprocessor">, MetaVarName<"<arg>">;
def X_Flag : Flag<["-"], "X">, Group<Link_Group>;
def X_Joined : Joined<["-"], "X">, IgnoredGCCCompat;
def Z_Flag : Flag<["-"], "Z">, Group<Link_Group>;
// FIXME: All we do with this is reject it. Remove.
def Z_Joined : Joined<["-"], "Z">;
def all__load : Flag<["-"], "all_load">;
def allowable__client : Separate<["-"], "allowable_client">;
def ansi : Flag<["-", "--"], "ansi">, Group<CompileOnly_Group>;
def arch__errors__fatal : Flag<["-"], "arch_errors_fatal">;
def arch : Separate<["-"], "arch">, Flags<[NoXarchOption]>;
def arch__only : Separate<["-"], "arch_only">;
def a : Joined<["-"], "a">;
def autocomplete : Joined<["--"], "autocomplete=">;
def bind__at__load : Flag<["-"], "bind_at_load">;
def bundle__loader : Separate<["-"], "bundle_loader">;
def bundle : Flag<["-"], "bundle">;
def b : JoinedOrSeparate<["-"], "b">, Flags<[Unsupported]>;
def cl_opt_disable : Flag<["-"], "cl-opt-disable">, Group<opencl_Group>, Flags<[CC1Option]>,
  HelpText<"OpenCL only. This option disables all optimizations. By default optimizations are enabled.">;
def cl_strict_aliasing : Flag<["-"], "cl-strict-aliasing">, Group<opencl_Group>, Flags<[CC1Option]>,
  HelpText<"OpenCL only. This option is added for compatibility with OpenCL 1.0.">;
def cl_single_precision_constant : Flag<["-"], "cl-single-precision-constant">, Group<opencl_Group>, Flags<[CC1Option]>,
  HelpText<"OpenCL only. Treat double precision floating-point constant as single precision constant.">,
  MarshallingInfoFlag<LangOpts<"SinglePrecisionConstants">>;
def cl_finite_math_only : Flag<["-"], "cl-finite-math-only">, Group<opencl_Group>, Flags<[CC1Option]>,
  HelpText<"OpenCL only. Allow floating-point optimizations that assume arguments and results are not NaNs or +-Inf.">,
  MarshallingInfoFlag<LangOpts<"CLFiniteMathOnly">>;
def cl_kernel_arg_info : Flag<["-"], "cl-kernel-arg-info">, Group<opencl_Group>, Flags<[CC1Option]>,
  HelpText<"OpenCL only. Generate kernel argument metadata.">,
  MarshallingInfoFlag<CodeGenOpts<"EmitOpenCLArgMetadata">>;
def cl_unsafe_math_optimizations : Flag<["-"], "cl-unsafe-math-optimizations">, Group<opencl_Group>, Flags<[CC1Option]>,
  HelpText<"OpenCL only. Allow unsafe floating-point optimizations.  Also implies -cl-no-signed-zeros and -cl-mad-enable.">,
  MarshallingInfoFlag<LangOpts<"CLUnsafeMath">>;
def cl_fast_relaxed_math : Flag<["-"], "cl-fast-relaxed-math">, Group<opencl_Group>, Flags<[CC1Option]>,
  HelpText<"OpenCL only. Sets -cl-finite-math-only and -cl-unsafe-math-optimizations, and defines __FAST_RELAXED_MATH__.">,
  MarshallingInfoFlag<LangOpts<"FastRelaxedMath">>;
def cl_mad_enable : Flag<["-"], "cl-mad-enable">, Group<opencl_Group>, Flags<[CC1Option]>,
  HelpText<"OpenCL only. Allow use of less precise MAD computations in the generated binary.">,
  MarshallingInfoFlag<CodeGenOpts<"LessPreciseFPMAD">>,
  ImpliedByAnyOf<[cl_unsafe_math_optimizations.KeyPath, cl_fast_relaxed_math.KeyPath]>;
def cl_no_signed_zeros : Flag<["-"], "cl-no-signed-zeros">, Group<opencl_Group>, Flags<[CC1Option]>,
  HelpText<"OpenCL only. Allow use of less precise no signed zeros computations in the generated binary.">,
  MarshallingInfoFlag<LangOpts<"CLNoSignedZero">>;
def cl_std_EQ : Joined<["-"], "cl-std=">, Group<opencl_Group>, Flags<[CC1Option]>,
  HelpText<"OpenCL language standard to compile for.">, Values<"cl,CL,cl1.0,CL1.0,cl1.1,CL1.1,cl1.2,CL1.2,cl2.0,CL2.0,cl3.0,CL3.0,clc++,CLC++">;
def cl_denorms_are_zero : Flag<["-"], "cl-denorms-are-zero">, Group<opencl_Group>,
  HelpText<"OpenCL only. Allow denormals to be flushed to zero.">;
def cl_fp32_correctly_rounded_divide_sqrt : Flag<["-"], "cl-fp32-correctly-rounded-divide-sqrt">, Group<opencl_Group>, Flags<[CC1Option]>,
  HelpText<"OpenCL only. Specify that single precision floating-point divide and sqrt used in the program source are correctly rounded.">,
  MarshallingInfoFlag<CodeGenOpts<"CorrectlyRoundedDivSqrt">>;
def cl_uniform_work_group_size : Flag<["-"], "cl-uniform-work-group-size">, Group<opencl_Group>, Flags<[CC1Option]>,
  HelpText<"OpenCL only. Defines that the global work-size be a multiple of the work-group size specified to clEnqueueNDRangeKernel">,
  MarshallingInfoFlag<CodeGenOpts<"UniformWGSize">>;
def client__name : JoinedOrSeparate<["-"], "client_name">;
def combine : Flag<["-", "--"], "combine">, Flags<[NoXarchOption, Unsupported]>;
def compatibility__version : JoinedOrSeparate<["-"], "compatibility_version">;
def config : Separate<["--"], "config">, Flags<[NoXarchOption]>,
  HelpText<"Specifies configuration file">;
def config_system_dir_EQ : Joined<["--"], "config-system-dir=">, Flags<[NoXarchOption, HelpHidden]>,
  HelpText<"System directory for configuration files">;
def config_user_dir_EQ : Joined<["--"], "config-user-dir=">, Flags<[NoXarchOption, HelpHidden]>,
  HelpText<"User directory for configuration files">;
def coverage : Flag<["-", "--"], "coverage">, Group<Link_Group>, Flags<[CoreOption]>;
def cpp_precomp : Flag<["-"], "cpp-precomp">, Group<clang_ignored_f_Group>;
def current__version : JoinedOrSeparate<["-"], "current_version">;
def cxx_isystem : JoinedOrSeparate<["-"], "cxx-isystem">, Group<clang_i_Group>,
  HelpText<"Add directory to the C++ SYSTEM include search path">, Flags<[CC1Option]>,
  MetaVarName<"<directory>">;
def c : Flag<["-"], "c">, Flags<[NoXarchOption, FlangOption]>, Group<Action_Group>,
  HelpText<"Only run preprocess, compile, and assemble steps">;
def fconvergent_functions : Flag<["-"], "fconvergent-functions">, Group<f_Group>, Flags<[CC1Option]>,
  HelpText<"Assume functions may be convergent">;

def gpu_use_aux_triple_only : Flag<["--"], "gpu-use-aux-triple-only">,
  InternalDriverOpt, HelpText<"Prepare '-aux-triple' only without populating "
                              "'-aux-target-cpu' and '-aux-target-feature'.">;
def cuda_device_only : Flag<["--"], "cuda-device-only">,
  HelpText<"Compile CUDA code for device only">;
def cuda_host_only : Flag<["--"], "cuda-host-only">,
  HelpText<"Compile CUDA code for host only.  Has no effect on non-CUDA "
           "compilations.">;
def cuda_compile_host_device : Flag<["--"], "cuda-compile-host-device">,
  HelpText<"Compile CUDA code for both host and device (default).  Has no "
           "effect on non-CUDA compilations.">;
def cuda_include_ptx_EQ : Joined<["--"], "cuda-include-ptx=">, Flags<[NoXarchOption]>,
  HelpText<"Include PTX for the following GPU architecture (e.g. sm_35) or 'all'. May be specified more than once.">;
def no_cuda_include_ptx_EQ : Joined<["--"], "no-cuda-include-ptx=">, Flags<[NoXarchOption]>,
  HelpText<"Do not include PTX for the following GPU architecture (e.g. sm_35) or 'all'. May be specified more than once.">;
def offload_arch_EQ : Joined<["--"], "offload-arch=">, Flags<[NoXarchOption]>,
  HelpText<"CUDA offloading device architecture (e.g. sm_35), or HIP offloading target ID in the form of a "
           "device architecture followed by target ID features delimited by a colon. Each target ID feature "
           "is a pre-defined string followed by a plus or minus sign (e.g. gfx908:xnack+:sramecc-).  May be "
           "specified more than once.">;
def cuda_gpu_arch_EQ : Joined<["--"], "cuda-gpu-arch=">, Flags<[NoXarchOption]>,
  Alias<offload_arch_EQ>;
def hip_link : Flag<["--"], "hip-link">,
  HelpText<"Link clang-offload-bundler bundles for HIP">;
def no_offload_arch_EQ : Joined<["--"], "no-offload-arch=">, Flags<[NoXarchOption]>,
  HelpText<"Remove CUDA/HIP offloading device architecture (e.g. sm_35, gfx906) from the list of devices to compile for. "
           "'all' resets the list to its default value.">;
def emit_static_lib : Flag<["--"], "emit-static-lib">,
  HelpText<"Enable linker job to emit a static library.">;
def no_cuda_gpu_arch_EQ : Joined<["--"], "no-cuda-gpu-arch=">, Flags<[NoXarchOption]>,
  Alias<no_offload_arch_EQ>;
def cuda_noopt_device_debug : Flag<["--"], "cuda-noopt-device-debug">,
  HelpText<"Enable device-side debug info generation. Disables ptxas optimizations.">;
def no_cuda_version_check : Flag<["--"], "no-cuda-version-check">,
  HelpText<"Don't error out if the detected version of the CUDA install is "
           "too low for the requested CUDA gpu architecture.">;
def no_cuda_noopt_device_debug : Flag<["--"], "no-cuda-noopt-device-debug">;
def cuda_path_EQ : Joined<["--"], "cuda-path=">, Group<i_Group>,
  HelpText<"CUDA installation path">;
def cuda_path_ignore_env : Flag<["--"], "cuda-path-ignore-env">, Group<i_Group>,
  HelpText<"Ignore environment variables to detect CUDA installation">;
def ptxas_path_EQ : Joined<["--"], "ptxas-path=">, Group<i_Group>,
  HelpText<"Path to ptxas (used for compiling CUDA code)">;
def fcuda_flush_denormals_to_zero : Flag<["-"], "fcuda-flush-denormals-to-zero">,
  HelpText<"Flush denormal floating point values to zero in CUDA device mode.">;
def fno_cuda_flush_denormals_to_zero : Flag<["-"], "fno-cuda-flush-denormals-to-zero">;
defm gpu_rdc : BoolFOption<"gpu-rdc",
  LangOpts<"GPURelocatableDeviceCode">, DefaultFalse,
  PosFlag<SetTrue, [CC1Option], "Generate relocatable device code, also known as separate compilation mode">,
  NegFlag<SetFalse>>;
def : Flag<["-"], "fcuda-rdc">, Alias<fgpu_rdc>;
def : Flag<["-"], "fno-cuda-rdc">, Alias<fno_gpu_rdc>;
defm cuda_short_ptr : OptInFFlag<"cuda-short-ptr",
  "Use 32-bit pointers for accessing const/local/shared address spaces", "", "",
  [], TargetOpts<"NVPTXUseShortPointers">>;
def rocm_path_EQ : Joined<["--"], "rocm-path=">, Group<i_Group>,
  HelpText<"ROCm installation path, used for finding and automatically linking required bitcode libraries.">;
def rocm_device_lib_path_EQ : Joined<["--"], "rocm-device-lib-path=">, Group<Link_Group>,
  HelpText<"ROCm device library path. Alternative to rocm-path.">;
def : Joined<["--"], "hip-device-lib-path=">, Alias<rocm_device_lib_path_EQ>;
def hip_device_lib_EQ : Joined<["--"], "hip-device-lib=">, Group<Link_Group>,
  HelpText<"HIP device library">;
def hip_version_EQ : Joined<["--"], "hip-version=">,
  HelpText<"HIP version in the format of major.minor.patch">;
def fhip_dump_offload_linker_script : Flag<["-"], "fhip-dump-offload-linker-script">,
  Group<f_Group>, Flags<[NoArgumentUnused, HelpHidden]>;
defm hip_new_launch_api : BoolFOption<"hip-new-launch-api",
  LangOpts<"HIPUseNewLaunchAPI">, DefaultFalse,
  PosFlag<SetTrue, [CC1Option], "Use">, NegFlag<SetFalse, [], "Don't use">,
  BothFlags<[], " new kernel launching API for HIP">>;
defm gpu_allow_device_init : BoolFOption<"gpu-allow-device-init",
  LangOpts<"GPUAllowDeviceInit">, DefaultFalse,
  PosFlag<SetTrue, [CC1Option], "Allow">, NegFlag<SetFalse, [], "Don't allow">,
  BothFlags<[], " device side init function in HIP">>,
  ShouldParseIf<hip.KeyPath>;
defm gpu_defer_diag : BoolFOption<"gpu-defer-diag",
  LangOpts<"GPUDeferDiag">, DefaultFalse,
  PosFlag<SetTrue, [CC1Option], "Defer">, NegFlag<SetFalse, [], "Don't defer">,
  BothFlags<[], " host/device related diagnostic messages for CUDA/HIP">>;
defm gpu_exclude_wrong_side_overloads : BoolFOption<"gpu-exclude-wrong-side-overloads",
  LangOpts<"GPUExcludeWrongSideOverloads">, DefaultFalse,
  PosFlag<SetTrue, [CC1Option], "Always exclude wrong side overloads">,
  NegFlag<SetFalse, [], "Exclude wrong side overloads only if there are same side overloads">,
  BothFlags<[HelpHidden], " in overloading resolution for CUDA/HIP">>;
def gpu_max_threads_per_block_EQ : Joined<["--"], "gpu-max-threads-per-block=">,
  Flags<[CC1Option]>,
  HelpText<"Default max threads per block for kernel launch bounds for HIP">,
  MarshallingInfoStringInt<LangOpts<"GPUMaxThreadsPerBlock">, "256">,
  ShouldParseIf<hip.KeyPath>;
def gpu_instrument_lib_EQ : Joined<["--"], "gpu-instrument-lib=">,
  HelpText<"Instrument device library for HIP, which is a LLVM bitcode containing "
  "__cyg_profile_func_enter and __cyg_profile_func_exit">;
def libomptarget_nvptx_bc_path_EQ : Joined<["--"], "libomptarget-nvptx-bc-path=">, Group<i_Group>,
  HelpText<"Path to libomptarget-nvptx bitcode library">;
def dD : Flag<["-"], "dD">, Group<d_Group>, Flags<[CC1Option]>,
  HelpText<"Print macro definitions in -E mode in addition to normal output">;
def dI : Flag<["-"], "dI">, Group<d_Group>, Flags<[CC1Option]>,
  HelpText<"Print include directives in -E mode in addition to normal output">,
  MarshallingInfoFlag<PreprocessorOutputOpts<"ShowIncludeDirectives">>;
def dM : Flag<["-"], "dM">, Group<d_Group>, Flags<[CC1Option]>,
  HelpText<"Print macro definitions in -E mode instead of normal output">;
def dead__strip : Flag<["-"], "dead_strip">;
def dependency_file : Separate<["-"], "dependency-file">, Flags<[CC1Option]>,
  HelpText<"Filename (or -) to write dependency output to">,
  MarshallingInfoString<DependencyOutputOpts<"OutputFile">>;
def dependency_dot : Separate<["-"], "dependency-dot">, Flags<[CC1Option]>,
  HelpText<"Filename to write DOT-formatted header dependencies to">,
  MarshallingInfoString<DependencyOutputOpts<"DOTOutputFile">>;
def module_dependency_dir : Separate<["-"], "module-dependency-dir">,
  Flags<[CC1Option]>, HelpText<"Directory to dump module dependencies to">,
  MarshallingInfoString<DependencyOutputOpts<"ModuleDependencyOutputDir">>;
def dsym_dir : JoinedOrSeparate<["-"], "dsym-dir">,
  Flags<[NoXarchOption, RenderAsInput]>,
  HelpText<"Directory to output dSYM's (if any) to">, MetaVarName<"<dir>">;
def dumpmachine : Flag<["-"], "dumpmachine">;
def dumpspecs : Flag<["-"], "dumpspecs">, Flags<[Unsupported]>;
def dumpversion : Flag<["-"], "dumpversion">;
def dylib__file : Separate<["-"], "dylib_file">;
def dylinker__install__name : JoinedOrSeparate<["-"], "dylinker_install_name">;
def dylinker : Flag<["-"], "dylinker">;
def dynamiclib : Flag<["-"], "dynamiclib">;
def dynamic : Flag<["-"], "dynamic">, Flags<[NoArgumentUnused]>;
def d_Flag : Flag<["-"], "d">, Group<d_Group>;
def d_Joined : Joined<["-"], "d">, Group<d_Group>;
def emit_ast : Flag<["-"], "emit-ast">,
  HelpText<"Emit Clang AST files for source inputs">;
def emit_llvm : Flag<["-"], "emit-llvm">, Flags<[CC1Option]>, Group<Action_Group>,
  HelpText<"Use the LLVM representation for assembler and object files">;
def emit_interface_stubs : Flag<["-"], "emit-interface-stubs">, Flags<[CC1Option]>, Group<Action_Group>,
  HelpText<"Generate Interface Stub Files.">;
def emit_merged_ifs : Flag<["-"], "emit-merged-ifs">,
  Flags<[CC1Option]>, Group<Action_Group>,
  HelpText<"Generate Interface Stub Files, emit merged text not binary.">;
def interface_stub_version_EQ : JoinedOrSeparate<["-"], "interface-stub-version=">, Flags<[CC1Option]>;
def exported__symbols__list : Separate<["-"], "exported_symbols_list">;
def e : JoinedOrSeparate<["-"], "e">, Flags<[LinkerInput]>, Group<Link_Group>;
def fmax_tokens_EQ : Joined<["-"], "fmax-tokens=">, Group<f_Group>, Flags<[CC1Option]>,
  HelpText<"Max total number of preprocessed tokens for -Wmax-tokens.">,
  MarshallingInfoStringInt<LangOpts<"MaxTokens">>;
def fPIC : Flag<["-"], "fPIC">, Group<f_Group>;
def fno_PIC : Flag<["-"], "fno-PIC">, Group<f_Group>;
def fPIE : Flag<["-"], "fPIE">, Group<f_Group>;
def fno_PIE : Flag<["-"], "fno-PIE">, Group<f_Group>;
defm access_control : BoolFOption<"access-control",
  LangOpts<"AccessControl">, DefaultTrue,
  NegFlag<SetFalse, [CC1Option], "Disable C++ access control">,
  PosFlag<SetTrue>>;
def falign_functions : Flag<["-"], "falign-functions">, Group<f_Group>;
def falign_functions_EQ : Joined<["-"], "falign-functions=">, Group<f_Group>;
def fno_align_functions: Flag<["-"], "fno-align-functions">, Group<f_Group>;
defm allow_editor_placeholders : BoolFOption<"allow-editor-placeholders",
  LangOpts<"AllowEditorPlaceholders">, DefaultFalse,
  PosFlag<SetTrue, [CC1Option], "Treat editor placeholders as valid source code">,
  NegFlag<SetFalse>>;
def fallow_unsupported : Flag<["-"], "fallow-unsupported">, Group<f_Group>;
def fapple_kext : Flag<["-"], "fapple-kext">, Group<f_Group>, Flags<[CC1Option]>,
  HelpText<"Use Apple's kernel extensions ABI">,
  MarshallingInfoFlag<LangOpts<"AppleKext">>;
defm apple_pragma_pack : BoolFOption<"apple-pragma-pack",
  LangOpts<"ApplePragmaPack">, DefaultFalse,
  PosFlag<SetTrue, [CC1Option], "Enable Apple gcc-compatible #pragma pack handling">,
  NegFlag<SetFalse>>;
def fxl_pragma_pack : Flag<["-"], "fxl-pragma-pack">, Group<f_Group>, Flags<[CC1Option]>,
  HelpText<"Enable IBM XL #pragma pack handling">;
def shared_libsan : Flag<["-"], "shared-libsan">,
  HelpText<"Dynamically link the sanitizer runtime">;
def static_libsan : Flag<["-"], "static-libsan">,
  HelpText<"Statically link the sanitizer runtime">;
def : Flag<["-"], "shared-libasan">, Alias<shared_libsan>;
def fasm : Flag<["-"], "fasm">, Group<f_Group>;

defm asm_blocks : OptInFFlag<"asm-blocks", "">;

def fassume_sane_operator_new : Flag<["-"], "fassume-sane-operator-new">, Group<f_Group>;
def fastcp : Flag<["-"], "fastcp">, Group<f_Group>;
def fastf : Flag<["-"], "fastf">, Group<f_Group>;
def fast : Flag<["-"], "fast">, Group<f_Group>;
def fasynchronous_unwind_tables : Flag<["-"], "fasynchronous-unwind-tables">, Group<f_Group>;

def fdouble_square_bracket_attributes : Flag<[ "-" ], "fdouble-square-bracket-attributes">,
  Group<f_Group>, Flags<[NoXarchOption, CC1Option]>,
  HelpText<"Enable '[[]]' attributes in all C and C++ language modes">;
def fno_double_square_bracket_attributes : Flag<[ "-" ], "fno-double-square-bracket-attributes">,
  Group<f_Group>, Flags<[NoXarchOption, CC1Option]>,
  HelpText<"Disable '[[]]' attributes in all C and C++ language modes">;

defm autolink : BoolFOption<"autolink",
  CodeGenOpts<"Autolink">, DefaultTrue,
  NegFlag<SetFalse, [CC1Option], "Disable generation of linker directives for automatic library linking">,
  PosFlag<SetTrue>>;

// C++ Coroutines TS
defm coroutines_ts : OptInFFlag<"coroutines-ts", "Enable support for the C++ Coroutines TS">;

def fembed_bitcode_EQ : Joined<["-"], "fembed-bitcode=">,
    Group<f_Group>, Flags<[NoXarchOption, CC1Option, CC1AsOption]>, MetaVarName<"<option>">,
    HelpText<"Embed LLVM bitcode (option: off, all, bitcode, marker)">,
    Values<"off,all,bitcode,marker">, NormalizedValuesScope<"CodeGenOptions">,
    NormalizedValues<["Embed_Off", "Embed_All", "Embed_Bitcode", "Embed_Marker"]>,
    MarshallingInfoString<CodeGenOpts<"EmbedBitcode">, "Embed_Off">, AutoNormalizeEnum;
def fembed_bitcode : Flag<["-"], "fembed-bitcode">, Group<f_Group>,
  Alias<fembed_bitcode_EQ>, AliasArgs<["all"]>,
  HelpText<"Embed LLVM IR bitcode as data">;
def fembed_bitcode_marker : Flag<["-"], "fembed-bitcode-marker">,
  Alias<fembed_bitcode_EQ>, AliasArgs<["marker"]>,
  HelpText<"Embed placeholder LLVM IR data as a marker">;
defm gnu_inline_asm : BoolFOption<"gnu-inline-asm",
  LangOpts<"GNUAsm">, DefaultTrue,
  NegFlag<SetFalse, [CC1Option], "Disable GNU style inline asm">, PosFlag<SetTrue>>;

def fprofile_sample_use : Flag<["-"], "fprofile-sample-use">, Group<f_Group>,
    Flags<[CoreOption]>;
def fno_profile_sample_use : Flag<["-"], "fno-profile-sample-use">, Group<f_Group>,
    Flags<[CoreOption]>;
def fprofile_sample_use_EQ : Joined<["-"], "fprofile-sample-use=">,
    Group<f_Group>, Flags<[NoXarchOption, CC1Option]>,
    HelpText<"Enable sample-based profile guided optimizations">,
    MarshallingInfoString<CodeGenOpts<"SampleProfileFile">>;
def fprofile_sample_accurate : Flag<["-"], "fprofile-sample-accurate">,
    Group<f_Group>, Flags<[NoXarchOption, CC1Option]>,
    HelpText<"Specifies that the sample profile is accurate">,
    DocBrief<[{Specifies that the sample profile is accurate. If the sample
               profile is accurate, callsites without profile samples are marked
               as cold. Otherwise, treat callsites without profile samples as if
               we have no profile}]>,
   MarshallingInfoFlag<CodeGenOpts<"ProfileSampleAccurate">>;
def fno_profile_sample_accurate : Flag<["-"], "fno-profile-sample-accurate">,
  Group<f_Group>, Flags<[NoXarchOption]>;
def fauto_profile : Flag<["-"], "fauto-profile">, Group<f_Group>,
    Alias<fprofile_sample_use>;
def fno_auto_profile : Flag<["-"], "fno-auto-profile">, Group<f_Group>,
    Alias<fno_profile_sample_use>;
def fauto_profile_EQ : Joined<["-"], "fauto-profile=">,
    Alias<fprofile_sample_use_EQ>;
def fauto_profile_accurate : Flag<["-"], "fauto-profile-accurate">,
    Group<f_Group>, Alias<fprofile_sample_accurate>;
def fno_auto_profile_accurate : Flag<["-"], "fno-auto-profile-accurate">,
    Group<f_Group>, Alias<fno_profile_sample_accurate>;
def fdebug_compilation_dir : Separate<["-"], "fdebug-compilation-dir">,
    Group<f_Group>, Flags<[CC1Option, CC1AsOption, CoreOption]>,
    HelpText<"The compilation directory to embed in the debug info.">,
    MarshallingInfoString<CodeGenOpts<"DebugCompilationDir">>;
def fdebug_compilation_dir_EQ : Joined<["-"], "fdebug-compilation-dir=">,
    Group<f_Group>, Flags<[CC1Option, CC1AsOption, CoreOption]>,
    Alias<fdebug_compilation_dir>;
defm debug_info_for_profiling : BoolFOption<"debug-info-for-profiling",
  CodeGenOpts<"DebugInfoForProfiling">, DefaultFalse,
  PosFlag<SetTrue, [CC1Option], "Emit extra debug info to make sample profile more accurate">,
  NegFlag<SetFalse>>;
def fprofile_instr_generate : Flag<["-"], "fprofile-instr-generate">,
    Group<f_Group>, Flags<[CoreOption]>,
    HelpText<"Generate instrumented code to collect execution counts into default.profraw file (overridden by '=' form of option or LLVM_PROFILE_FILE env var)">;
def fprofile_instr_generate_EQ : Joined<["-"], "fprofile-instr-generate=">,
    Group<f_Group>, Flags<[CoreOption]>, MetaVarName<"<file>">,
    HelpText<"Generate instrumented code to collect execution counts into <file> (overridden by LLVM_PROFILE_FILE env var)">;
def fprofile_instr_use : Flag<["-"], "fprofile-instr-use">, Group<f_Group>,
    Flags<[CoreOption]>;
def fprofile_instr_use_EQ : Joined<["-"], "fprofile-instr-use=">,
    Group<f_Group>, Flags<[CoreOption]>,
    HelpText<"Use instrumentation data for profile-guided optimization">;
def fprofile_remapping_file_EQ : Joined<["-"], "fprofile-remapping-file=">,
    Group<f_Group>, Flags<[CC1Option, CoreOption]>, MetaVarName<"<file>">,
    HelpText<"Use the remappings described in <file> to match the profile data against names in the program">,
    MarshallingInfoString<CodeGenOpts<"ProfileRemappingFile">>;
def fprofile_remapping_file : Separate<["-"], "fprofile-remapping-file">,
    Group<f_Group>, Flags<[CoreOption]>, Alias<fprofile_remapping_file_EQ>;
defm coverage_mapping : BoolFOption<"coverage-mapping",
  CodeGenOpts<"CoverageMapping">, DefaultFalse,
  PosFlag<SetTrue, [CC1Option], "Generate coverage mapping to enable code coverage analysis">,
  NegFlag<SetFalse, [], "Disable code coverage analysis">, BothFlags<[CoreOption]>>;
def fprofile_generate : Flag<["-"], "fprofile-generate">,
    Group<f_Group>, Flags<[CoreOption]>,
    HelpText<"Generate instrumented code to collect execution counts into default.profraw (overridden by LLVM_PROFILE_FILE env var)">;
def fprofile_generate_EQ : Joined<["-"], "fprofile-generate=">,
    Group<f_Group>, Flags<[CoreOption]>, MetaVarName<"<directory>">,
    HelpText<"Generate instrumented code to collect execution counts into <directory>/default.profraw (overridden by LLVM_PROFILE_FILE env var)">;
def fcs_profile_generate : Flag<["-"], "fcs-profile-generate">,
    Group<f_Group>, Flags<[CoreOption]>,
    HelpText<"Generate instrumented code to collect context sensitive execution counts into default.profraw (overridden by LLVM_PROFILE_FILE env var)">;
def fcs_profile_generate_EQ : Joined<["-"], "fcs-profile-generate=">,
    Group<f_Group>, Flags<[CoreOption]>, MetaVarName<"<directory>">,
    HelpText<"Generate instrumented code to collect context sensitive execution counts into <directory>/default.profraw (overridden by LLVM_PROFILE_FILE env var)">;
def fprofile_use : Flag<["-"], "fprofile-use">, Group<f_Group>,
    Alias<fprofile_instr_use>;
def fprofile_use_EQ : Joined<["-"], "fprofile-use=">,
    Group<f_Group>, Flags<[NoXarchOption]>, MetaVarName<"<pathname>">,
    HelpText<"Use instrumentation data for profile-guided optimization. If pathname is a directory, it reads from <pathname>/default.profdata. Otherwise, it reads from file <pathname>.">;
def fno_profile_instr_generate : Flag<["-"], "fno-profile-instr-generate">,
    Group<f_Group>, Flags<[CoreOption]>,
    HelpText<"Disable generation of profile instrumentation.">;
def fno_profile_generate : Flag<["-"], "fno-profile-generate">,
    Group<f_Group>, Flags<[CoreOption]>,
    HelpText<"Disable generation of profile instrumentation.">;
def fno_profile_instr_use : Flag<["-"], "fno-profile-instr-use">,
    Group<f_Group>, Flags<[CoreOption]>,
    HelpText<"Disable using instrumentation data for profile-guided optimization">;
def fno_profile_use : Flag<["-"], "fno-profile-use">,
    Alias<fno_profile_instr_use>;
defm profile_arcs : BoolFOption<"profile-arcs",
  CodeGenOpts<"EmitGcovArcs">, DefaultFalse,
  PosFlag<SetTrue, [CC1Option, LinkOption]>, NegFlag<SetFalse>>;
defm test_coverage : BoolFOption<"test-coverage",
  CodeGenOpts<"EmitGcovNotes">, DefaultFalse,
  PosFlag<SetTrue, [CC1Option]>, NegFlag<SetFalse>>;
def fprofile_filter_files_EQ : Joined<["-"], "fprofile-filter-files=">,
    Group<f_Group>, Flags<[CC1Option, CoreOption]>,
    HelpText<"Instrument only functions from files where names match any regex separated by a semi-colon">,
    MarshallingInfoString<CodeGenOpts<"ProfileFilterFiles">>,
    ShouldParseIf<!strconcat(fprofile_arcs.KeyPath, "||", ftest_coverage.KeyPath)>;
def fprofile_exclude_files_EQ : Joined<["-"], "fprofile-exclude-files=">,
    Group<f_Group>, Flags<[CC1Option, CoreOption]>,
    HelpText<"Instrument only functions from files where names don't match all the regexes separated by a semi-colon">,
    MarshallingInfoString<CodeGenOpts<"ProfileExcludeFiles">>,
    ShouldParseIf<!strconcat(fprofile_arcs.KeyPath, "||", ftest_coverage.KeyPath)>;
def fprofile_update_EQ : Joined<["-"], "fprofile-update=">,
    Group<f_Group>, Flags<[CC1Option, CoreOption]>, Values<"atomic,prefer-atomic,single">,
    MetaVarName<"<method>">, HelpText<"Set update method of profile counters (atomic,prefer-atomic,single)">,
    MarshallingInfoFlag<CodeGenOpts<"AtomicProfileUpdate">>;
defm pseudo_probe_for_profiling : BoolFOption<"pseudo-probe-for-profiling",
  CodeGenOpts<"PseudoProbeForProfiling">, DefaultFalse,
  PosFlag<SetTrue, [], "Emit">, NegFlag<SetFalse, [], "Do not emit">,
  BothFlags<[NoXarchOption, CC1Option], " pseudo probes for sample profiler">>;
def forder_file_instrumentation : Flag<["-"], "forder-file-instrumentation">,
    Group<f_Group>, Flags<[CC1Option, CoreOption]>,
    HelpText<"Generate instrumented code to collect order file into default.profraw file (overridden by '=' form of option or LLVM_PROFILE_FILE env var)">;
def fprofile_list_EQ : Joined<["-"], "fprofile-list=">,
    Group<f_Group>, Flags<[CC1Option, CoreOption]>,
    HelpText<"Filename defining the list of functions/files to instrument">,
    MarshallingInfoStringVector<LangOpts<"ProfileListFiles">>;

defm addrsig : BoolFOption<"addrsig",
  CodeGenOpts<"Addrsig">, DefaultFalse,
  PosFlag<SetTrue, [CC1Option], "Emit">, NegFlag<SetFalse, [], "Don't emit">,
  BothFlags<[CoreOption], " an address-significance table">>;
defm blocks : OptInFFlag<"blocks", "Enable the 'blocks' language feature", "", "", [CoreOption]>;
def f3c_tool : Flag<["-"], "f3c-tool">, Group<f_Group>, Flags<[CC1Option]>,
  HelpText<"Enable 3C tool mode (supposed to be run by tools that needs only AST)">;
def fbootclasspath_EQ : Joined<["-"], "fbootclasspath=">, Group<f_Group>;
defm borland_extensions : BoolFOption<"borland-extensions",
  LangOpts<"Borland">, DefaultFalse,
  PosFlag<SetTrue, [CC1Option], "Accept non-standard constructs supported by the Borland compiler">,
  NegFlag<SetFalse>>;
def fbuiltin : Flag<["-"], "fbuiltin">, Group<f_Group>, Flags<[CoreOption]>;
def fbuiltin_module_map : Flag <["-"], "fbuiltin-module-map">, Group<f_Group>,
<<<<<<< HEAD
  Flags<[NoXarchOption]>, HelpText<"Load the clang builtins module map file.">;
defm caret_diagnostics : BoolFOption<"caret-diagnostics",
  DiagnosticOpts<"ShowCarets">, DefaultTrue,
  NegFlag<SetFalse, [CC1Option]>, PosFlag<SetTrue>>;
=======
  Flags<[DriverOption]>, HelpText<"Load the clang builtins module map file.">;
defm caret_diagnostics : OptOutFFlag<"caret-diagnostics", "", "">;
def fcheckedc_extension : Flag<["-"], "fcheckedc-extension">, Group<f_Group>, Flags<[CC1Option]>,
  HelpText<"Accept Checked C extension">;
def fno_checkedc_extension : Flag<["-"], "fno-checkedc-extension">, Group<f_Group>, Flags<[CC1Option]>,
  HelpText<"Do not accept Checked C extension">;
def fdump_extracted_comparison_facts : Flag<["-"], "fdump-extracted-comparison-facts">, Group<f_Group>, Flags<[CC1Option]>,
  HelpText<"Dump extracted comparison facts">;
def fdump_widened_bounds : Flag<["-"], "fdump-widened-bounds">, Group<f_Group>, Flags<[CC1Option]>,
  HelpText<"Dump widened bounds">;
def fdump_boundsvars : Flag<["-"], "fdump-boundsvars">, Group<f_Group>, Flags<[CC1Option]>,
  HelpText<"Dump bounds vars">;
def fdump_boundssiblingfields : Flag<["-"], "fdump-boundssiblingfields">, Group<f_Group>, Flags<[CC1Option]>,
  HelpText<"Dump bounds sibling fields">;
def fdump_preorder_ast : Flag<["-"], "fdump-preorder-ast">, Group<f_Group>, Flags<[CC1Option]>,
  HelpText<"Dump the preorder AST">;
def fdump_checking_state : Flag<["-"], "fdump-checking-state">, Group<f_Group>, Flags<[CC1Option]>,
  HelpText<"Dump the state during bounds checking">;
def fdump_inferred_bounds : Flag<["-"], "fdump-inferred-bounds">, Group<f_Group>, Flags<[CC1Option]>,
  HelpText<"Dump inferred Checked C bounds for assignments and declarations">;
def finject_verifier_calls : Flag<["-"], "finject-verifier-calls">, Group<f_Group>, Flags<[CC1Option]>,
  HelpText<"Injects calls to VERIFIER_assume and VERIFIER_error in the bitcode">;
def funchecked_pointers_dynamic_check : Flag<["-"], "funchecked-pointers-dynamic-check">, Group<f_Group>, Flags<[CC1Option]>,
  HelpText<"Adds dynamic checks for unchecked pointers">;
>>>>>>> ccbaca99
def fclang_abi_compat_EQ : Joined<["-"], "fclang-abi-compat=">, Group<f_clang_Group>,
  Flags<[CC1Option]>, MetaVarName<"<version>">, Values<"<major>.<minor>,latest">,
  HelpText<"Attempt to match the ABI of Clang <version>">;
def fclasspath_EQ : Joined<["-"], "fclasspath=">, Group<f_Group>;
defm color_diagnostics : OptInFFlag<"color-diagnostics", "Enable", "Disable", " colors in diagnostics",
  [CoreOption, FlangOption]>;
def fdiagnostics_color : Flag<["-"], "fdiagnostics-color">, Group<f_Group>,
  Flags<[CoreOption, NoXarchOption]>;
def fdiagnostics_color_EQ : Joined<["-"], "fdiagnostics-color=">, Group<f_Group>;
def fansi_escape_codes : Flag<["-"], "fansi-escape-codes">, Group<f_Group>,
  Flags<[CoreOption, CC1Option]>, HelpText<"Use ANSI escape codes for diagnostics">,
  MarshallingInfoFlag<DiagnosticOpts<"UseANSIEscapeCodes">>;
def fcomment_block_commands : CommaJoined<["-"], "fcomment-block-commands=">, Group<f_clang_Group>, Flags<[CC1Option]>,
  HelpText<"Treat each comma separated argument in <arg> as a documentation comment block command">,
  MetaVarName<"<arg>">, MarshallingInfoStringVector<LangOpts<"CommentOpts.BlockCommandNames">>;
def fparse_all_comments : Flag<["-"], "fparse-all-comments">, Group<f_clang_Group>, Flags<[CC1Option]>,
  MarshallingInfoFlag<LangOpts<"CommentOpts.ParseAllComments">>;
def frecord_command_line : Flag<["-"], "frecord-command-line">,
  Group<f_clang_Group>;
def fno_record_command_line : Flag<["-"], "fno-record-command-line">,
  Group<f_clang_Group>;
def : Flag<["-"], "frecord-gcc-switches">, Alias<frecord_command_line>;
def : Flag<["-"], "fno-record-gcc-switches">, Alias<fno_record_command_line>;
def fcommon : Flag<["-"], "fcommon">, Group<f_Group>,
  Flags<[CoreOption, CC1Option]>, HelpText<"Place uninitialized global variables in a common block">,
  MarshallingInfoNegativeFlag<CodeGenOpts<"NoCommon">>;
def fcompile_resource_EQ : Joined<["-"], "fcompile-resource=">, Group<f_Group>;
defm complete_member_pointers : BoolOption<"f", "complete-member-pointers",
  LangOpts<"CompleteMemberPointers">, DefaultFalse,
  PosFlag<SetTrue, [CC1Option], "Require">, NegFlag<SetFalse, [], "Do not require">,
  BothFlags<[CoreOption], " member pointer base types to be complete if they"
            " would be significant under the Microsoft ABI">>,
  Group<f_clang_Group>;
def fcf_runtime_abi_EQ : Joined<["-"], "fcf-runtime-abi=">, Group<f_Group>,
    Flags<[CC1Option]>, Values<"unspecified,standalone,objc,swift,swift-5.0,swift-4.2,swift-4.1">,
    NormalizedValuesScope<"LangOptions::CoreFoundationABI">,
    NormalizedValues<["ObjectiveC", "ObjectiveC", "ObjectiveC", "Swift5_0", "Swift5_0", "Swift4_2", "Swift4_1"]>,
    MarshallingInfoString<LangOpts<"CFRuntime">, "ObjectiveC">, AutoNormalizeEnum;
defm constant_cfstrings : BoolFOption<"constant-cfstrings",
  LangOpts<"NoConstantCFStrings">, DefaultFalse,
  NegFlag<SetTrue, [CC1Option], "Disable creation of CodeFoundation-type constant strings">,
  PosFlag<SetFalse>>;
def fconstant_string_class_EQ : Joined<["-"], "fconstant-string-class=">, Group<f_Group>;
def fconstexpr_depth_EQ : Joined<["-"], "fconstexpr-depth=">, Group<f_Group>;
def fconstexpr_steps_EQ : Joined<["-"], "fconstexpr-steps=">, Group<f_Group>;
def fexperimental_new_constant_interpreter : Flag<["-"], "fexperimental-new-constant-interpreter">, Group<f_Group>,
  HelpText<"Enable the experimental new constant interpreter">, Flags<[CC1Option]>,
  MarshallingInfoFlag<LangOpts<"EnableNewConstInterp">>;
def fconstexpr_backtrace_limit_EQ : Joined<["-"], "fconstexpr-backtrace-limit=">,
                                    Group<f_Group>;
def fno_crash_diagnostics : Flag<["-"], "fno-crash-diagnostics">, Group<f_clang_Group>, Flags<[NoArgumentUnused, CoreOption]>,
  HelpText<"Disable auto-generation of preprocessed source files and a script for reproduction during a clang crash">;
def fcrash_diagnostics_dir : Joined<["-"], "fcrash-diagnostics-dir=">, Group<f_clang_Group>, Flags<[NoArgumentUnused, CoreOption]>;
def fcreate_profile : Flag<["-"], "fcreate-profile">, Group<f_Group>;
defm cxx_exceptions: BoolFOption<"cxx-exceptions",
  LangOpts<"CXXExceptions">, DefaultFalse,
  PosFlag<SetTrue, [CC1Option], "Enable C++ exceptions">, NegFlag<SetFalse>>;
def fcxx_modules : Flag <["-"], "fcxx-modules">, Group<f_Group>,
  Flags<[NoXarchOption]>;
def fdebug_pass_arguments : Flag<["-"], "fdebug-pass-arguments">, Group<f_Group>;
def fdebug_pass_structure : Flag<["-"], "fdebug-pass-structure">, Group<f_Group>;
def fdepfile_entry : Joined<["-"], "fdepfile-entry=">,
    Group<f_clang_Group>, Flags<[CC1Option]>;
def fdiagnostics_fixit_info : Flag<["-"], "fdiagnostics-fixit-info">, Group<f_clang_Group>;
def fno_diagnostics_fixit_info : Flag<["-"], "fno-diagnostics-fixit-info">, Group<f_Group>,
  Flags<[CC1Option]>, HelpText<"Do not include fixit information in diagnostics">,
  MarshallingInfoNegativeFlag<DiagnosticOpts<"ShowFixits">>;
def fdiagnostics_parseable_fixits : Flag<["-"], "fdiagnostics-parseable-fixits">, Group<f_clang_Group>,
    Flags<[CoreOption, CC1Option]>, HelpText<"Print fix-its in machine parseable form">,
    MarshallingInfoFlag<DiagnosticOpts<"ShowParseableFixits">>;
def fdiagnostics_print_source_range_info : Flag<["-"], "fdiagnostics-print-source-range-info">,
    Group<f_clang_Group>,  Flags<[CC1Option]>,
    HelpText<"Print source range spans in numeric form">,
    MarshallingInfoFlag<DiagnosticOpts<"ShowSourceRanges">>;
defm diagnostics_show_hotness : BoolFOption<"diagnostics-show-hotness",
  CodeGenOpts<"DiagnosticsWithHotness">, DefaultFalse,
  PosFlag<SetTrue, [CC1Option], "Enable profile hotness information in diagnostic line">,
  NegFlag<SetFalse>>;
def fdiagnostics_hotness_threshold_EQ : Joined<["-"], "fdiagnostics-hotness-threshold=">,
    Group<f_Group>, Flags<[CC1Option]>, MetaVarName<"<value>">,
    HelpText<"Prevent optimization remarks from being output if they do not have at least this profile count. "
    "Use 'auto' to apply the threshold from profile summary">;
defm diagnostics_show_option : BoolFOption<"diagnostics-show-option",
    DiagnosticOpts<"ShowOptionNames">, DefaultTrue,
    NegFlag<SetFalse, [CC1Option]>, PosFlag<SetTrue, [], "Print option name with mappable diagnostics">>;
defm diagnostics_show_note_include_stack : BoolFOption<"diagnostics-show-note-include-stack",
    DiagnosticOpts<"ShowNoteIncludeStack">, DefaultFalse,
    PosFlag<SetTrue, [], "Display include stacks for diagnostic notes">,
    NegFlag<SetFalse>, BothFlags<[CC1Option]>>;
def fdiagnostics_format_EQ : Joined<["-"], "fdiagnostics-format=">, Group<f_clang_Group>;
def fdiagnostics_show_category_EQ : Joined<["-"], "fdiagnostics-show-category=">, Group<f_clang_Group>;
def fdiagnostics_show_template_tree : Flag<["-"], "fdiagnostics-show-template-tree">,
    Group<f_Group>, Flags<[CC1Option]>,
    HelpText<"Print a template comparison tree for differing templates">,
    MarshallingInfoFlag<DiagnosticOpts<"ShowTemplateTree">>;
def fdeclspec : Flag<["-"], "fdeclspec">, Group<f_clang_Group>,
  HelpText<"Allow __declspec as a keyword">, Flags<[CC1Option]>;
def fdiscard_value_names : Flag<["-"], "fdiscard-value-names">, Group<f_clang_Group>,
  HelpText<"Discard value names in LLVM IR">, Flags<[NoXarchOption]>;
def fno_discard_value_names : Flag<["-"], "fno-discard-value-names">, Group<f_clang_Group>,
  HelpText<"Do not discard value names in LLVM IR">, Flags<[NoXarchOption]>;
def fdollars_in_identifiers : Flag<["-"], "fdollars-in-identifiers">, Group<f_Group>,
  HelpText<"Allow '$' in identifiers">, Flags<[CC1Option]>;
def fdwarf2_cfi_asm : Flag<["-"], "fdwarf2-cfi-asm">, Group<clang_ignored_f_Group>;
def fno_dwarf2_cfi_asm : Flag<["-"], "fno-dwarf2-cfi-asm">, Group<clang_ignored_f_Group>;
defm dwarf_directory_asm : BoolFOption<"dwarf-directory-asm",
  CodeGenOpts<"NoDwarfDirectoryAsm">, DefaultFalse,
  NegFlag<SetTrue, [CC1Option]>, PosFlag<SetFalse>>;
defm elide_constructors : BoolFOption<"elide-constructors",
  LangOpts<"ElideConstructors">, DefaultTrue,
  NegFlag<SetFalse, [CC1Option], "Disable C++ copy constructor elision">,
  PosFlag<SetTrue>>;
def fno_elide_type : Flag<["-"], "fno-elide-type">, Group<f_Group>,
    Flags<[CC1Option]>,
    HelpText<"Do not elide types when printing diagnostics">,
    MarshallingInfoNegativeFlag<DiagnosticOpts<"ElideType">>;
def feliminate_unused_debug_symbols : Flag<["-"], "feliminate-unused-debug-symbols">, Group<f_Group>;
defm eliminate_unused_debug_types : OptOutFFlag<"eliminate-unused-debug-types",
  "Do not emit ", "Emit ", " debug info for defined but unused types">;
def femit_all_decls : Flag<["-"], "femit-all-decls">, Group<f_Group>, Flags<[CC1Option]>,
  HelpText<"Emit all declarations, even if unused">,
  MarshallingInfoFlag<LangOpts<"EmitAllDecls">>;
defm emulated_tls : BoolFOption<"emulated-tls",
  CodeGenOpts<"EmulatedTLS">, DefaultFalse,
  PosFlag<SetTrue, [CC1Option], "Use emutls functions to access thread_local variables">,
  NegFlag<SetFalse>, BothFlags<[CC1Option]>>;
def fencoding_EQ : Joined<["-"], "fencoding=">, Group<f_Group>;
def ferror_limit_EQ : Joined<["-"], "ferror-limit=">, Group<f_Group>, Flags<[CoreOption]>;
defm exceptions : BoolFOption<"exceptions",
  LangOpts<"Exceptions">, DefaultFalse,
  PosFlag<SetTrue, [CC1Option], "Enable">, NegFlag<SetFalse, [], "Disable">,
  BothFlags<[], " support for exception handling">>;
def fdwarf_exceptions : Flag<["-"], "fdwarf-exceptions">, Group<f_Group>,
  HelpText<"Use DWARF style exceptions">;
def fsjlj_exceptions : Flag<["-"], "fsjlj-exceptions">, Group<f_Group>,
  HelpText<"Use SjLj style exceptions">;
def fseh_exceptions : Flag<["-"], "fseh-exceptions">, Group<f_Group>,
  HelpText<"Use SEH style exceptions">;
def fwasm_exceptions : Flag<["-"], "fwasm-exceptions">, Group<f_Group>,
  HelpText<"Use WebAssembly style exceptions">;
def exception_model : Separate<["-"], "exception-model">,
  Flags<[CC1Option, NoDriverOption]>, HelpText<"The exception model: dwarf|sjlj|seh|wasm">,
  Values<"dwarf,sjlj,seh,wasm">,
  NormalizedValuesScope<"llvm::ExceptionHandling">,
  NormalizedValues<["DwarfCFI", "SjLj", "WinEH", "Wasm"]>,
  MarshallingInfoString<LangOpts<"ExceptionHandling">, "None">,
  AutoNormalizeEnum;
def exception_model_EQ : Joined<["-"], "exception-model=">,
  Flags<[CC1Option, NoDriverOption]>, Alias<exception_model>;
def fignore_exceptions : Flag<["-"], "fignore-exceptions">, Group<f_Group>, Flags<[CC1Option]>,
  HelpText<"Enable support for ignoring exception handling constructs">,
  MarshallingInfoFlag<LangOpts<"IgnoreExceptions">>;
def fexcess_precision_EQ : Joined<["-"], "fexcess-precision=">,
    Group<clang_ignored_gcc_optimization_f_Group>;
def : Flag<["-"], "fexpensive-optimizations">, Group<clang_ignored_gcc_optimization_f_Group>;
def : Flag<["-"], "fno-expensive-optimizations">, Group<clang_ignored_gcc_optimization_f_Group>;
def fextdirs_EQ : Joined<["-"], "fextdirs=">, Group<f_Group>;
def : Flag<["-"], "fdefer-pop">, Group<clang_ignored_gcc_optimization_f_Group>;
def : Flag<["-"], "fno-defer-pop">, Group<clang_ignored_gcc_optimization_f_Group>;
def : Flag<["-"], "fextended-identifiers">, Group<clang_ignored_f_Group>;
def : Flag<["-"], "fno-extended-identifiers">, Group<f_Group>, Flags<[Unsupported]>;
def fhosted : Flag<["-"], "fhosted">, Group<f_Group>;
def fdenormal_fp_math_EQ : Joined<["-"], "fdenormal-fp-math=">, Group<f_Group>, Flags<[CC1Option]>;
def ffp_model_EQ : Joined<["-"], "ffp-model=">, Group<f_Group>, Flags<[NoXarchOption]>,
  HelpText<"Controls the semantics of floating-point calculations.">;
def ffp_exception_behavior_EQ : Joined<["-"], "ffp-exception-behavior=">, Group<f_Group>, Flags<[CC1Option]>,
  HelpText<"Specifies the exception behavior of floating-point operations.">;
defm fast_math : OptInFFlag<"fast-math", "Allow aggressive, lossy floating-point optimizations", "", "", [],
  LangOpts<"FastMath">, [cl_fast_relaxed_math.KeyPath]>;
def menable_unsafe_fp_math : Flag<["-"], "menable-unsafe-fp-math">, Flags<[CC1Option]>,
  HelpText<"Allow unsafe floating-point math optimizations which may decrease precision">,
  MarshallingInfoFlag<LangOpts<"UnsafeFPMath">>,
  ImpliedByAnyOf<[cl_unsafe_math_optimizations.KeyPath, ffast_math.KeyPath]>;
defm math_errno : OptInFFlag<"math-errno", "Require math functions to indicate errors by setting errno">;
def fbracket_depth_EQ : Joined<["-"], "fbracket-depth=">, Group<f_Group>, Flags<[CoreOption]>;
def fsignaling_math : Flag<["-"], "fsignaling-math">, Group<f_Group>;
def fno_signaling_math : Flag<["-"], "fno-signaling-math">, Group<f_Group>;
defm jump_tables : BoolFOption<"jump-tables",
  CodeGenOpts<"NoUseJumpTables">, DefaultFalse,
  NegFlag<SetTrue, [CC1Option], "Do not use">, PosFlag<SetFalse, [], "Use">,
  BothFlags<[], " jump tables for lowering switches">>;
defm force_enable_int128 : OptInFFlag<"force-enable-int128", "Enable", "Disable", " support for int128_t type", [], TargetOpts<"ForceEnableInt128">>;
defm keep_static_consts : BoolFOption<"keep-static-consts",
  CodeGenOpts<"KeepStaticConsts">, DefaultFalse,
  PosFlag<SetTrue, [CC1Option], "Keep">, NegFlag<SetFalse, [], "Don't keep">,
  BothFlags<[NoXarchOption], " static const variables if unused">>;
defm fixed_point : OptInFFlag<"fixed-point", "Enable", "Disable", " fixed point types">;
defm cxx_static_destructors : BoolFOption<"c++-static-destructors",
  LangOpts<"RegisterStaticDestructors">, DefaultTrue,
  NegFlag<SetFalse, [CC1Option], "Disable C++ static destructor registration">,
  PosFlag<SetTrue>>;
def fsymbol_partition_EQ : Joined<["-"], "fsymbol-partition=">, Group<f_Group>,
  Flags<[CC1Option]>, MarshallingInfoString<CodeGenOpts<"SymbolPartition">>;

defm memory_profile : OptInFFlag<"memory-profile", "Enable", "Disable", " heap memory profiling">;
def fmemory_profile_EQ : Joined<["-"], "fmemory-profile=">,
    Group<f_Group>, Flags<[CC1Option]>, MetaVarName<"<directory>">,
    HelpText<"Enable heap memory profiling and dump results into <directory>">;

// Begin sanitizer flags. These should all be core options exposed in all driver
// modes.
let Flags = [CC1Option, CoreOption] in {

def fsanitize_EQ : CommaJoined<["-"], "fsanitize=">, Group<f_clang_Group>,
                   MetaVarName<"<check>">,
                   HelpText<"Turn on runtime checks for various forms of undefined "
                            "or suspicious behavior. See user manual for available checks">;
def fno_sanitize_EQ : CommaJoined<["-"], "fno-sanitize=">, Group<f_clang_Group>,
                      Flags<[CoreOption, NoXarchOption]>;
def fsanitize_blacklist : Joined<["-"], "fsanitize-blacklist=">,
                          Group<f_clang_Group>,
                          HelpText<"Path to blacklist file for sanitizers">,
                          MarshallingInfoStringVector<LangOpts<"SanitizerBlacklistFiles">>;
def fsanitize_system_blacklist : Joined<["-"], "fsanitize-system-blacklist=">,
  HelpText<"Path to system blacklist file for sanitizers">,
  Flags<[CC1Option]>;
def fno_sanitize_blacklist : Flag<["-"], "fno-sanitize-blacklist">,
                             Group<f_clang_Group>,
                             HelpText<"Don't use blacklist file for sanitizers">;
def fsanitize_coverage
    : CommaJoined<["-"], "fsanitize-coverage=">,
      Group<f_clang_Group>,
      HelpText<"Specify the type of coverage instrumentation for Sanitizers">;
def fno_sanitize_coverage
    : CommaJoined<["-"], "fno-sanitize-coverage=">,
      Group<f_clang_Group>, Flags<[CoreOption, NoXarchOption]>,
      HelpText<"Disable specified features of coverage instrumentation for "
               "Sanitizers">, Values<"func,bb,edge,indirect-calls,trace-bb,trace-cmp,trace-div,trace-gep,8bit-counters,trace-pc,trace-pc-guard,no-prune,inline-8bit-counters,inline-bool-flag">;
def fsanitize_coverage_allowlist : Joined<["-"], "fsanitize-coverage-allowlist=">,
    Group<f_clang_Group>, Flags<[CoreOption, NoXarchOption]>,
    HelpText<"Restrict sanitizer coverage instrumentation exclusively to modules and functions that match the provided special case list, except the blocked ones">,
    MarshallingInfoStringVector<CodeGenOpts<"SanitizeCoverageAllowlistFiles">>;
def : Joined<["-"], "fsanitize-coverage-whitelist=">,
  Group<f_clang_Group>, Flags<[CoreOption, HelpHidden]>, Alias<fsanitize_coverage_allowlist>,
  HelpText<"Deprecated, use -fsanitize-coverage-allowlist= instead">;
def fsanitize_coverage_blocklist : Joined<["-"], "fsanitize-coverage-blocklist=">,
    Group<f_clang_Group>, Flags<[CoreOption, NoXarchOption]>,
    HelpText<"Disable sanitizer coverage instrumentation for modules and functions that match the provided special case list, even the allowed ones">,
    MarshallingInfoStringVector<CodeGenOpts<"SanitizeCoverageBlocklistFiles">>;
def : Joined<["-"], "fsanitize-coverage-blacklist=">,
  Group<f_clang_Group>, Flags<[CoreOption, HelpHidden]>, Alias<fsanitize_coverage_blocklist>,
  HelpText<"Deprecated, use -fsanitize-coverage-blocklist= instead">;
def fsanitize_memory_track_origins_EQ : Joined<["-"], "fsanitize-memory-track-origins=">,
                                        Group<f_clang_Group>,
                                        HelpText<"Enable origins tracking in MemorySanitizer">,
                                        MarshallingInfoStringInt<CodeGenOpts<"SanitizeMemoryTrackOrigins">>;
def fsanitize_memory_track_origins : Flag<["-"], "fsanitize-memory-track-origins">,
                                     Group<f_clang_Group>,
                                     HelpText<"Enable origins tracking in MemorySanitizer">;
def fno_sanitize_memory_track_origins : Flag<["-"], "fno-sanitize-memory-track-origins">,
                                        Group<f_clang_Group>,
                                        Flags<[CoreOption, NoXarchOption]>,
                                        HelpText<"Disable origins tracking in MemorySanitizer">;
defm sanitize_memory_use_after_dtor : BoolOption<"f", "sanitize-memory-use-after-dtor",
  CodeGenOpts<"SanitizeMemoryUseAfterDtor">, DefaultFalse,
  PosFlag<SetTrue, [CC1Option], "Enable">, NegFlag<SetFalse, [], "Disable">,
  BothFlags<[], " use-after-destroy detection in MemorySanitizer">>,
  Group<f_clang_Group>;
def fsanitize_address_field_padding : Joined<["-"], "fsanitize-address-field-padding=">,
                                        Group<f_clang_Group>,
                                        HelpText<"Level of field padding for AddressSanitizer">,
                                        MarshallingInfoStringInt<LangOpts<"SanitizeAddressFieldPadding">>;
defm sanitize_address_use_after_scope : BoolOption<"f", "sanitize-address-use-after-scope",
  CodeGenOpts<"SanitizeAddressUseAfterScope">, DefaultFalse,
  PosFlag<SetTrue, [], "Enable">, NegFlag<SetFalse, [CoreOption, NoXarchOption], "Disable">,
  BothFlags<[], " use-after-scope detection in AddressSanitizer">>,
  Group<f_clang_Group>;
defm sanitize_address_poison_custom_array_cookie : BoolOption<"f", "sanitize-address-poison-custom-array-cookie",
  CodeGenOpts<"SanitizeAddressPoisonCustomArrayCookie">, DefaultFalse,
  PosFlag<SetTrue, [], "Enable">, NegFlag<SetFalse, [], "Disable">,
  BothFlags<[], " poisoning array cookies when using custom operator new[] in AddressSanitizer">>,
  Group<f_clang_Group>;
def fsanitize_address_globals_dead_stripping : Flag<["-"], "fsanitize-address-globals-dead-stripping">,
  Group<f_clang_Group>, HelpText<"Enable linker dead stripping of globals in AddressSanitizer">,
  MarshallingInfoFlag<CodeGenOpts<"SanitizeAddressGlobalsDeadStripping">, "false">;
defm sanitize_address_use_odr_indicator : BoolOption<"f", "sanitize-address-use-odr-indicator",
  CodeGenOpts<"SanitizeAddressUseOdrIndicator">, DefaultFalse,
  PosFlag<SetTrue, [], "Enable ODR indicator globals to avoid false ODR violation"
            " reports in partially sanitized programs at the cost of an increase in binary size">,
  NegFlag<SetFalse, [], "Disable ODR indicator globals">>,
  Group<f_clang_Group>;
// Note: This flag was introduced when it was necessary to distinguish between
//       ABI for correct codegen.  This is no longer needed, but the flag is
//       not removed since targeting either ABI will behave the same.
//       This way we cause no disturbance to existing scripts & code, and if we
//       want to use this flag in the future we will cause no disturbance then
//       either.
def fsanitize_hwaddress_abi_EQ
    : Joined<["-"], "fsanitize-hwaddress-abi=">,
      Group<f_clang_Group>,
      HelpText<"Select the HWAddressSanitizer ABI to target (interceptor or platform, default interceptor). This option is currently unused.">;
def fsanitize_recover_EQ : CommaJoined<["-"], "fsanitize-recover=">,
                           Group<f_clang_Group>,
                           HelpText<"Enable recovery for specified sanitizers">;
def fno_sanitize_recover_EQ : CommaJoined<["-"], "fno-sanitize-recover=">,
                              Group<f_clang_Group>, Flags<[CoreOption, NoXarchOption]>,
                              HelpText<"Disable recovery for specified sanitizers">;
def fsanitize_recover : Flag<["-"], "fsanitize-recover">, Group<f_clang_Group>,
                        Alias<fsanitize_recover_EQ>, AliasArgs<["all"]>;
def fno_sanitize_recover : Flag<["-"], "fno-sanitize-recover">,
                           Flags<[CoreOption, NoXarchOption]>, Group<f_clang_Group>,
                           Alias<fno_sanitize_recover_EQ>, AliasArgs<["all"]>;
def fsanitize_trap_EQ : CommaJoined<["-"], "fsanitize-trap=">, Group<f_clang_Group>,
                        HelpText<"Enable trapping for specified sanitizers">;
def fno_sanitize_trap_EQ : CommaJoined<["-"], "fno-sanitize-trap=">, Group<f_clang_Group>,
                           Flags<[CoreOption, NoXarchOption]>,
                           HelpText<"Disable trapping for specified sanitizers">;
def fsanitize_trap : Flag<["-"], "fsanitize-trap">, Group<f_clang_Group>,
                     Alias<fsanitize_trap_EQ>, AliasArgs<["all"]>,
                     HelpText<"Enable trapping for all sanitizers">;
def fno_sanitize_trap : Flag<["-"], "fno-sanitize-trap">, Group<f_clang_Group>,
                        Alias<fno_sanitize_trap_EQ>, AliasArgs<["all"]>,
                        Flags<[CoreOption, NoXarchOption]>,
                        HelpText<"Disable trapping for all sanitizers">;
def fsanitize_undefined_trap_on_error
    : Flag<["-"], "fsanitize-undefined-trap-on-error">, Group<f_clang_Group>,
      Alias<fsanitize_trap_EQ>, AliasArgs<["undefined"]>;
def fno_sanitize_undefined_trap_on_error
    : Flag<["-"], "fno-sanitize-undefined-trap-on-error">, Group<f_clang_Group>,
      Alias<fno_sanitize_trap_EQ>, AliasArgs<["undefined"]>;
defm sanitize_minimal_runtime : BoolOption<"f", "sanitize-minimal-runtime",
  CodeGenOpts<"SanitizeMinimalRuntime">, DefaultFalse,
  PosFlag<SetTrue>, NegFlag<SetFalse>>,
  Group<f_clang_Group>;
def fsanitize_link_runtime : Flag<["-"], "fsanitize-link-runtime">,
                           Group<f_clang_Group>;
def fno_sanitize_link_runtime : Flag<["-"], "fno-sanitize-link-runtime">,
                              Group<f_clang_Group>;
def fsanitize_link_cxx_runtime : Flag<["-"], "fsanitize-link-c++-runtime">,
                                 Group<f_clang_Group>;
def fno_sanitize_link_cxx_runtime : Flag<["-"], "fno-sanitize-link-c++-runtime">,
                                    Group<f_clang_Group>;
defm sanitize_cfi_cross_dso : BoolOption<"f", "sanitize-cfi-cross-dso",
  CodeGenOpts<"SanitizeCfiCrossDso">, DefaultFalse,
  PosFlag<SetTrue, [], "Enable">, NegFlag<SetFalse, [CoreOption, NoXarchOption], "Disable">,
  BothFlags<[], " control flow integrity (CFI) checks for cross-DSO calls.">>,
  Group<f_clang_Group>;
def fsanitize_cfi_icall_generalize_pointers : Flag<["-"], "fsanitize-cfi-icall-generalize-pointers">,
                                              Group<f_clang_Group>,
                                              HelpText<"Generalize pointers in CFI indirect call type signature checks">,
                                              MarshallingInfoFlag<CodeGenOpts<"SanitizeCfiICallGeneralizePointers">>;
defm sanitize_cfi_canonical_jump_tables : BoolOption<"f", "sanitize-cfi-canonical-jump-tables",
  CodeGenOpts<"SanitizeCfiCanonicalJumpTables">, DefaultFalse,
  PosFlag<SetTrue, [], "Make">, NegFlag<SetFalse, [CoreOption, NoXarchOption], "Do not make">,
  BothFlags<[], " the jump table addresses canonical in the symbol table">>,
  Group<f_clang_Group>;
defm sanitize_stats : BoolOption<"f", "sanitize-stats",
  CodeGenOpts<"SanitizeStats">, DefaultFalse,
  PosFlag<SetTrue, [], "Enable">, NegFlag<SetFalse, [CoreOption, NoXarchOption], "Disable">,
  BothFlags<[], " sanitizer statistics gathering.">>,
  Group<f_clang_Group>;
def fsanitize_thread_memory_access : Flag<["-"], "fsanitize-thread-memory-access">,
                                     Group<f_clang_Group>,
                                     HelpText<"Enable memory access instrumentation in ThreadSanitizer (default)">;
def fno_sanitize_thread_memory_access : Flag<["-"], "fno-sanitize-thread-memory-access">,
                                        Group<f_clang_Group>,
                                        Flags<[CoreOption, NoXarchOption]>,
                                        HelpText<"Disable memory access instrumentation in ThreadSanitizer">;
def fsanitize_thread_func_entry_exit : Flag<["-"], "fsanitize-thread-func-entry-exit">,
                                       Group<f_clang_Group>,
                                       HelpText<"Enable function entry/exit instrumentation in ThreadSanitizer (default)">;
def fno_sanitize_thread_func_entry_exit : Flag<["-"], "fno-sanitize-thread-func-entry-exit">,
                                          Group<f_clang_Group>,
                                          Flags<[CoreOption, NoXarchOption]>,
                                          HelpText<"Disable function entry/exit instrumentation in ThreadSanitizer">;
def fsanitize_thread_atomics : Flag<["-"], "fsanitize-thread-atomics">,
                               Group<f_clang_Group>,
                               HelpText<"Enable atomic operations instrumentation in ThreadSanitizer (default)">;
def fno_sanitize_thread_atomics : Flag<["-"], "fno-sanitize-thread-atomics">,
                                  Group<f_clang_Group>,
                                  Flags<[CoreOption, NoXarchOption]>,
                                  HelpText<"Disable atomic operations instrumentation in ThreadSanitizer">;
def fsanitize_undefined_strip_path_components_EQ : Joined<["-"], "fsanitize-undefined-strip-path-components=">,
  Group<f_clang_Group>, MetaVarName<"<number>">,
  HelpText<"Strip (or keep only, if negative) a given number of path components "
           "when emitting check metadata.">,
  MarshallingInfoStringInt<CodeGenOpts<"EmitCheckPathComponentsToStrip">, "0", "int">;

} // end -f[no-]sanitize* flags

def funsafe_math_optimizations : Flag<["-"], "funsafe-math-optimizations">,
  Group<f_Group>;
def fno_unsafe_math_optimizations : Flag<["-"], "fno-unsafe-math-optimizations">,
  Group<f_Group>;
def fassociative_math : Flag<["-"], "fassociative-math">, Group<f_Group>;
def fno_associative_math : Flag<["-"], "fno-associative-math">, Group<f_Group>;
defm reciprocal_math : OptInFFlag<"reciprocal-math", "Allow division operations to be reassociated", "", "", [],
  LangOpts<"AllowRecip">, [menable_unsafe_fp_math.KeyPath]>;
def fapprox_func : Flag<["-"], "fapprox-func">, Group<f_Group>, Flags<[CC1Option, NoDriverOption]>,
  MarshallingInfoFlag<LangOpts<"ApproxFunc">>, ImpliedByAnyOf<[menable_unsafe_fp_math.KeyPath]>;
defm finite_math_only : OptInFFlag<"finite-math-only", "", "", "", [],
  LangOpts<"FiniteMathOnly">, [cl_finite_math_only.KeyPath, ffast_math.KeyPath]>;
defm signed_zeros : BoolFOption<"signed-zeros",
  LangOpts<"NoSignedZero">, DefaultFalse,
  NegFlag<SetTrue, [CC1Option], "Allow optimizations that ignore the sign of floating point zeros",
            [cl_no_signed_zeros.KeyPath, menable_unsafe_fp_math.KeyPath]>,
  PosFlag<SetFalse>>;
def fhonor_nans : Flag<["-"], "fhonor-nans">, Group<f_Group>;
def fno_honor_nans : Flag<["-"], "fno-honor-nans">, Group<f_Group>;
def fhonor_infinities : Flag<["-"], "fhonor-infinities">, Group<f_Group>;
def fno_honor_infinities : Flag<["-"], "fno-honor-infinities">, Group<f_Group>;
// This option was originally misspelt "infinites" [sic].
def : Flag<["-"], "fhonor-infinites">, Alias<fhonor_infinities>;
def : Flag<["-"], "fno-honor-infinites">, Alias<fno_honor_infinities>;
def frounding_math : Flag<["-"], "frounding-math">, Group<f_Group>, Flags<[CC1Option]>,
  MarshallingInfoFlag<LangOpts<"FPRoundingMode">, "llvm::RoundingMode::NearestTiesToEven">,
  Normalizer<"makeFlagToValueNormalizer(llvm::RoundingMode::Dynamic)">;
def fno_rounding_math : Flag<["-"], "fno-rounding-math">, Group<f_Group>, Flags<[CC1Option]>;
def ftrapping_math : Flag<["-"], "ftrapping-math">, Group<f_Group>;
def fno_trapping_math : Flag<["-"], "fno-trapping-math">, Group<f_Group>;
def ffp_contract : Joined<["-"], "ffp-contract=">, Group<f_Group>,
  Flags<[CC1Option]>, HelpText<"Form fused FP ops (e.g. FMAs):"
  " fast (fuses across statements disregarding pragmas)"
  " | on (only fuses in the same statement unless dictated by pragmas)"
  " | off (never fuses)"
  " | fast-honor-pragmas (fuses across statements unless diectated by pragmas)."
  " Default is 'fast' for CUDA, 'fast-honor-pragmas' for HIP, and 'on' otherwise.">,
  Values<"fast,on,off,fast-honor-pragmas">;

defm strict_float_cast_overflow : BoolFOption<"strict-float-cast-overflow",
  CodeGenOpts<"StrictFloatCastOverflow">, DefaultTrue,
  NegFlag<SetFalse, [CC1Option], "Relax language rules and try to match the behavior"
            " of the target's native float-to-int conversion instructions">,
  PosFlag<SetTrue, [], "Assume that overflowing float-to-int casts are undefined (default)">>;

def ffor_scope : Flag<["-"], "ffor-scope">, Group<f_Group>;
def fno_for_scope : Flag<["-"], "fno-for-scope">, Group<f_Group>;

defm rewrite_imports : BoolFOption<"rewrite-imports",
  PreprocessorOutputOpts<"RewriteImports">, DefaultFalse,
  PosFlag<SetTrue, [CC1Option]>, NegFlag<SetFalse>>;
defm rewrite_includes : BoolFOption<"rewrite-includes",
  PreprocessorOutputOpts<"RewriteIncludes">, DefaultFalse,
  PosFlag<SetTrue, [CC1Option]>, NegFlag<SetFalse>>;

defm delete_null_pointer_checks : BoolFOption<"delete-null-pointer-checks",
  CodeGenOpts<"NullPointerIsValid">, DefaultFalse,
  NegFlag<SetTrue, [CC1Option], "Do not treat usage of null pointers as undefined behavior">,
  PosFlag<SetFalse, [], "Treat usage of null pointers as undefined behavior (default)">,
  BothFlags<[CoreOption]>>;

def frewrite_map_file : Separate<["-"], "frewrite-map-file">,
                        Group<f_Group>,
                        Flags<[ NoXarchOption, CC1Option ]>,
                        MarshallingInfoStringVector<CodeGenOpts<"RewriteMapFiles">>;
def frewrite_map_file_EQ : Joined<["-"], "frewrite-map-file=">,
                           Group<f_Group>,
                           Flags<[NoXarchOption]>;

defm use_line_directives : BoolFOption<"use-line-directives",
  PreprocessorOutputOpts<"UseLineDirectives">, DefaultFalse,
  PosFlag<SetTrue, [CC1Option], "Use #line in preprocessed output">, NegFlag<SetFalse>>;

def ffreestanding : Flag<["-"], "ffreestanding">, Group<f_Group>, Flags<[CC1Option]>,
  HelpText<"Assert that the compilation takes place in a freestanding environment">,
  MarshallingInfoFlag<LangOpts<"Freestanding">>;
def fgnuc_version_EQ : Joined<["-"], "fgnuc-version=">, Group<f_Group>,
  HelpText<"Sets various macros to claim compatibility with the given GCC version (default is 4.2.1)">,
  Flags<[CC1Option, CoreOption]>;
// We abuse '-f[no-]gnu-keywords' to force overriding all GNU-extension
// keywords. This behavior is provided by GCC's poorly named '-fasm' flag,
// while a subset (the non-C++ GNU keywords) is provided by GCC's
// '-fgnu-keywords'. Clang conflates the two for simplicity under the single
// name, as it doesn't seem a useful distinction.
defm gnu_keywords : BoolFOption<"gnu-keywords",
  LangOpts<"GNUKeywords">, Default<gnu_mode.KeyPath>,
  PosFlag<SetTrue, [], "Allow GNU-extension keywords regardless of language standard">,
  NegFlag<SetFalse>, BothFlags<[CC1Option]>>;
defm gnu89_inline : BoolFOption<"gnu89-inline",
  LangOpts<"GNUInline">, Default<!strconcat("!", c99.KeyPath, " && !", cplusplus.KeyPath)>,
  PosFlag<SetTrue, [CC1Option], "Use the gnu89 inline semantics">,
  NegFlag<SetFalse>>, ShouldParseIf<!strconcat("!", cplusplus.KeyPath)>;
def fgnu_runtime : Flag<["-"], "fgnu-runtime">, Group<f_Group>,
  HelpText<"Generate output compatible with the standard GNU Objective-C runtime">;
def fheinous_gnu_extensions : Flag<["-"], "fheinous-gnu-extensions">, Flags<[CC1Option]>,
  MarshallingInfoFlag<LangOpts<"HeinousExtensions">>;
def filelist : Separate<["-"], "filelist">, Flags<[LinkerInput]>,
               Group<Link_Group>;
def : Flag<["-"], "findirect-virtual-calls">, Alias<fapple_kext>;
def finline_functions : Flag<["-"], "finline-functions">, Group<f_clang_Group>, Flags<[CC1Option]>,
  HelpText<"Inline suitable functions">;
def finline_hint_functions: Flag<["-"], "finline-hint-functions">, Group<f_clang_Group>, Flags<[CC1Option]>,
  HelpText<"Inline functions which are (explicitly or implicitly) marked inline">;
def finline : Flag<["-"], "finline">, Group<clang_ignored_f_Group>;
def fglobal_isel : Flag<["-"], "fglobal-isel">, Group<f_clang_Group>,
  HelpText<"Enables the global instruction selector">;
def fexperimental_isel : Flag<["-"], "fexperimental-isel">, Group<f_clang_Group>,
  Alias<fglobal_isel>;
defm legacy_pass_manager : BoolOption<"f", "legacy-pass-manager",
  CodeGenOpts<"LegacyPassManager">, Default<"!static_cast<unsigned>(LLVM_ENABLE_NEW_PASS_MANAGER)">,
  PosFlag<SetTrue, [], "Use the legacy pass manager in LLVM">,
  NegFlag<SetFalse, [], "Use the new pass manager in LLVM">,
  BothFlags<[CC1Option]>>, Group<f_clang_Group>;
def fexperimental_new_pass_manager : Flag<["-"], "fexperimental-new-pass-manager">,
  Group<f_clang_Group>, Flags<[CC1Option]>, Alias<fno_legacy_pass_manager>;
def fno_experimental_new_pass_manager : Flag<["-"], "fno-experimental-new-pass-manager">,
  Group<f_clang_Group>, Flags<[CC1Option]>, Alias<flegacy_pass_manager>;
def fexperimental_strict_floating_point : Flag<["-"], "fexperimental-strict-floating-point">,
  Group<f_clang_Group>, Flags<[CC1Option]>,
  HelpText<"Enables experimental strict floating point in LLVM.">,
  MarshallingInfoFlag<LangOpts<"ExpStrictFP">>;
def finput_charset_EQ : Joined<["-"], "finput-charset=">, Group<f_Group>;
def fexec_charset_EQ : Joined<["-"], "fexec-charset=">, Group<f_Group>;
def finstrument_functions : Flag<["-"], "finstrument-functions">, Group<f_Group>, Flags<[CC1Option]>,
  HelpText<"Generate calls to instrument function entry and exit">,
  MarshallingInfoFlag<CodeGenOpts<"InstrumentFunctions">>;
def finstrument_functions_after_inlining : Flag<["-"], "finstrument-functions-after-inlining">, Group<f_Group>, Flags<[CC1Option]>,
  HelpText<"Like -finstrument-functions, but insert the calls after inlining">,
  MarshallingInfoFlag<CodeGenOpts<"InstrumentFunctionsAfterInlining">>;
def finstrument_function_entry_bare : Flag<["-"], "finstrument-function-entry-bare">, Group<f_Group>, Flags<[CC1Option]>,
  HelpText<"Instrument function entry only, after inlining, without arguments to the instrumentation call">,
  MarshallingInfoFlag<CodeGenOpts<"InstrumentFunctionEntryBare">>;
def fcf_protection_EQ : Joined<["-"], "fcf-protection=">, Flags<[CoreOption, CC1Option]>, Group<f_Group>,
  HelpText<"Instrument control-flow architecture protection. Options: return, branch, full, none.">, Values<"return,branch,full,none">;
def fcf_protection : Flag<["-"], "fcf-protection">, Group<f_Group>, Flags<[CoreOption, CC1Option]>,
  Alias<fcf_protection_EQ>, AliasArgs<["full"]>,
  HelpText<"Enable cf-protection in 'full' mode">;

defm xray_instrument : OptInFFlag<"xray-instrument", "Generate XRay instrumentation sleds on function entry and exit", "", "", [], LangOpts<"XRayInstrument">>;

def fxray_instruction_threshold_EQ :
  JoinedOrSeparate<["-"], "fxray-instruction-threshold=">,
  Group<f_Group>, Flags<[CC1Option]>,
  HelpText<"Sets the minimum function size to instrument with XRay">,
  MarshallingInfoStringInt<CodeGenOpts<"XRayInstructionThreshold">, "200">;
def fxray_instruction_threshold_ :
  JoinedOrSeparate<["-"], "fxray-instruction-threshold">,
  Group<f_Group>, Flags<[CC1Option]>;

def fxray_always_instrument :
  JoinedOrSeparate<["-"], "fxray-always-instrument=">,
  Group<f_Group>, Flags<[CC1Option]>,
  HelpText<"DEPRECATED: Filename defining the whitelist for imbuing the 'always instrument' XRay attribute.">,
  MarshallingInfoStringVector<LangOpts<"XRayAlwaysInstrumentFiles">>;
def fxray_never_instrument :
  JoinedOrSeparate<["-"], "fxray-never-instrument=">,
  Group<f_Group>, Flags<[CC1Option]>,
  HelpText<"DEPRECATED: Filename defining the whitelist for imbuing the 'never instrument' XRay attribute.">,
  MarshallingInfoStringVector<LangOpts<"XRayNeverInstrumentFiles">>;
def fxray_attr_list :
  JoinedOrSeparate<["-"], "fxray-attr-list=">,
  Group<f_Group>, Flags<[CC1Option]>,
  HelpText<"Filename defining the list of functions/types for imbuing XRay attributes.">,
  MarshallingInfoStringVector<LangOpts<"XRayAttrListFiles">>;
def fxray_modes :
  JoinedOrSeparate<["-"], "fxray-modes=">,
  Group<f_Group>, Flags<[CC1Option]>,
  HelpText<"List of modes to link in by default into XRay instrumented binaries.">;

defm xray_always_emit_customevents : OptInFFlag<"xray-always-emit-customevents",
  "Always emit __xray_customevent(...) calls even if the containing function is not always instrumented", "", "", [], LangOpts<"XRayAlwaysEmitCustomEvents">>;

defm xray_always_emit_typedevents : OptInFFlag<"xray-always-emit-typedevents",
  "Always emit __xray_typedevent(...) calls even if the containing function is not always instrumented", "", "", [], LangOpts<"XRayAlwaysEmitTypedEvents">>;

defm xray_ignore_loops : OptInFFlag<"xray-ignore-loops",
  "Don't instrument functions with loops unless they also meet the minimum function size", "", "", [], CodeGenOpts<"XRayIgnoreLoops">>;
defm xray_function_index : OptOutFFlag<"xray-function-index", "",
  "Omit function index section at the expense of single-function patching performance", "", [], CodeGenOpts<"XRayOmitFunctionIndex">>;

def fxray_link_deps : Flag<["-"], "fxray-link-deps">, Group<f_Group>,
  Flags<[CC1Option]>,
  HelpText<"Tells clang to add the link dependencies for XRay.">;
def fnoxray_link_deps : Flag<["-"], "fnoxray-link-deps">, Group<f_Group>,
  Flags<[CC1Option]>;

def fxray_instrumentation_bundle :
  JoinedOrSeparate<["-"], "fxray-instrumentation-bundle=">,
  Group<f_Group>, Flags<[CC1Option]>,
  HelpText<"Select which XRay instrumentation points to emit. Options: all, none, function-entry, function-exit, function, custom. Default is 'all'.  'function' includes both 'function-entry' and 'function-exit'.">;

def fxray_function_groups :
  Joined<["-"], "fxray-function-groups=">,
  Group<f_Group>, Flags<[CC1Option]>,
  HelpText<"Only instrument 1 of N groups">,
  MarshallingInfoStringInt<CodeGenOpts<"XRayTotalFunctionGroups">, "1">;

def fxray_selected_function_group :
  Joined<["-"], "fxray-selected-function-group=">,
  Group<f_Group>, Flags<[CC1Option]>,
  HelpText<"When using -fxray-function-groups, select which group of functions to instrument. Valid range is 0 to fxray-function-groups - 1">,
  MarshallingInfoStringInt<CodeGenOpts<"XRaySelectedFunctionGroup">, "0">;


defm fine_grained_bitfield_accesses : BoolOption<"f", "fine-grained-bitfield-accesses",
  CodeGenOpts<"FineGrainedBitfieldAccesses">, DefaultFalse,
  PosFlag<SetTrue, [], "Use separate accesses for consecutive bitfield runs with legal widths and alignments.">,
  NegFlag<SetFalse, [], "Use large-integer access for consecutive bitfield runs.">,
  BothFlags<[CC1Option]>>,
  Group<f_clang_Group>;

defm experimental_relative_cxx_abi_vtables : BoolFOption<"experimental-relative-c++-abi-vtables",
  LangOpts<"RelativeCXXABIVTables">, DefaultFalse,
  PosFlag<SetTrue, [], "Use">, NegFlag<SetFalse, [], "Do not use">,
  BothFlags<[CC1Option], " the experimental C++ class ABI for classes with virtual tables">>;

def flat__namespace : Flag<["-"], "flat_namespace">;
def flax_vector_conversions_EQ : Joined<["-"], "flax-vector-conversions=">, Group<f_Group>,
  HelpText<"Enable implicit vector bit-casts">, Values<"none,integer,all">, Flags<[CC1Option]>,
  NormalizedValues<["LangOptions::LaxVectorConversionKind::None",
                    "LangOptions::LaxVectorConversionKind::Integer",
                    "LangOptions::LaxVectorConversionKind::All"]>,
  MarshallingInfoString<LangOpts<"LaxVectorConversions">,
                        !strconcat(open_cl.KeyPath, " ? LangOptions::LaxVectorConversionKind::None"
                                                    " : LangOptions::LaxVectorConversionKind::All")>,
  AutoNormalizeEnum;
def flax_vector_conversions : Flag<["-"], "flax-vector-conversions">, Group<f_Group>,
  Alias<flax_vector_conversions_EQ>, AliasArgs<["integer"]>;
def flimited_precision_EQ : Joined<["-"], "flimited-precision=">, Group<f_Group>;
def fapple_link_rtlib : Flag<["-"], "fapple-link-rtlib">, Group<f_Group>,
  HelpText<"Force linking the clang builtins runtime library">;
def flto_EQ : Joined<["-"], "flto=">, Flags<[CoreOption, CC1Option]>, Group<f_Group>,
  HelpText<"Set LTO mode to either 'full' or 'thin'">, Values<"thin,full">;
def flto : Flag<["-"], "flto">, Flags<[CoreOption, CC1Option]>, Group<f_Group>,
  HelpText<"Enable LTO in 'full' mode">;
def fno_lto : Flag<["-"], "fno-lto">, Flags<[CoreOption, CC1Option]>, Group<f_Group>,
  HelpText<"Disable LTO mode (default)">;
def flto_jobs_EQ : Joined<["-"], "flto-jobs=">,
  Flags<[CC1Option]>, Group<f_Group>,
  HelpText<"Controls the backend parallelism of -flto=thin (default "
           "of 0 means the number of threads will be derived from "
           "the number of CPUs detected)">;
def fthinlto_index_EQ : Joined<["-"], "fthinlto-index=">,
  Flags<[CoreOption, CC1Option]>, Group<f_Group>,
  HelpText<"Perform ThinLTO importing using provided function summary index">;
def fthin_link_bitcode_EQ : Joined<["-"], "fthin-link-bitcode=">,
  Flags<[CoreOption, CC1Option]>, Group<f_Group>,
  HelpText<"Write minimized bitcode to <file> for the ThinLTO thin link only">,
  MarshallingInfoString<CodeGenOpts<"ThinLinkBitcodeFile">>;
def fmacro_backtrace_limit_EQ : Joined<["-"], "fmacro-backtrace-limit=">,
                                Group<f_Group>, Flags<[NoXarchOption, CoreOption]>;
defm merge_all_constants : BoolFOption<"merge-all-constants",
  CodeGenOpts<"MergeAllConstants">, DefaultFalse,
  PosFlag<SetTrue, [CC1Option, CoreOption], "Allow">, NegFlag<SetFalse, [], "Disallow">,
  BothFlags<[], " merging of constants">>;
def fmessage_length_EQ : Joined<["-"], "fmessage-length=">, Group<f_Group>, Flags<[CC1Option]>,
  HelpText<"Format message diagnostics so that they fit within N columns">,
  MarshallingInfoStringInt<DiagnosticOpts<"MessageLength">>;
def fms_extensions : Flag<["-"], "fms-extensions">, Group<f_Group>, Flags<[CC1Option, CoreOption]>,
  HelpText<"Accept some non-standard constructs supported by the Microsoft compiler">;
def fms_compatibility : Flag<["-"], "fms-compatibility">, Group<f_Group>, Flags<[CC1Option, CoreOption]>,
  HelpText<"Enable full Microsoft Visual C++ compatibility">,
  MarshallingInfoFlag<LangOpts<"MSVCCompat">>;
def fms_volatile : Flag<["-"], "fms-volatile">, Group<f_Group>, Flags<[CC1Option]>,
  MarshallingInfoFlag<CodeGenOpts<"MSVolatile">>;
def fmsc_version : Joined<["-"], "fmsc-version=">, Group<f_Group>, Flags<[NoXarchOption, CoreOption]>,
  HelpText<"Microsoft compiler version number to report in _MSC_VER (0 = don't define it (default))">;
def fms_compatibility_version
    : Joined<["-"], "fms-compatibility-version=">,
      Group<f_Group>,
      Flags<[ CC1Option, CoreOption ]>,
      HelpText<"Dot-separated value representing the Microsoft compiler "
               "version number to report in _MSC_VER (0 = don't define it "
               "(default))">;
defm delayed_template_parsing : BoolFOption<"delayed-template-parsing",
  LangOpts<"DelayedTemplateParsing">, DefaultFalse,
  PosFlag<SetTrue, [CC1Option], "Parse templated function definitions at the end of the translation unit">,
  NegFlag<SetFalse, [NoXarchOption], "Disable delayed template parsing">,
  BothFlags<[CoreOption]>>;
def fms_memptr_rep_EQ : Joined<["-"], "fms-memptr-rep=">, Group<f_Group>, Flags<[CC1Option]>,
  Values<"single,multiple,virtual">, NormalizedValuesScope<"LangOptions">,
  NormalizedValues<["PPTMK_FullGeneralitySingleInheritance", "PPTMK_FullGeneralityMultipleInheritance",
                    "PPTMK_FullGeneralityVirtualInheritance"]>,
  MarshallingInfoString<LangOpts<"MSPointerToMemberRepresentationMethod">, "PPTMK_BestCase">,
  AutoNormalizeEnum;
def fmodules_cache_path : Joined<["-"], "fmodules-cache-path=">, Group<i_Group>,
  Flags<[NoXarchOption, CC1Option]>, MetaVarName<"<directory>">,
  HelpText<"Specify the module cache path">;
def fmodules_user_build_path : Separate<["-"], "fmodules-user-build-path">, Group<i_Group>,
  Flags<[NoXarchOption, CC1Option]>, MetaVarName<"<directory>">,
  HelpText<"Specify the module user build path">,
  MarshallingInfoString<HeaderSearchOpts<"ModuleUserBuildPath">>;
def fprebuilt_module_path : Joined<["-"], "fprebuilt-module-path=">, Group<i_Group>,
  Flags<[NoXarchOption, CC1Option]>, MetaVarName<"<directory>">,
  HelpText<"Specify the prebuilt module path">;
defm prebuilt_implicit_modules : OptInFFlag<"prebuilt-implicit-modules",
  "Look up implicit modules in the prebuilt module path", "", "",
  [NoXarchOption, CC1Option], HeaderSearchOpts<"EnablePrebuiltImplicitModules">>;
def fmodules_prune_interval : Joined<["-"], "fmodules-prune-interval=">, Group<i_Group>,
  Flags<[CC1Option]>, MetaVarName<"<seconds>">,
  HelpText<"Specify the interval (in seconds) between attempts to prune the module cache">,
  MarshallingInfoStringInt<HeaderSearchOpts<"ModuleCachePruneInterval">, "7 * 24 * 60 * 60">;
def fmodules_prune_after : Joined<["-"], "fmodules-prune-after=">, Group<i_Group>,
  Flags<[CC1Option]>, MetaVarName<"<seconds>">,
  HelpText<"Specify the interval (in seconds) after which a module file will be considered unused">,
  MarshallingInfoStringInt<HeaderSearchOpts<"ModuleCachePruneAfter">, "31 * 24 * 60 * 60">;
def fmodules_search_all : Flag <["-"], "fmodules-search-all">, Group<f_Group>,
  Flags<[NoXarchOption, CC1Option]>,
  HelpText<"Search even non-imported modules to resolve references">;
def fbuild_session_timestamp : Joined<["-"], "fbuild-session-timestamp=">,
  Group<i_Group>, Flags<[CC1Option]>, MetaVarName<"<time since Epoch in seconds>">,
  HelpText<"Time when the current build session started">,
  MarshallingInfoStringInt<HeaderSearchOpts<"BuildSessionTimestamp">, "0", "uint64_t">;
def fbuild_session_file : Joined<["-"], "fbuild-session-file=">,
  Group<i_Group>, MetaVarName<"<file>">,
  HelpText<"Use the last modification time of <file> as the build session timestamp">;
def fmodules_validate_once_per_build_session : Flag<["-"], "fmodules-validate-once-per-build-session">,
  Group<i_Group>, Flags<[CC1Option]>,
  HelpText<"Don't verify input files for the modules if the module has been "
           "successfully validated or loaded during this build session">,
  MarshallingInfoFlag<HeaderSearchOpts<"ModulesValidateOncePerBuildSession">>;
def fmodules_disable_diagnostic_validation : Flag<["-"], "fmodules-disable-diagnostic-validation">,
  Group<i_Group>, Flags<[CC1Option]>,
  HelpText<"Disable validation of the diagnostic options when loading the module">,
  MarshallingInfoNegativeFlag<HeaderSearchOpts<"ModulesValidateDiagnosticOptions">>;
defm modules_validate_system_headers : BoolOption<"f", "modules-validate-system-headers",
  HeaderSearchOpts<"ModulesValidateSystemHeaders">, DefaultFalse,
  PosFlag<SetTrue, [CC1Option], "Validate the system headers that a module depends on when loading the module">,
  NegFlag<SetFalse, [NoXarchOption]>>, Group<i_Group>;

def fvalidate_ast_input_files_content:
  Flag <["-"], "fvalidate-ast-input-files-content">,
  Group<f_Group>, Flags<[CC1Option]>,
  HelpText<"Compute and store the hash of input files used to build an AST."
           " Files with mismatching mtime's are considered valid"
           " if both contents is identical">,
  MarshallingInfoFlag<HeaderSearchOpts<"ValidateASTInputFilesContent">>;
def fmodules_validate_input_files_content:
  Flag <["-"], "fmodules-validate-input-files-content">,
  Group<f_Group>, Flags<[NoXarchOption]>,
  HelpText<"Validate PCM input files based on content if mtime differs">;
def fno_modules_validate_input_files_content:
  Flag <["-"], "fno_modules-validate-input-files-content">,
  Group<f_Group>, Flags<[NoXarchOption]>;
def fpch_validate_input_files_content:
  Flag <["-"], "fpch-validate-input-files-content">,
  Group<f_Group>, Flags<[NoXarchOption]>,
  HelpText<"Validate PCH input files based on content if mtime differs">;
def fno_pch_validate_input_files_content:
  Flag <["-"], "fno_pch-validate-input-files-content">,
  Group<f_Group>, Flags<[NoXarchOption]>;
defm pch_instantiate_templates : BoolFOption<"pch-instantiate-templates",
  LangOpts<"PCHInstantiateTemplates">, DefaultFalse,
  PosFlag<SetTrue, [], "Instantiate templates already while building a PCH">,
  NegFlag<SetFalse>, BothFlags<[CC1Option, CoreOption]>>;
defm pch_codegen: OptInFFlag<"pch-codegen", "Generate ", "Do not generate ",
  "code for uses of this PCH that assumes an explicit object file will be built for the PCH">;
defm pch_debuginfo: OptInFFlag<"pch-debuginfo", "Generate ", "Do not generate ",
  "debug info for types in an object file built from this PCH and do not generate them elsewhere">;

def fmodules : Flag <["-"], "fmodules">, Group<f_Group>,
  Flags<[NoXarchOption, CC1Option]>,
  HelpText<"Enable the 'modules' language feature">;
def fimplicit_module_maps : Flag <["-"], "fimplicit-module-maps">, Group<f_Group>,
  Flags<[NoXarchOption, CC1Option]>,
  HelpText<"Implicitly search the file system for module map files.">,
  MarshallingInfoFlag<HeaderSearchOpts<"ImplicitModuleMaps">>;
def fmodules_ts : Flag <["-"], "fmodules-ts">, Group<f_Group>,
  Flags<[CC1Option]>, HelpText<"Enable support for the C++ Modules TS">,
  MarshallingInfoFlag<LangOpts<"ModulesTS">>;
def fmodule_maps : Flag <["-"], "fmodule-maps">, Alias<fimplicit_module_maps>;
def fmodule_name_EQ : Joined<["-"], "fmodule-name=">, Group<f_Group>,
  Flags<[NoXarchOption,CC1Option]>, MetaVarName<"<name>">,
  HelpText<"Specify the name of the module to build">,
  MarshallingInfoString<LangOpts<"ModuleName">>;
def fmodule_name : Separate<["-"], "fmodule-name">, Alias<fmodule_name_EQ>;
def fmodule_implementation_of : Separate<["-"], "fmodule-implementation-of">,
  Flags<[CC1Option]>, Alias<fmodule_name_EQ>;
def fsystem_module : Flag<["-"], "fsystem-module">, Flags<[CC1Option]>,
  HelpText<"Build this module as a system module. Only used with -emit-module">,
  MarshallingInfoFlag<FrontendOpts<"IsSystemModule">>;
def fmodule_map_file : Joined<["-"], "fmodule-map-file=">,
  Group<f_Group>, Flags<[NoXarchOption,CC1Option]>, MetaVarName<"<file>">,
  HelpText<"Load this module map file">,
  MarshallingInfoStringVector<FrontendOpts<"ModuleMapFiles">>;
def fmodule_file : Joined<["-"], "fmodule-file=">,
  Group<i_Group>, Flags<[NoXarchOption,CC1Option]>, MetaVarName<"[<name>=]<file>">,
  HelpText<"Specify the mapping of module name to precompiled module file, or load a module file if name is omitted.">;
def fmodules_ignore_macro : Joined<["-"], "fmodules-ignore-macro=">, Group<f_Group>, Flags<[CC1Option]>,
  HelpText<"Ignore the definition of the given macro when building and loading modules">;
def fmodules_decluse : Flag <["-"], "fmodules-decluse">, Group<f_Group>,
  Flags<[NoXarchOption,CC1Option]>,
  HelpText<"Require declaration of modules used within a module">;
def fmodules_strict_decluse : Flag <["-"], "fmodules-strict-decluse">, Group<f_Group>,
  Flags<[NoXarchOption,CC1Option]>,
  HelpText<"Like -fmodules-decluse but requires all headers to be in modules">,
  MarshallingInfoFlag<LangOpts<"ModulesStrictDeclUse">>;
def fno_modules_search_all : Flag <["-"], "fno-modules-search-all">, Group<f_Group>,
  Flags<[NoXarchOption, CC1Option]>;
defm implicit_modules : BoolFOption<"implicit-modules",
  LangOpts<"ImplicitModules">, DefaultTrue,
  NegFlag<SetFalse, [CC1Option]>, PosFlag<SetTrue>, BothFlags<[NoXarchOption]>>;
def fretain_comments_from_system_headers : Flag<["-"], "fretain-comments-from-system-headers">, Group<f_Group>, Flags<[CC1Option]>,
  MarshallingInfoFlag<LangOpts<"RetainCommentsFromSystemHeaders">>;

def fmudflapth : Flag<["-"], "fmudflapth">, Group<f_Group>;
def fmudflap : Flag<["-"], "fmudflap">, Group<f_Group>;
def fnested_functions : Flag<["-"], "fnested-functions">, Group<f_Group>;
def fnext_runtime : Flag<["-"], "fnext-runtime">, Group<f_Group>;
def fno_xl_pragma_pack : Flag<["-"], "fno-xl-pragma-pack">, Group<f_Group>;
def fno_asm : Flag<["-"], "fno-asm">, Group<f_Group>;
def fno_asynchronous_unwind_tables : Flag<["-"], "fno-asynchronous-unwind-tables">, Group<f_Group>;
def fno_assume_sane_operator_new : Flag<["-"], "fno-assume-sane-operator-new">, Group<f_Group>,
  HelpText<"Don't assume that C++'s global operator new can't alias any pointer">,
  Flags<[CC1Option]>, MarshallingInfoNegativeFlag<CodeGenOpts<"AssumeSaneOperatorNew">>;
def fno_builtin : Flag<["-"], "fno-builtin">, Group<f_Group>, Flags<[CC1Option, CoreOption]>,
  HelpText<"Disable implicit builtin knowledge of functions">;
def fno_builtin_ : Joined<["-"], "fno-builtin-">, Group<f_Group>, Flags<[CC1Option, CoreOption]>,
  HelpText<"Disable implicit builtin knowledge of a specific function">;
def fno_diagnostics_color : Flag<["-"], "fno-diagnostics-color">, Group<f_Group>,
  Flags<[CoreOption, NoXarchOption]>;
def fno_common : Flag<["-"], "fno-common">, Group<f_Group>, Flags<[CC1Option]>,
    HelpText<"Compile common globals like normal definitions">;
def fno_cxx_modules : Flag <["-"], "fno-cxx-modules">, Group<f_Group>,
  Flags<[NoXarchOption]>;
defm digraphs : BoolFOption<"digraphs",
  LangOpts<"Digraphs">, Default<std#".hasDigraphs()">,
  PosFlag<SetTrue, [], "Enable alternative token representations '<:', ':>', '<%', '%>', '%:', '%:%:' (default)">,
  NegFlag<SetFalse, [], "Disallow alternative token representations '<:', ':>', '<%', '%>', '%:', '%:%:'">,
  BothFlags<[CC1Option]>>;
def fno_declspec : Flag<["-"], "fno-declspec">, Group<f_clang_Group>,
  HelpText<"Disallow __declspec as a keyword">, Flags<[CC1Option]>;
def fno_dollars_in_identifiers : Flag<["-"], "fno-dollars-in-identifiers">, Group<f_Group>,
  HelpText<"Disallow '$' in identifiers">, Flags<[CC1Option]>;
def fno_eliminate_unused_debug_symbols : Flag<["-"], "fno-eliminate-unused-debug-symbols">, Group<f_Group>;
def fno_inline_functions : Flag<["-"], "fno-inline-functions">, Group<f_clang_Group>, Flags<[CC1Option]>;
def fno_inline : Flag<["-"], "fno-inline">, Group<f_clang_Group>, Flags<[CC1Option]>;
def fno_global_isel : Flag<["-"], "fno-global-isel">, Group<f_clang_Group>,
  HelpText<"Disables the global instruction selector">;
def fno_experimental_isel : Flag<["-"], "fno-experimental-isel">, Group<f_clang_Group>,
  Alias<fno_global_isel>;
def fveclib : Joined<["-"], "fveclib=">, Group<f_Group>, Flags<[CC1Option]>,
    HelpText<"Use the given vector functions library">,
    Values<"Accelerate,libmvec,MASSV,SVML,none">,
    NormalizedValuesScope<"CodeGenOptions">,
    NormalizedValues<["Accelerate", "LIBMVEC", "MASSV", "SVML", "NoLibrary"]>,
    MarshallingInfoString<CodeGenOpts<"VecLib">, "NoLibrary">, AutoNormalizeEnum;
def fno_lax_vector_conversions : Flag<["-"], "fno-lax-vector-conversions">, Group<f_Group>,
  Alias<flax_vector_conversions_EQ>, AliasArgs<["none"]>;
def fno_modules : Flag <["-"], "fno-modules">, Group<f_Group>,
  Flags<[NoXarchOption]>;
def fno_implicit_module_maps : Flag <["-"], "fno-implicit-module-maps">, Group<f_Group>,
  Flags<[NoXarchOption]>;
def fno_module_maps : Flag <["-"], "fno-module-maps">, Alias<fno_implicit_module_maps>;
def fno_modules_decluse : Flag <["-"], "fno-modules-decluse">, Group<f_Group>,
  Flags<[NoXarchOption]>;
def fno_modules_strict_decluse : Flag <["-"], "fno-strict-modules-decluse">, Group<f_Group>,
  Flags<[NoXarchOption]>;
def fmodule_file_deps : Flag <["-"], "fmodule-file-deps">, Group<f_Group>,
  Flags<[NoXarchOption]>;
def fno_module_file_deps : Flag <["-"], "fno-module-file-deps">, Group<f_Group>,
  Flags<[NoXarchOption]>;
def fno_ms_extensions : Flag<["-"], "fno-ms-extensions">, Group<f_Group>,
  Flags<[CoreOption]>;
def fno_ms_compatibility : Flag<["-"], "fno-ms-compatibility">, Group<f_Group>,
  Flags<[CoreOption]>;
def fno_objc_legacy_dispatch : Flag<["-"], "fno-objc-legacy-dispatch">, Group<f_Group>;
def fno_objc_weak : Flag<["-"], "fno-objc-weak">, Group<f_Group>, Flags<[CC1Option]>;
def fno_omit_frame_pointer : Flag<["-"], "fno-omit-frame-pointer">, Group<f_Group>;
def fno_operator_names : Flag<["-"], "fno-operator-names">, Group<f_Group>,
  HelpText<"Do not treat C++ operator name keywords as synonyms for operators">,
  Flags<[CC1Option]>;
def fdiagnostics_absolute_paths : Flag<["-"], "fdiagnostics-absolute-paths">, Group<f_Group>,
  Flags<[CC1Option, CoreOption]>, HelpText<"Print absolute paths in diagnostics">,
  MarshallingInfoFlag<DiagnosticOpts<"AbsolutePath">>;
def fno_stack_protector : Flag<["-"], "fno-stack-protector">, Group<f_Group>,
  HelpText<"Disable the use of stack protectors">;
def fno_strict_aliasing : Flag<["-"], "fno-strict-aliasing">, Group<f_Group>,
  Flags<[NoXarchOption, CoreOption]>;
def fstruct_path_tbaa : Flag<["-"], "fstruct-path-tbaa">, Group<f_Group>;
def fno_struct_path_tbaa : Flag<["-"], "fno-struct-path-tbaa">, Group<f_Group>;
def fno_strict_enums : Flag<["-"], "fno-strict-enums">, Group<f_Group>;
def fno_strict_overflow : Flag<["-"], "fno-strict-overflow">, Group<f_Group>;
def fno_temp_file : Flag<["-"], "fno-temp-file">, Group<f_Group>,
  Flags<[CC1Option, CoreOption]>, HelpText<
  "Directly create compilation output files. This may lead to incorrect incremental builds if the compiler crashes">,
  MarshallingInfoNegativeFlag<FrontendOpts<"UseTemporary">>;
defm use_cxa_atexit : BoolFOption<"use-cxa-atexit",
  CodeGenOpts<"CXAAtExit">, DefaultTrue,
  NegFlag<SetFalse, [CC1Option], "Don't use __cxa_atexit for calling destructors">,
  PosFlag<SetTrue>>;
def fno_unit_at_a_time : Flag<["-"], "fno-unit-at-a-time">, Group<f_Group>;
def fno_unwind_tables : Flag<["-"], "fno-unwind-tables">, Group<f_Group>;
def fno_verbose_asm : Flag<["-"], "fno-verbose-asm">, Group<f_Group>, Flags<[CC1Option]>,
  MarshallingInfoNegativeFlag<CodeGenOpts<"AsmVerbose">>;
def fno_working_directory : Flag<["-"], "fno-working-directory">, Group<f_Group>;
def fno_wrapv : Flag<["-"], "fno-wrapv">, Group<f_Group>;
def fobjc_arc : Flag<["-"], "fobjc-arc">, Group<f_Group>, Flags<[CC1Option]>,
  HelpText<"Synthesize retain and release calls for Objective-C pointers">;
def fno_objc_arc : Flag<["-"], "fno-objc-arc">, Group<f_Group>;
defm objc_convert_messages_to_runtime_calls : BoolFOption<"objc-convert-messages-to-runtime-calls",
  CodeGenOpts<"ObjCConvertMessagesToRuntimeCalls">, DefaultTrue,
  NegFlag<SetFalse, [CC1Option]>, PosFlag<SetTrue>>;
defm objc_arc_exceptions : OptInFFlag<"objc-arc-exceptions",
  "Use EH-safe code when synthesizing retains and releases in -fobjc-arc",
  "", "", [], CodeGenOpts<"ObjCAutoRefCountExceptions">>;
def fobjc_atdefs : Flag<["-"], "fobjc-atdefs">, Group<clang_ignored_f_Group>;
def fobjc_call_cxx_cdtors : Flag<["-"], "fobjc-call-cxx-cdtors">, Group<clang_ignored_f_Group>;
defm objc_exceptions : BoolFOption<"objc-exceptions",
  LangOpts<"ObjCExceptions">, DefaultFalse,
  PosFlag<SetTrue, [CC1Option], "Enable Objective-C exceptions">, NegFlag<SetFalse>>;
defm application_extension : BoolFOption<"application-extension",
  LangOpts<"AppExt">, DefaultFalse,
  PosFlag<SetTrue, [CC1Option], "Restrict code to those available for App Extensions">,
  NegFlag<SetFalse>>;
defm relaxed_template_template_args : BoolFOption<"relaxed-template-template-args",
  LangOpts<"RelaxedTemplateTemplateArgs">, DefaultFalse,
  PosFlag<SetTrue, [CC1Option], "Enable C++17 relaxed template template argument matching">,
  NegFlag<SetFalse>>;
defm sized_deallocation : BoolFOption<"sized-deallocation",
  LangOpts<"SizedDeallocation">, DefaultFalse,
  PosFlag<SetTrue, [CC1Option], "Enable C++14 sized global deallocation functions">,
  NegFlag<SetFalse>>;
def faligned_allocation : Flag<["-"], "faligned-allocation">, Flags<[CC1Option]>,
  HelpText<"Enable C++17 aligned allocation functions">, Group<f_Group>;
def fno_aligned_allocation: Flag<["-"], "fno-aligned-allocation">,
  Group<f_Group>, Flags<[CC1Option]>;
def fnew_alignment_EQ : Joined<["-"], "fnew-alignment=">,
  HelpText<"Specifies the largest alignment guaranteed by '::operator new(size_t)'">,
  MetaVarName<"<align>">, Group<f_Group>, Flags<[CC1Option]>,
  MarshallingInfoStringInt<LangOpts<"NewAlignOverride">>;
def : Separate<["-"], "fnew-alignment">, Alias<fnew_alignment_EQ>;
def : Flag<["-"], "faligned-new">, Alias<faligned_allocation>;
def : Flag<["-"], "fno-aligned-new">, Alias<fno_aligned_allocation>;
def faligned_new_EQ : Joined<["-"], "faligned-new=">;

def fobjc_legacy_dispatch : Flag<["-"], "fobjc-legacy-dispatch">, Group<f_Group>;
def fobjc_new_property : Flag<["-"], "fobjc-new-property">, Group<clang_ignored_f_Group>;
defm objc_infer_related_result_type : BoolFOption<"objc-infer-related-result-type",
  LangOpts<"ObjCInferRelatedResultType">, DefaultTrue,
  NegFlag<SetFalse, [CC1Option], "do not infer Objective-C related result type based on method family">,
  PosFlag<SetTrue>>;
def fobjc_link_runtime: Flag<["-"], "fobjc-link-runtime">, Group<f_Group>;
def fobjc_weak : Flag<["-"], "fobjc-weak">, Group<f_Group>, Flags<[CC1Option]>,
  HelpText<"Enable ARC-style weak references in Objective-C">;

// Objective-C ABI options.
def fobjc_runtime_EQ : Joined<["-"], "fobjc-runtime=">, Group<f_Group>, Flags<[CC1Option, CoreOption]>,
  HelpText<"Specify the target Objective-C runtime kind and version">;
def fobjc_abi_version_EQ : Joined<["-"], "fobjc-abi-version=">, Group<f_Group>;
def fobjc_nonfragile_abi_version_EQ : Joined<["-"], "fobjc-nonfragile-abi-version=">, Group<f_Group>;
def fobjc_nonfragile_abi : Flag<["-"], "fobjc-nonfragile-abi">, Group<f_Group>;
def fno_objc_nonfragile_abi : Flag<["-"], "fno-objc-nonfragile-abi">, Group<f_Group>;

def fobjc_sender_dependent_dispatch : Flag<["-"], "fobjc-sender-dependent-dispatch">, Group<f_Group>;
def fomit_frame_pointer : Flag<["-"], "fomit-frame-pointer">, Group<f_Group>;
def fopenmp : Flag<["-"], "fopenmp">, Group<f_Group>, Flags<[CC1Option, NoArgumentUnused]>,
  HelpText<"Parse OpenMP pragmas and generate parallel code.">,
  MarshallingInfoFlag<LangOpts<"OpenMP">, "0u">, Normalizer<"makeFlagToValueNormalizer(50u)">;
def fno_openmp : Flag<["-"], "fno-openmp">, Group<f_Group>, Flags<[NoArgumentUnused]>;
def fopenmp_version_EQ : Joined<["-"], "fopenmp-version=">, Group<f_Group>, Flags<[CC1Option, NoArgumentUnused]>;
def fopenmp_EQ : Joined<["-"], "fopenmp=">, Group<f_Group>;
def fopenmp_use_tls : Flag<["-"], "fopenmp-use-tls">, Group<f_Group>,
  Flags<[NoArgumentUnused, HelpHidden]>;
def fnoopenmp_use_tls : Flag<["-"], "fnoopenmp-use-tls">, Group<f_Group>,
  Flags<[CC1Option, NoArgumentUnused, HelpHidden]>;
def fopenmp_targets_EQ : CommaJoined<["-"], "fopenmp-targets=">, Flags<[NoXarchOption, CC1Option]>,
  HelpText<"Specify comma-separated list of triples OpenMP offloading targets to be supported">;
def fopenmp_relocatable_target : Flag<["-"], "fopenmp-relocatable-target">,
  Group<f_Group>, Flags<[CC1Option, NoArgumentUnused, HelpHidden]>;
def fnoopenmp_relocatable_target : Flag<["-"], "fnoopenmp-relocatable-target">,
  Group<f_Group>, Flags<[CC1Option, NoArgumentUnused, HelpHidden]>;
def fopenmp_simd : Flag<["-"], "fopenmp-simd">, Group<f_Group>, Flags<[CC1Option, NoArgumentUnused]>,
  HelpText<"Emit OpenMP code only for SIMD-based constructs.">;
def fopenmp_enable_irbuilder : Flag<["-"], "fopenmp-enable-irbuilder">, Group<f_Group>, Flags<[CC1Option, NoArgumentUnused, HelpHidden]>,
  HelpText<"Use the experimental OpenMP-IR-Builder codegen path.">;
def fno_openmp_simd : Flag<["-"], "fno-openmp-simd">, Group<f_Group>, Flags<[CC1Option, NoArgumentUnused]>;
def fopenmp_cuda_mode : Flag<["-"], "fopenmp-cuda-mode">, Group<f_Group>,
  Flags<[CC1Option, NoArgumentUnused, HelpHidden]>;
def fno_openmp_cuda_mode : Flag<["-"], "fno-openmp-cuda-mode">, Group<f_Group>,
  Flags<[NoArgumentUnused, HelpHidden]>;
def fopenmp_cuda_force_full_runtime : Flag<["-"], "fopenmp-cuda-force-full-runtime">, Group<f_Group>,
  Flags<[CC1Option, NoArgumentUnused, HelpHidden]>;
def fno_openmp_cuda_force_full_runtime : Flag<["-"], "fno-openmp-cuda-force-full-runtime">, Group<f_Group>,
  Flags<[NoArgumentUnused, HelpHidden]>;
def fopenmp_cuda_number_of_sm_EQ : Joined<["-"], "fopenmp-cuda-number-of-sm=">, Group<f_Group>,
  Flags<[CC1Option, NoArgumentUnused, HelpHidden]>;
def fopenmp_cuda_blocks_per_sm_EQ : Joined<["-"], "fopenmp-cuda-blocks-per-sm=">, Group<f_Group>,
  Flags<[CC1Option, NoArgumentUnused, HelpHidden]>;
def fopenmp_cuda_teams_reduction_recs_num_EQ : Joined<["-"], "fopenmp-cuda-teams-reduction-recs-num=">, Group<f_Group>,
  Flags<[CC1Option, NoArgumentUnused, HelpHidden]>;
defm openmp_optimistic_collapse : BoolFOption<"openmp-optimistic-collapse",
  LangOpts<"OpenMPOptimisticCollapse">, DefaultFalse,
  PosFlag<SetTrue, [CC1Option]>, NegFlag<SetFalse>, BothFlags<[NoArgumentUnused, HelpHidden]>>;
def fopenmp_cuda_parallel_target_regions : Flag<["-"], "fopenmp-cuda-parallel-target-regions">, Group<f_Group>,
  Flags<[CC1Option, NoArgumentUnused, HelpHidden]>,
  HelpText<"Support parallel execution of target regions on Cuda-based devices.">;
def fno_openmp_cuda_parallel_target_regions : Flag<["-"], "fno-openmp-cuda-parallel-target-regions">, Group<f_Group>,
  Flags<[NoArgumentUnused, HelpHidden]>,
  HelpText<"Support only serial execution of target regions on Cuda-based devices.">;
def static_openmp: Flag<["-"], "static-openmp">,
  HelpText<"Use the static host OpenMP runtime while linking.">;
def fno_optimize_sibling_calls : Flag<["-"], "fno-optimize-sibling-calls">, Group<f_Group>;
def foptimize_sibling_calls : Flag<["-"], "foptimize-sibling-calls">, Group<f_Group>;
defm escaping_block_tail_calls : BoolFOption<"escaping-block-tail-calls",
  CodeGenOpts<"NoEscapingBlockTailCalls">, DefaultFalse,
  NegFlag<SetTrue, [CC1Option]>, PosFlag<SetFalse>>;
def force__cpusubtype__ALL : Flag<["-"], "force_cpusubtype_ALL">;
def force__flat__namespace : Flag<["-"], "force_flat_namespace">;
def force__load : Separate<["-"], "force_load">;
def force_addr : Joined<["-"], "fforce-addr">, Group<clang_ignored_f_Group>;
def foutput_class_dir_EQ : Joined<["-"], "foutput-class-dir=">, Group<f_Group>;
def fpack_struct : Flag<["-"], "fpack-struct">, Group<f_Group>;
def fno_pack_struct : Flag<["-"], "fno-pack-struct">, Group<f_Group>;
def fpack_struct_EQ : Joined<["-"], "fpack-struct=">, Group<f_Group>, Flags<[CC1Option]>,
  HelpText<"Specify the default maximum struct packing alignment">,
  MarshallingInfoStringInt<LangOpts<"PackStruct">>;
def fmax_type_align_EQ : Joined<["-"], "fmax-type-align=">, Group<f_Group>, Flags<[CC1Option]>,
  HelpText<"Specify the maximum alignment to enforce on pointers lacking an explicit alignment">,
  MarshallingInfoStringInt<LangOpts<"MaxTypeAlign">>;
def fno_max_type_align : Flag<["-"], "fno-max-type-align">, Group<f_Group>;
defm pascal_strings : BoolFOption<"pascal-strings",
  LangOpts<"PascalStrings">, DefaultFalse,
  PosFlag<SetTrue, [CC1Option], "Recognize and construct Pascal-style string literals">,
  NegFlag<SetFalse>>;
// Note: This flag has different semantics in the driver and in -cc1. The driver accepts -fpatchable-function-entry=M,N
// and forwards it to -cc1 as -fpatchable-function-entry=M and -fpatchable-function-entry-offset=N. In -cc1, both flags
// are treated as a single integer.
def fpatchable_function_entry_EQ : Joined<["-"], "fpatchable-function-entry=">, Group<f_Group>, Flags<[CC1Option]>,
  MetaVarName<"<N,M>">, HelpText<"Generate M NOPs before function entry and N-M NOPs after function entry">,
  MarshallingInfoStringInt<CodeGenOpts<"PatchableFunctionEntryCount">>;
def fpcc_struct_return : Flag<["-"], "fpcc-struct-return">, Group<f_Group>, Flags<[CC1Option]>,
  HelpText<"Override the default ABI to return all structs on the stack">;
def fpch_preprocess : Flag<["-"], "fpch-preprocess">, Group<f_Group>;
def fpic : Flag<["-"], "fpic">, Group<f_Group>;
def fno_pic : Flag<["-"], "fno-pic">, Group<f_Group>;
def fpie : Flag<["-"], "fpie">, Group<f_Group>;
def fno_pie : Flag<["-"], "fno-pie">, Group<f_Group>;
def fdirect_access_external_data : Flag<["-"], "fdirect-access-external-data">, Group<f_Group>, Flags<[CC1Option]>,
  HelpText<"Don't use GOT indirection to reference external data symbols">;
def fno_direct_access_external_data : Flag<["-"], "fno-direct-access-external-data">, Group<f_Group>, Flags<[CC1Option]>,
  HelpText<"Use GOT indirection to reference external data symbols">;
defm plt : BoolFOption<"plt",
  CodeGenOpts<"NoPLT">, DefaultFalse,
  NegFlag<SetTrue, [CC1Option], "Use GOT indirection instead of PLT to make external function calls (x86 only)">,
  PosFlag<SetFalse>>;
defm ropi : BoolFOption<"ropi",
  LangOpts<"ROPI">, DefaultFalse,
  PosFlag<SetTrue, [CC1Option], "Generate read-only position independent code (ARM only)">,
  NegFlag<SetFalse>>;
defm rwpi : BoolFOption<"rwpi",
  LangOpts<"RWPI">, DefaultFalse,
  PosFlag<SetTrue, [CC1Option], "Generate read-write position independent code (ARM only)">,
  NegFlag<SetFalse>>;
def fplugin_EQ : Joined<["-"], "fplugin=">, Group<f_Group>, Flags<[NoXarchOption]>, MetaVarName<"<dsopath>">,
  HelpText<"Load the named plugin (dynamic shared object)">;
def fpass_plugin_EQ : Joined<["-"], "fpass-plugin=">,
  Group<f_Group>, Flags<[CC1Option]>, MetaVarName<"<dsopath>">,
  HelpText<"Load pass plugin from a dynamic shared object file (only with new pass manager).">,
  MarshallingInfoStringVector<CodeGenOpts<"PassPlugins">>;
defm preserve_as_comments : BoolFOption<"preserve-as-comments",
  CodeGenOpts<"PreserveAsmComments">, DefaultTrue,
  NegFlag<SetFalse, [CC1Option], "Do not preserve comments in inline assembly">,
  PosFlag<SetTrue>>;
def framework : Separate<["-"], "framework">, Flags<[LinkerInput]>;
def frandom_seed_EQ : Joined<["-"], "frandom-seed=">, Group<clang_ignored_f_Group>;
def freg_struct_return : Flag<["-"], "freg-struct-return">, Group<f_Group>, Flags<[CC1Option]>,
  HelpText<"Override the default ABI to return small structs in registers">;
defm rtti : OptOutFFlag<"rtti", "", "Disable generation of rtti information">;
defm rtti_data : OptOutFFlag<"rtti-data", "", "Disable generation of RTTI data">;
def : Flag<["-"], "fsched-interblock">, Group<clang_ignored_f_Group>;
defm short_enums : BoolFOption<"short-enums",
  LangOpts<"ShortEnums">, DefaultFalse,
  PosFlag<SetTrue, [CC1Option], "Allocate to an enum type only as many bytes as it"
           " needs for the declared range of possible values">,
  NegFlag<SetFalse>>;
def fchar8__t : Flag<["-"], "fchar8_t">, Group<f_Group>, Flags<[CC1Option]>,
  HelpText<"Enable C++ builtin type char8_t">;
def fno_char8__t : Flag<["-"], "fno-char8_t">, Group<f_Group>, Flags<[CC1Option]>,
  HelpText<"Disable C++ builtin type char8_t">;
def fshort_wchar : Flag<["-"], "fshort-wchar">, Group<f_Group>,
  HelpText<"Force wchar_t to be a short unsigned int">;
def fno_short_wchar : Flag<["-"], "fno-short-wchar">, Group<f_Group>,
  HelpText<"Force wchar_t to be an unsigned int">;
def fshow_overloads_EQ : Joined<["-"], "fshow-overloads=">, Group<f_Group>, Flags<[CC1Option]>,
  HelpText<"Which overload candidates to show when overload resolution fails: "
           "best|all; defaults to all">, Values<"best,all">,
  NormalizedValues<["Ovl_Best", "Ovl_All"]>,
  MarshallingInfoString<DiagnosticOpts<"ShowOverloads">, "Ovl_All">, AutoNormalizeEnum;
defm show_column : BoolFOption<"show-column",
  DiagnosticOpts<"ShowColumn">, DefaultTrue,
  NegFlag<SetFalse, [CC1Option], "Do not include column number on diagnostics">,
  PosFlag<SetTrue>>;
defm show_source_location : BoolFOption<"show-source-location",
  DiagnosticOpts<"ShowLocation">, DefaultTrue,
  NegFlag<SetFalse, [CC1Option], "Do not include source location information with diagnostics">,
  PosFlag<SetTrue>>;
defm spell_checking : BoolFOption<"spell-checking",
  LangOpts<"SpellChecking">, DefaultTrue,
  NegFlag<SetFalse, [CC1Option], "Disable spell-checking">, PosFlag<SetTrue>>;
def fspell_checking_limit_EQ : Joined<["-"], "fspell-checking-limit=">, Group<f_Group>;
def fsigned_bitfields : Flag<["-"], "fsigned-bitfields">, Group<f_Group>;
defm signed_char : OptOutFFlag<"signed-char", "char is signed", "char is unsigned">;
def fsplit_stack : Flag<["-"], "fsplit-stack">, Group<f_Group>;
def fstack_protector_all : Flag<["-"], "fstack-protector-all">, Group<f_Group>,
  HelpText<"Enable stack protectors for all functions">;
defm stack_clash_protection : BoolFOption<"stack-clash-protection",
  CodeGenOpts<"StackClashProtector">, DefaultFalse,
  PosFlag<SetTrue, [CC1Option], "Enable">, NegFlag<SetFalse, [], "Disable">,
  BothFlags<[], " stack clash protection">>;
def fstack_protector_strong : Flag<["-"], "fstack-protector-strong">, Group<f_Group>,
  HelpText<"Enable stack protectors for some functions vulnerable to stack smashing. "
           "Compared to -fstack-protector, this uses a stronger heuristic "
           "that includes functions containing arrays of any size (and any type), "
           "as well as any calls to alloca or the taking of an address from a local variable">;
def fstack_protector : Flag<["-"], "fstack-protector">, Group<f_Group>,
  HelpText<"Enable stack protectors for some functions vulnerable to stack smashing. "
           "This uses a loose heuristic which considers functions vulnerable if they "
           "contain a char (or 8bit integer) array or constant sized calls to alloca "
           ", which are of greater size than ssp-buffer-size (default: 8 bytes). All "
           "variable sized calls to alloca are considered vulnerable. A function with "
           "a stack protector has a guard value added to the stack frame that is "
           "checked on function exit. The guard value must be positioned in the "
           "stack frame such that a buffer overflow from a vulnerable variable will "
           "overwrite the guard value before overwriting the function's return "
           "address. The reference stack guard value is stored in a global variable.">;
def ftrivial_auto_var_init : Joined<["-"], "ftrivial-auto-var-init=">, Group<f_Group>,
  Flags<[CC1Option, CoreOption]>, HelpText<"Initialize trivial automatic stack variables: uninitialized (default)"
  " | pattern">, Values<"uninitialized,zero,pattern">,
  NormalizedValuesScope<"LangOptions::TrivialAutoVarInitKind">,
  NormalizedValues<["Uninitialized", "Zero", "Pattern"]>,
  MarshallingInfoString<LangOpts<"TrivialAutoVarInit">, "Uninitialized">, AutoNormalizeEnum;
def enable_trivial_var_init_zero : Flag<["-"], "enable-trivial-auto-var-init-zero-knowing-it-will-be-removed-from-clang">,
  Flags<[CC1Option, CoreOption]>,
  HelpText<"Trivial automatic variable initialization to zero is only here for benchmarks, it'll eventually be removed, and I'm OK with that because I'm only using it to benchmark">;
def ftrivial_auto_var_init_stop_after : Joined<["-"], "ftrivial-auto-var-init-stop-after=">, Group<f_Group>,
  Flags<[CC1Option, CoreOption]>, HelpText<"Stop initializing trivial automatic stack variables after the specified number of instances">,
  MarshallingInfoStringInt<LangOpts<"TrivialAutoVarInitStopAfter">>;
def fstandalone_debug : Flag<["-"], "fstandalone-debug">, Group<f_Group>, Flags<[CoreOption]>,
  HelpText<"Emit full debug info for all types used by the program">;
def fno_standalone_debug : Flag<["-"], "fno-standalone-debug">, Group<f_Group>, Flags<[CoreOption]>,
  HelpText<"Limit debug information produced to reduce size of debug binary">;
def flimit_debug_info : Flag<["-"], "flimit-debug-info">, Flags<[CoreOption]>, Alias<fno_standalone_debug>;
def fno_limit_debug_info : Flag<["-"], "fno-limit-debug-info">, Flags<[CoreOption]>, Alias<fstandalone_debug>;
def fdebug_macro : Flag<["-"], "fdebug-macro">, Group<f_Group>, Flags<[CoreOption]>,
  HelpText<"Emit macro debug information">;
def fno_debug_macro : Flag<["-"], "fno-debug-macro">, Group<f_Group>, Flags<[CoreOption]>,
  HelpText<"Do not emit macro debug information">;
def fstrict_aliasing : Flag<["-"], "fstrict-aliasing">, Group<f_Group>,
  Flags<[NoXarchOption, CoreOption]>;
def fstrict_enums : Flag<["-"], "fstrict-enums">, Group<f_Group>, Flags<[CC1Option]>,
  HelpText<"Enable optimizations based on the strict definition of an enum's "
           "value range">,
  MarshallingInfoFlag<CodeGenOpts<"StrictEnums">>;
defm strict_vtable_pointers : BoolFOption<"strict-vtable-pointers",
  CodeGenOpts<"StrictVTablePointers">, DefaultFalse,
  PosFlag<SetTrue, [CC1Option], "Enable optimizations based on the strict rules for"
            " overwriting polymorphic C++ objects">,
  NegFlag<SetFalse>>;
def fstrict_overflow : Flag<["-"], "fstrict-overflow">, Group<f_Group>;
def fsyntax_only : Flag<["-"], "fsyntax-only">,
  Flags<[NoXarchOption,CoreOption,CC1Option,FC1Option]>, Group<Action_Group>;
def ftabstop_EQ : Joined<["-"], "ftabstop=">, Group<f_Group>;
def ftemplate_depth_EQ : Joined<["-"], "ftemplate-depth=">, Group<f_Group>;
def ftemplate_depth_ : Joined<["-"], "ftemplate-depth-">, Group<f_Group>;
def ftemplate_backtrace_limit_EQ : Joined<["-"], "ftemplate-backtrace-limit=">,
                                   Group<f_Group>;
def foperator_arrow_depth_EQ : Joined<["-"], "foperator-arrow-depth=">,
                               Group<f_Group>;

def fsave_optimization_record : Flag<["-"], "fsave-optimization-record">,
  Group<f_Group>, HelpText<"Generate a YAML optimization record file">;
def fsave_optimization_record_EQ : Joined<["-"], "fsave-optimization-record=">,
  Group<f_Group>, HelpText<"Generate an optimization record file in a specific format">,
  MetaVarName<"<format>">;
def fno_save_optimization_record : Flag<["-"], "fno-save-optimization-record">,
  Group<f_Group>, Flags<[NoArgumentUnused]>;
def foptimization_record_file_EQ : Joined<["-"], "foptimization-record-file=">,
  Group<f_Group>,
  HelpText<"Specify the output name of the file containing the optimization remarks. Implies -fsave-optimization-record. On Darwin platforms, this cannot be used with multiple -arch <arch> options.">,
  MetaVarName<"<file>">;
def foptimization_record_passes_EQ : Joined<["-"], "foptimization-record-passes=">,
  Group<f_Group>,
  HelpText<"Only include passes which match a specified regular expression in the generated optimization record (by default, include all passes)">,
  MetaVarName<"<regex>">;

def fvectorize : Flag<["-"], "fvectorize">, Group<f_Group>,
  HelpText<"Enable the loop vectorization passes">;
def fno_vectorize : Flag<["-"], "fno-vectorize">, Group<f_Group>;
def : Flag<["-"], "ftree-vectorize">, Alias<fvectorize>;
def : Flag<["-"], "fno-tree-vectorize">, Alias<fno_vectorize>;
def fslp_vectorize : Flag<["-"], "fslp-vectorize">, Group<f_Group>,
  HelpText<"Enable the superword-level parallelism vectorization passes">;
def fno_slp_vectorize : Flag<["-"], "fno-slp-vectorize">, Group<f_Group>;
def : Flag<["-"], "ftree-slp-vectorize">, Alias<fslp_vectorize>;
def : Flag<["-"], "fno-tree-slp-vectorize">, Alias<fno_slp_vectorize>;
def Wlarge_by_value_copy_def : Flag<["-"], "Wlarge-by-value-copy">,
  HelpText<"Warn if a function definition returns or accepts an object larger "
           "in bytes than a given value">, Flags<[HelpHidden]>;
def Wlarge_by_value_copy_EQ : Joined<["-"], "Wlarge-by-value-copy=">, Flags<[CC1Option]>,
  MarshallingInfoStringInt<LangOpts<"NumLargeByValueCopy">>;

// These "special" warning flags are effectively processed as f_Group flags by the driver:
// Just silence warnings about -Wlarger-than for now.
def Wlarger_than_EQ : Joined<["-"], "Wlarger-than=">, Group<clang_ignored_f_Group>;
def Wlarger_than_ : Joined<["-"], "Wlarger-than-">, Alias<Wlarger_than_EQ>;
def Wframe_larger_than_EQ : Joined<["-"], "Wframe-larger-than=">, Group<f_Group>, Flags<[NoXarchOption]>;

def : Flag<["-"], "fterminated-vtables">, Alias<fapple_kext>;
defm threadsafe_statics : BoolFOption<"threadsafe-statics",
  LangOpts<"ThreadsafeStatics">, DefaultTrue,
  NegFlag<SetFalse, [CC1Option], "Do not emit code to make initialization of local statics thread safe">,
  PosFlag<SetTrue>>;
def ftime_report : Flag<["-"], "ftime-report">, Group<f_Group>, Flags<[CC1Option]>,
  MarshallingInfoFlag<CodeGenOpts<"TimePasses">>;
def ftime_report_EQ: Joined<["-"], "ftime-report=">, Group<f_Group>,
  Flags<[CC1Option]>, Values<"per-pass,per-pass-run">,
  MarshallingInfoFlag<CodeGenOpts<"TimePassesPerRun">>,
  HelpText<"(For new pass manager) \"per-pass\": one report for each pass; "
           "\"per-pass-run\": one report for each pass invocation">;
def ftime_trace : Flag<["-"], "ftime-trace">, Group<f_Group>,
  HelpText<"Turn on time profiler. Generates JSON file based on output filename.">,
  DocBrief<[{
Turn on time profiler. Generates JSON file based on output filename. Results
can be analyzed with chrome://tracing or `Speedscope App
<https://www.speedscope.app>`_ for flamegraph visualization.}]>,
  Flags<[CC1Option, CoreOption]>,
  MarshallingInfoFlag<FrontendOpts<"TimeTrace">>;
def ftime_trace_granularity_EQ : Joined<["-"], "ftime-trace-granularity=">, Group<f_Group>,
  HelpText<"Minimum time granularity (in microseconds) traced by time profiler">,
  Flags<[CC1Option, CoreOption]>,
  MarshallingInfoStringInt<FrontendOpts<"TimeTraceGranularity">, "500u">;
def fproc_stat_report : Joined<["-"], "fproc-stat-report">, Group<f_Group>,
  HelpText<"Print subprocess statistics">;
def fproc_stat_report_EQ : Joined<["-"], "fproc-stat-report=">, Group<f_Group>,
  HelpText<"Save subprocess statistics to the given file">;
def ftlsmodel_EQ : Joined<["-"], "ftls-model=">, Group<f_Group>, Flags<[CC1Option]>,
  Values<"global-dynamic,local-dynamic,initial-exec,local-exec">,
  NormalizedValuesScope<"CodeGenOptions">,
  NormalizedValues<["GeneralDynamicTLSModel", "LocalDynamicTLSModel", "InitialExecTLSModel", "LocalExecTLSModel"]>,
  MarshallingInfoString<CodeGenOpts<"DefaultTLSModel">, "GeneralDynamicTLSModel">, AutoNormalizeEnum;
def ftrapv : Flag<["-"], "ftrapv">, Group<f_Group>, Flags<[CC1Option]>,
  HelpText<"Trap on integer overflow">;
def ftrapv_handler_EQ : Joined<["-"], "ftrapv-handler=">, Group<f_Group>,
  MetaVarName<"<function name>">,
  HelpText<"Specify the function to be called on overflow">;
def ftrapv_handler : Separate<["-"], "ftrapv-handler">, Group<f_Group>, Flags<[CC1Option]>;
def ftrap_function_EQ : Joined<["-"], "ftrap-function=">, Group<f_Group>, Flags<[CC1Option]>,
  HelpText<"Issue call to specified function rather than a trap instruction">,
  MarshallingInfoString<CodeGenOpts<"TrapFuncName">>;
def funit_at_a_time : Flag<["-"], "funit-at-a-time">, Group<f_Group>;
def funroll_loops : Flag<["-"], "funroll-loops">, Group<f_Group>,
  HelpText<"Turn on loop unroller">, Flags<[CC1Option]>;
def fno_unroll_loops : Flag<["-"], "fno-unroll-loops">, Group<f_Group>,
  HelpText<"Turn off loop unroller">, Flags<[CC1Option]>;
defm reroll_loops : BoolFOption<"reroll-loops",
  CodeGenOpts<"RerollLoops">, DefaultFalse,
  PosFlag<SetTrue, [CC1Option], "Turn on loop reroller">, NegFlag<SetFalse>>;
def ftrigraphs : Flag<["-"], "ftrigraphs">, Group<f_Group>,
  HelpText<"Process trigraph sequences">, Flags<[CC1Option]>;
def fno_trigraphs : Flag<["-"], "fno-trigraphs">, Group<f_Group>,
  HelpText<"Do not process trigraph sequences">, Flags<[CC1Option]>;
def funsigned_bitfields : Flag<["-"], "funsigned-bitfields">, Group<f_Group>;
def funsigned_char : Flag<["-"], "funsigned-char">, Group<f_Group>;
def fno_unsigned_char : Flag<["-"], "fno-unsigned-char">;
def funwind_tables : Flag<["-"], "funwind-tables">, Group<f_Group>;
defm register_global_dtors_with_atexit : BoolFOption<"register-global-dtors-with-atexit",
  CodeGenOpts<"RegisterGlobalDtorsWithAtExit">, DefaultFalse,
  PosFlag<SetTrue, [CC1Option], "Use">, NegFlag<SetFalse, [], "Don't use">,
  BothFlags<[], " atexit or __cxa_atexit to register global destructors">>;
defm use_init_array : BoolFOption<"use-init-array",
  CodeGenOpts<"UseInitArray">, DefaultTrue,
  NegFlag<SetFalse, [CC1Option], "Use .ctors/.dtors instead of .init_array/.fini_array">,
  PosFlag<SetTrue>>;
def fno_var_tracking : Flag<["-"], "fno-var-tracking">, Group<clang_ignored_f_Group>;
def fverbose_asm : Flag<["-"], "fverbose-asm">, Group<f_Group>,
  HelpText<"Generate verbose assembly output">;
def dA : Flag<["-"], "dA">, Alias<fverbose_asm>;
defm visibility_from_dllstorageclass : BoolFOption<"visibility-from-dllstorageclass",
  LangOpts<"VisibilityFromDLLStorageClass">, DefaultFalse,
  PosFlag<SetTrue, [CC1Option], "Set the visiblity of symbols in the generated code from their DLL storage class">,
  NegFlag<SetFalse>>;
def fvisibility_dllexport_EQ : Joined<["-"], "fvisibility-dllexport=">, Group<f_Group>, Flags<[CC1Option]>,
  HelpText<"The visibility for dllexport defintions [-fvisibility-from-dllstorageclass]">,
  MarshallingInfoVisibility<LangOpts<"DLLExportVisibility">, "DefaultVisibility">,
  ShouldParseIf<fvisibility_from_dllstorageclass.KeyPath>;
def fvisibility_nodllstorageclass_EQ : Joined<["-"], "fvisibility-nodllstorageclass=">, Group<f_Group>, Flags<[CC1Option]>,
  HelpText<"The visibility for defintiions without an explicit DLL export class [-fvisibility-from-dllstorageclass]">,
  MarshallingInfoVisibility<LangOpts<"NoDLLStorageClassVisibility">, "HiddenVisibility">,
  ShouldParseIf<fvisibility_from_dllstorageclass.KeyPath>;
def fvisibility_externs_dllimport_EQ : Joined<["-"], "fvisibility-externs-dllimport=">, Group<f_Group>, Flags<[CC1Option]>,
  HelpText<"The visibility for dllimport external declarations [-fvisibility-from-dllstorageclass]">,
  MarshallingInfoVisibility<LangOpts<"ExternDeclDLLImportVisibility">, "DefaultVisibility">,
  ShouldParseIf<fvisibility_from_dllstorageclass.KeyPath>;
def fvisibility_externs_nodllstorageclass_EQ : Joined<["-"], "fvisibility-externs-nodllstorageclass=">, Group<f_Group>, Flags<[CC1Option]>,
  HelpText<"The visibility for external declarations without an explicit DLL dllstorageclass [-fvisibility-from-dllstorageclass]">,
  MarshallingInfoVisibility<LangOpts<"ExternDeclNoDLLStorageClassVisibility">, "HiddenVisibility">,
  ShouldParseIf<fvisibility_from_dllstorageclass.KeyPath>;
def fvisibility_EQ : Joined<["-"], "fvisibility=">, Group<f_Group>,
  HelpText<"Set the default symbol visibility for all global declarations">, Values<"hidden,default">;
def fvisibility_inlines_hidden : Flag<["-"], "fvisibility-inlines-hidden">, Group<f_Group>,
  HelpText<"Give inline C++ member functions hidden visibility by default">,
  Flags<[CC1Option]>, MarshallingInfoFlag<LangOpts<"InlineVisibilityHidden">>;
defm visibility_inlines_hidden_static_local_var : BoolFOption<"visibility-inlines-hidden-static-local-var",
  LangOpts<"VisibilityInlinesHiddenStaticLocalVar">, DefaultFalse,
  PosFlag<SetTrue, [CC1Option], "When -fvisibility-inlines-hidden is enabled, static variables in"
            " inline C++ member functions will also be given hidden visibility by default">,
  NegFlag<SetFalse, [], "Disables -fvisibility-inlines-hidden-static-local-var"
         " (this is the default on non-darwin targets)">, BothFlags<[CC1Option]>>;
def fvisibility_ms_compat : Flag<["-"], "fvisibility-ms-compat">, Group<f_Group>,
  HelpText<"Give global types 'default' visibility and global functions and "
           "variables 'hidden' visibility by default">;
def fvisibility_global_new_delete_hidden : Flag<["-"], "fvisibility-global-new-delete-hidden">, Group<f_Group>,
  HelpText<"Give global C++ operator new and delete declarations hidden visibility">, Flags<[CC1Option]>,
  MarshallingInfoFlag<LangOpts<"GlobalAllocationFunctionVisibilityHidden">>;
defm whole_program_vtables : BoolFOption<"whole-program-vtables",
  CodeGenOpts<"WholeProgramVTables">, DefaultFalse,
  PosFlag<SetTrue, [CC1Option], "Enables whole-program vtable optimization. Requires -flto">,
  NegFlag<SetFalse>, BothFlags<[CoreOption]>>;
defm split_lto_unit : BoolFOption<"split-lto-unit",
  CodeGenOpts<"EnableSplitLTOUnit">, DefaultFalse,
  PosFlag<SetTrue, [CC1Option], "Enables splitting of the LTO unit">,
  NegFlag<SetFalse>, BothFlags<[CoreOption]>>;
defm force_emit_vtables : BoolFOption<"force-emit-vtables",
  CodeGenOpts<"ForceEmitVTables">, DefaultFalse,
  PosFlag<SetTrue, [CC1Option], "Emits more virtual tables to improve devirtualization">,
  NegFlag<SetFalse>, BothFlags<[CoreOption]>>;
defm virtual_function_elimination : BoolFOption<"virtual-function-elimination",
  CodeGenOpts<"VirtualFunctionElimination">, DefaultFalse,
  PosFlag<SetTrue, [CC1Option], "Enables dead virtual function elimination optimization. Requires -flto=full">,
  NegFlag<SetFalse>, BothFlags<[CoreOption]>>;

def fwrapv : Flag<["-"], "fwrapv">, Group<f_Group>, Flags<[CC1Option]>,
  HelpText<"Treat signed integer overflow as two's complement">;
def fwritable_strings : Flag<["-"], "fwritable-strings">, Group<f_Group>, Flags<[CC1Option]>,
  HelpText<"Store string literals as writable data">,
  MarshallingInfoFlag<LangOpts<"WritableStrings">>;
defm zero_initialized_in_bss : BoolFOption<"zero-initialized-in-bss",
  CodeGenOpts<"NoZeroInitializedInBSS">, DefaultFalse,
  NegFlag<SetTrue, [CC1Option], "Don't place zero initialized data in BSS">,
  PosFlag<SetFalse>>;
defm function_sections : OptInFFlag<"function-sections", "Place each function in its own section">;
def fbasic_block_sections_EQ : Joined<["-"], "fbasic-block-sections=">, Group<f_Group>,
  Flags<[CC1Option, CC1AsOption]>,
  HelpText<"Place each function's basic blocks in unique sections (ELF Only) : all | labels | none | list=<file>">,
  DocBrief<[{Generate labels for each basic block or place each basic block or a subset of basic blocks in its own section.}]>,
  Values<"all,labels,none,list=">,
  MarshallingInfoString<CodeGenOpts<"BBSections">, [{"none"}]>;
defm data_sections : BoolFOption<"data-sections",
  CodeGenOpts<"DataSections">, DefaultFalse,
  PosFlag<SetTrue, [CC1Option], "Place each data in its own section">, NegFlag<SetFalse>>;
defm stack_size_section : BoolFOption<"stack-size-section",
  CodeGenOpts<"StackSizeSection">, DefaultFalse,
  PosFlag<SetTrue, [CC1Option], "Emit section containing metadata on function stack sizes">,
  NegFlag<SetFalse>>;

defm unique_basic_block_section_names : BoolFOption<"unique-basic-block-section-names",
  CodeGenOpts<"UniqueBasicBlockSectionNames">, DefaultFalse,
  PosFlag<SetTrue, [CC1Option], "Use unique names for basic block sections (ELF Only)">,
  NegFlag<SetFalse>>;
defm unique_internal_linkage_names : BoolFOption<"unique-internal-linkage-names",
  CodeGenOpts<"UniqueInternalLinkageNames">, DefaultFalse,
  PosFlag<SetTrue, [CC1Option], "Uniqueify Internal Linkage Symbol Names by appending"
            " the MD5 hash of the module path">,
  NegFlag<SetFalse>>;
defm unique_section_names : BoolFOption<"unique-section-names",
  CodeGenOpts<"UniqueSectionNames">, DefaultTrue,
  NegFlag<SetFalse, [CC1Option], "Don't use unique names for text and data sections">,
  PosFlag<SetTrue>>;

defm split_machine_functions: BoolFOption<"split-machine-functions",
  CodeGenOpts<"SplitMachineFunctions">, DefaultFalse,
  PosFlag<SetTrue, [CC1Option], "Enable">, NegFlag<SetFalse, [], "Disable">,
  BothFlags<[], " late function splitting using profile information (x86 ELF)">>;

defm strict_return : BoolFOption<"strict-return",
  CodeGenOpts<"StrictReturn">, DefaultTrue,
  NegFlag<SetFalse, [CC1Option], "Don't treat control flow paths that fall off the end"
            " of a non-void function as unreachable">,
  PosFlag<SetTrue>>;

def fenable_matrix : Flag<["-"], "fenable-matrix">, Group<f_Group>,
    Flags<[CC1Option]>,
    HelpText<"Enable matrix data type and related builtin functions">,
    MarshallingInfoFlag<LangOpts<"MatrixTypes">>;


def fdebug_types_section: Flag <["-"], "fdebug-types-section">, Group<f_Group>,
  HelpText<"Place debug types in their own section (ELF Only)">;
def fno_debug_types_section: Flag<["-"], "fno-debug-types-section">, Group<f_Group>;
defm debug_ranges_base_address : BoolFOption<"debug-ranges-base-address",
  CodeGenOpts<"DebugRangesBaseAddress">, DefaultFalse,
  PosFlag<SetTrue, [CC1Option], "Use DWARF base address selection entries in .debug_ranges">,
  NegFlag<SetFalse>>;
defm split_dwarf_inlining : BoolFOption<"split-dwarf-inlining",
  CodeGenOpts<"SplitDwarfInlining">, DefaultTrue,
  NegFlag<SetFalse, [CC1Option]>,
  PosFlag<SetTrue, [], "Provide minimal debug info in the object/executable"
          " to facilitate online symbolication/stack traces in the absence of"
          " .dwo/.dwp files when using Split DWARF">>;
def fdebug_default_version: Joined<["-"], "fdebug-default-version=">, Group<f_Group>,
  HelpText<"Default DWARF version to use, if a -g option caused DWARF debug info to be produced">;
def fdebug_prefix_map_EQ
  : Joined<["-"], "fdebug-prefix-map=">, Group<f_Group>,
    Flags<[CC1Option,CC1AsOption]>,
    HelpText<"remap file source paths in debug info">;
def fprofile_prefix_map_EQ
  : Joined<["-"], "fprofile-prefix-map=">, Group<f_Group>,
    Flags<[CC1Option]>,
    HelpText<"remap file source paths in coverage info">;
def ffile_prefix_map_EQ
  : Joined<["-"], "ffile-prefix-map=">, Group<f_Group>,
    HelpText<"remap file source paths in debug info and predefined preprocessor macros">;
def fmacro_prefix_map_EQ
  : Joined<["-"], "fmacro-prefix-map=">, Group<Preprocessor_Group>, Flags<[CC1Option]>,
    HelpText<"remap file source paths in predefined preprocessor macros">;
defm force_dwarf_frame : BoolFOption<"force-dwarf-frame",
  CodeGenOpts<"ForceDwarfFrameSection">, DefaultFalse,
  PosFlag<SetTrue, [CC1Option], "Always emit a debug frame section">, NegFlag<SetFalse>>;
def g_Flag : Flag<["-"], "g">, Group<g_Group>,
  HelpText<"Generate source-level debug information">;
def gline_tables_only : Flag<["-"], "gline-tables-only">, Group<gN_Group>,
  Flags<[CoreOption]>, HelpText<"Emit debug line number tables only">;
def gline_directives_only : Flag<["-"], "gline-directives-only">, Group<gN_Group>,
  Flags<[CoreOption]>, HelpText<"Emit debug line info directives only">;
def gmlt : Flag<["-"], "gmlt">, Alias<gline_tables_only>;
def g0 : Flag<["-"], "g0">, Group<gN_Group>;
def g1 : Flag<["-"], "g1">, Group<gN_Group>, Alias<gline_tables_only>;
def g2 : Flag<["-"], "g2">, Group<gN_Group>;
def g3 : Flag<["-"], "g3">, Group<gN_Group>;
def ggdb : Flag<["-"], "ggdb">, Group<gTune_Group>;
def ggdb0 : Flag<["-"], "ggdb0">, Group<ggdbN_Group>;
def ggdb1 : Flag<["-"], "ggdb1">, Group<ggdbN_Group>;
def ggdb2 : Flag<["-"], "ggdb2">, Group<ggdbN_Group>;
def ggdb3 : Flag<["-"], "ggdb3">, Group<ggdbN_Group>;
def glldb : Flag<["-"], "glldb">, Group<gTune_Group>;
def gsce : Flag<["-"], "gsce">, Group<gTune_Group>;
// Equivalent to our default dwarf version. Forces usual dwarf emission when
// CodeView is enabled.
def gdwarf : Flag<["-"], "gdwarf">, Group<g_Group>, Flags<[CoreOption]>,
  HelpText<"Generate source-level debug information with the default dwarf version">;
def gdwarf_2 : Flag<["-"], "gdwarf-2">, Group<g_Group>,
  HelpText<"Generate source-level debug information with dwarf version 2">;
def gdwarf_3 : Flag<["-"], "gdwarf-3">, Group<g_Group>,
  HelpText<"Generate source-level debug information with dwarf version 3">;
def gdwarf_4 : Flag<["-"], "gdwarf-4">, Group<g_Group>,
  HelpText<"Generate source-level debug information with dwarf version 4">;
def gdwarf_5 : Flag<["-"], "gdwarf-5">, Group<g_Group>,
  HelpText<"Generate source-level debug information with dwarf version 5">;
def gdwarf64 : Flag<["-"], "gdwarf64">, Group<g_Group>, Flags<[CC1Option]>,
  HelpText<"Enables DWARF64 format for ELF binaries, if debug information emission is enabled.">,
  MarshallingInfoFlag<CodeGenOpts<"Dwarf64">>;
def gdwarf32 : Flag<["-"], "gdwarf32">, Group<g_Group>, Flags<[CC1Option]>,
  HelpText<"Enables DWARF32 format for ELF binaries, if debug information emission is enabled.">;

def gcodeview : Flag<["-"], "gcodeview">,
  HelpText<"Generate CodeView debug information">,
  Flags<[CC1Option, CC1AsOption, CoreOption]>,
  MarshallingInfoFlag<CodeGenOpts<"EmitCodeView">>;
defm codeview_ghash : BoolOption<"g", "codeview-ghash",
  CodeGenOpts<"CodeViewGHash">, DefaultFalse,
  PosFlag<SetTrue, [CC1Option], "Emit type record hashes in a .debug$H section">,
  NegFlag<SetFalse>, BothFlags<[CoreOption]>>;
defm inline_line_tables : BoolGOption<"inline-line-tables",
  CodeGenOpts<"NoInlineLineTables">, DefaultFalse,
  NegFlag<SetTrue, [CC1Option], "Don't emit inline line tables.">,
  PosFlag<SetFalse>, BothFlags<[CoreOption]>>;

def gfull : Flag<["-"], "gfull">, Group<g_Group>;
def gused : Flag<["-"], "gused">, Group<g_Group>;
def gstabs : Joined<["-"], "gstabs">, Group<g_Group>, Flags<[Unsupported]>;
def gcoff : Joined<["-"], "gcoff">, Group<g_Group>, Flags<[Unsupported]>;
def gxcoff : Joined<["-"], "gxcoff">, Group<g_Group>, Flags<[Unsupported]>;
def gvms : Joined<["-"], "gvms">, Group<g_Group>, Flags<[Unsupported]>;
def gtoggle : Flag<["-"], "gtoggle">, Group<g_flags_Group>, Flags<[Unsupported]>;
def grecord_command_line : Flag<["-"], "grecord-command-line">,
  Group<g_flags_Group>;
def gno_record_command_line : Flag<["-"], "gno-record-command-line">,
  Group<g_flags_Group>;
def : Flag<["-"], "grecord-gcc-switches">, Alias<grecord_command_line>;
def : Flag<["-"], "gno-record-gcc-switches">, Alias<gno_record_command_line>;
def gstrict_dwarf : Flag<["-"], "gstrict-dwarf">, Group<g_flags_Group>;
def gno_strict_dwarf : Flag<["-"], "gno-strict-dwarf">, Group<g_flags_Group>;
defm column_info : BoolOption<"g", "column-info",
  CodeGenOpts<"DebugColumnInfo">, DefaultTrue,
  NegFlag<SetFalse, [CC1Option]>, PosFlag<SetTrue>, BothFlags<[CoreOption]>>,
  Group<g_flags_Group>;
def gsplit_dwarf : Flag<["-"], "gsplit-dwarf">, Group<g_flags_Group>;
def gsplit_dwarf_EQ : Joined<["-"], "gsplit-dwarf=">, Group<g_flags_Group>,
  HelpText<"Set DWARF fission mode to either 'split' or 'single'">,
  Values<"split,single">;
def gno_split_dwarf : Flag<["-"], "gno-split-dwarf">, Group<g_flags_Group>;
def ggnu_pubnames : Flag<["-"], "ggnu-pubnames">, Group<g_flags_Group>, Flags<[CC1Option]>;
def gno_gnu_pubnames : Flag<["-"], "gno-gnu-pubnames">, Group<g_flags_Group>;
def gpubnames : Flag<["-"], "gpubnames">, Group<g_flags_Group>, Flags<[CC1Option]>;
def gno_pubnames : Flag<["-"], "gno-pubnames">, Group<g_flags_Group>;
def gdwarf_aranges : Flag<["-"], "gdwarf-aranges">, Group<g_flags_Group>;
def gmodules : Flag <["-"], "gmodules">, Group<gN_Group>,
  HelpText<"Generate debug info with external references to clang modules"
           " or precompiled headers">;
def gz_EQ : Joined<["-"], "gz=">, Group<g_flags_Group>,
    HelpText<"DWARF debug sections compression type">;
def gz : Flag<["-"], "gz">, Alias<gz_EQ>, AliasArgs<["zlib"]>, Group<g_flags_Group>;
def gembed_source : Flag<["-"], "gembed-source">, Group<g_flags_Group>, Flags<[CC1Option]>,
    HelpText<"Embed source text in DWARF debug sections">,
    MarshallingInfoFlag<CodeGenOpts<"EmbedSource">>;
def gno_embed_source : Flag<["-"], "gno-embed-source">, Group<g_flags_Group>,
    Flags<[NoXarchOption]>,
    HelpText<"Restore the default behavior of not embedding source text in DWARF debug sections">;
def headerpad__max__install__names : Joined<["-"], "headerpad_max_install_names">;
def help : Flag<["-", "--"], "help">, Flags<[CC1Option,CC1AsOption, FC1Option,
    FlangOption]>, HelpText<"Display available options">,
    MarshallingInfoFlag<FrontendOpts<"ShowHelp">>;
def ibuiltininc : Flag<["-"], "ibuiltininc">,
  HelpText<"Enable builtin #include directories even when -nostdinc is used "
           "before or after -ibuiltininc. "
           "Using -nobuiltininc after the option disables it">;
def index_header_map : Flag<["-"], "index-header-map">, Flags<[CC1Option]>,
  HelpText<"Make the next included directory (-I or -F) an indexer header map">;
def idirafter : JoinedOrSeparate<["-"], "idirafter">, Group<clang_i_Group>, Flags<[CC1Option]>,
  HelpText<"Add directory to AFTER include search path">;
def iframework : JoinedOrSeparate<["-"], "iframework">, Group<clang_i_Group>, Flags<[CC1Option]>,
  HelpText<"Add directory to SYSTEM framework search path">;
def iframeworkwithsysroot : JoinedOrSeparate<["-"], "iframeworkwithsysroot">,
  Group<clang_i_Group>,
  HelpText<"Add directory to SYSTEM framework search path, "
           "absolute paths are relative to -isysroot">,
  MetaVarName<"<directory>">, Flags<[CC1Option]>;
def imacros : JoinedOrSeparate<["-", "--"], "imacros">, Group<clang_i_Group>, Flags<[CC1Option]>,
  HelpText<"Include macros from file before parsing">, MetaVarName<"<file>">,
  MarshallingInfoStringVector<PreprocessorOpts<"MacroIncludes">>;
def image__base : Separate<["-"], "image_base">;
def include_ : JoinedOrSeparate<["-", "--"], "include">, Group<clang_i_Group>, EnumName<"include">,
    MetaVarName<"<file>">, HelpText<"Include file before parsing">, Flags<[CC1Option]>;
def include_pch : Separate<["-"], "include-pch">, Group<clang_i_Group>, Flags<[CC1Option]>,
  HelpText<"Include precompiled header file">, MetaVarName<"<file>">,
  MarshallingInfoString<PreprocessorOpts<"ImplicitPCHInclude">>;
def relocatable_pch : Flag<["-", "--"], "relocatable-pch">, Flags<[CC1Option]>,
  HelpText<"Whether to build a relocatable precompiled header">,
  MarshallingInfoFlag<FrontendOpts<"RelocatablePCH">>;
def verify_pch : Flag<["-"], "verify-pch">, Group<Action_Group>, Flags<[CC1Option]>,
  HelpText<"Load and verify that a pre-compiled header file is not stale">;
def init : Separate<["-"], "init">;
def install__name : Separate<["-"], "install_name">;
def iprefix : JoinedOrSeparate<["-"], "iprefix">, Group<clang_i_Group>, Flags<[CC1Option]>,
  HelpText<"Set the -iwithprefix/-iwithprefixbefore prefix">, MetaVarName<"<dir>">;
def iquote : JoinedOrSeparate<["-"], "iquote">, Group<clang_i_Group>, Flags<[CC1Option]>,
  HelpText<"Add directory to QUOTE include search path">, MetaVarName<"<directory>">;
def isysroot : JoinedOrSeparate<["-"], "isysroot">, Group<clang_i_Group>, Flags<[CC1Option]>,
  HelpText<"Set the system root directory (usually /)">, MetaVarName<"<dir>">,
  MarshallingInfoString<HeaderSearchOpts<"Sysroot">, [{"/"}]>;
def isystem : JoinedOrSeparate<["-"], "isystem">, Group<clang_i_Group>,
  Flags<[CC1Option]>,
  HelpText<"Add directory to SYSTEM include search path">, MetaVarName<"<directory>">;
def isystem_after : JoinedOrSeparate<["-"], "isystem-after">,
  Group<clang_i_Group>, Flags<[NoXarchOption]>, MetaVarName<"<directory>">,
  HelpText<"Add directory to end of the SYSTEM include search path">;
def iwithprefixbefore : JoinedOrSeparate<["-"], "iwithprefixbefore">, Group<clang_i_Group>,
  HelpText<"Set directory to include search path with prefix">, MetaVarName<"<dir>">,
  Flags<[CC1Option]>;
def iwithprefix : JoinedOrSeparate<["-"], "iwithprefix">, Group<clang_i_Group>, Flags<[CC1Option]>,
  HelpText<"Set directory to SYSTEM include search path with prefix">, MetaVarName<"<dir>">;
def iwithsysroot : JoinedOrSeparate<["-"], "iwithsysroot">, Group<clang_i_Group>,
  HelpText<"Add directory to SYSTEM include search path, "
           "absolute paths are relative to -isysroot">, MetaVarName<"<directory>">,
  Flags<[CC1Option]>;
def ivfsoverlay : JoinedOrSeparate<["-"], "ivfsoverlay">, Group<clang_i_Group>, Flags<[CC1Option]>,
  HelpText<"Overlay the virtual filesystem described by file over the real file system">;
def imultilib : Separate<["-"], "imultilib">, Group<gfortran_Group>;
def keep__private__externs : Flag<["-"], "keep_private_externs">;
def l : JoinedOrSeparate<["-"], "l">, Flags<[LinkerInput, RenderJoined]>,
        Group<Link_Group>;
def lazy__framework : Separate<["-"], "lazy_framework">, Flags<[LinkerInput]>;
def lazy__library : Separate<["-"], "lazy_library">, Flags<[LinkerInput]>;
def mlittle_endian : Flag<["-"], "mlittle-endian">, Flags<[NoXarchOption]>;
def EL : Flag<["-"], "EL">, Alias<mlittle_endian>;
def mbig_endian : Flag<["-"], "mbig-endian">, Flags<[NoXarchOption]>;
def EB : Flag<["-"], "EB">, Alias<mbig_endian>;
def m16 : Flag<["-"], "m16">, Group<m_Group>, Flags<[NoXarchOption, CoreOption]>;
def m32 : Flag<["-"], "m32">, Group<m_Group>, Flags<[NoXarchOption, CoreOption]>;
def mqdsp6_compat : Flag<["-"], "mqdsp6-compat">, Group<m_Group>, Flags<[NoXarchOption,CC1Option]>,
  HelpText<"Enable hexagon-qdsp6 backward compatibility">,
  MarshallingInfoFlag<LangOpts<"HexagonQdsp6Compat">>;
def m64 : Flag<["-"], "m64">, Group<m_Group>, Flags<[NoXarchOption, CoreOption]>;
def mx32 : Flag<["-"], "mx32">, Group<m_Group>, Flags<[NoXarchOption, CoreOption]>;
def mabi_EQ : Joined<["-"], "mabi=">, Group<m_Group>;
def miamcu : Flag<["-"], "miamcu">, Group<m_Group>, Flags<[NoXarchOption, CoreOption]>,
  HelpText<"Use Intel MCU ABI">;
def mno_iamcu : Flag<["-"], "mno-iamcu">, Group<m_Group>, Flags<[NoXarchOption, CoreOption]>;
def malign_functions_EQ : Joined<["-"], "malign-functions=">, Group<clang_ignored_m_Group>;
def malign_loops_EQ : Joined<["-"], "malign-loops=">, Group<clang_ignored_m_Group>;
def malign_jumps_EQ : Joined<["-"], "malign-jumps=">, Group<clang_ignored_m_Group>;
def malign_branch_EQ : CommaJoined<["-"], "malign-branch=">, Group<m_Group>, Flags<[NoXarchOption]>,
  HelpText<"Specify types of branches to align">;
def malign_branch_boundary_EQ : Joined<["-"], "malign-branch-boundary=">, Group<m_Group>, Flags<[NoXarchOption]>,
  HelpText<"Specify the boundary's size to align branches">;
def mpad_max_prefix_size_EQ : Joined<["-"], "mpad-max-prefix-size=">, Group<m_Group>, Flags<[NoXarchOption]>,
  HelpText<"Specify maximum number of prefixes to use for padding">;
def mbranches_within_32B_boundaries : Flag<["-"], "mbranches-within-32B-boundaries">, Flags<[NoXarchOption]>, Group<m_Group>,
  HelpText<"Align selected branches (fused, jcc, jmp) within 32-byte boundary">;
def mfancy_math_387 : Flag<["-"], "mfancy-math-387">, Group<clang_ignored_m_Group>;
def mlong_calls : Flag<["-"], "mlong-calls">, Group<m_Group>,
  HelpText<"Generate branches with extended addressability, usually via indirect jumps.">;
def mdouble_EQ : Joined<["-"], "mdouble=">, Group<m_Group>, Values<"32,64">, Flags<[CC1Option]>,
  HelpText<"Force double to be 32 bits or 64 bits">,
  MarshallingInfoStringInt<LangOpts<"DoubleSize">, "0">;
def LongDouble_Group : OptionGroup<"<LongDouble group>">, Group<m_Group>,
  DocName<"Long double flags">,
  DocBrief<[{Selects the long double implementation}]>;
def mlong_double_64 : Flag<["-"], "mlong-double-64">, Group<LongDouble_Group>, Flags<[CC1Option]>,
  HelpText<"Force long double to be 64 bits">;
def mlong_double_80 : Flag<["-"], "mlong-double-80">, Group<LongDouble_Group>, Flags<[CC1Option]>,
  HelpText<"Force long double to be 80 bits, padded to 128 bits for storage">;
def mlong_double_128 : Flag<["-"], "mlong-double-128">, Group<LongDouble_Group>, Flags<[CC1Option]>,
  HelpText<"Force long double to be 128 bits">;
def mno_long_calls : Flag<["-"], "mno-long-calls">, Group<m_Group>,
  HelpText<"Restore the default behaviour of not generating long calls">;
def mexecute_only : Flag<["-"], "mexecute-only">, Group<m_arm_Features_Group>,
  HelpText<"Disallow generation of data access to code sections (ARM only)">;
def mno_execute_only : Flag<["-"], "mno-execute-only">, Group<m_arm_Features_Group>,
  HelpText<"Allow generation of data access to code sections (ARM only)">;
def mtp_mode_EQ : Joined<["-"], "mtp=">, Group<m_arm_Features_Group>, Values<"soft,cp15,el0,el1,el2,el3">,
  HelpText<"Thread pointer access method (AArch32/AArch64 only)">;
def mpure_code : Flag<["-"], "mpure-code">, Alias<mexecute_only>; // Alias for GCC compatibility
def mno_pure_code : Flag<["-"], "mno-pure-code">, Alias<mno_execute_only>;
def mtvos_version_min_EQ : Joined<["-"], "mtvos-version-min=">, Group<m_Group>;
def mappletvos_version_min_EQ : Joined<["-"], "mappletvos-version-min=">, Alias<mtvos_version_min_EQ>;
def mtvos_simulator_version_min_EQ : Joined<["-"], "mtvos-simulator-version-min=">;
def mappletvsimulator_version_min_EQ : Joined<["-"], "mappletvsimulator-version-min=">, Alias<mtvos_simulator_version_min_EQ>;
def mwatchos_version_min_EQ : Joined<["-"], "mwatchos-version-min=">, Group<m_Group>;
def mwatchos_simulator_version_min_EQ : Joined<["-"], "mwatchos-simulator-version-min=">;
def mwatchsimulator_version_min_EQ : Joined<["-"], "mwatchsimulator-version-min=">, Alias<mwatchos_simulator_version_min_EQ>;
def march_EQ : Joined<["-"], "march=">, Group<m_Group>, Flags<[CoreOption]>;
def masm_EQ : Joined<["-"], "masm=">, Group<m_Group>, Flags<[NoXarchOption]>;
def mcmodel_EQ : Joined<["-"], "mcmodel=">, Group<m_Group>, Flags<[CC1Option]>,
  MarshallingInfoString<TargetOpts<"CodeModel">, [{"default"}]>;
def mtls_size_EQ : Joined<["-"], "mtls-size=">, Group<m_Group>, Flags<[NoXarchOption, CC1Option]>,
  HelpText<"Specify bit size of immediate TLS offsets (AArch64 ELF only): "
           "12 (for 4KB) | 24 (for 16MB, default) | 32 (for 4GB) | 48 (for 256TB, needs -mcmodel=large)">,
  MarshallingInfoStringInt<CodeGenOpts<"TLSSize">>;
def mimplicit_it_EQ : Joined<["-"], "mimplicit-it=">, Group<m_Group>;
def mdefault_build_attributes : Joined<["-"], "mdefault-build-attributes">, Group<m_Group>;
def mno_default_build_attributes : Joined<["-"], "mno-default-build-attributes">, Group<m_Group>;
def mconstant_cfstrings : Flag<["-"], "mconstant-cfstrings">, Group<clang_ignored_m_Group>;
def mconsole : Joined<["-"], "mconsole">, Group<m_Group>, Flags<[NoXarchOption]>;
def mwindows : Joined<["-"], "mwindows">, Group<m_Group>, Flags<[NoXarchOption]>;
def mdll : Joined<["-"], "mdll">, Group<m_Group>, Flags<[NoXarchOption]>;
def municode : Joined<["-"], "municode">, Group<m_Group>, Flags<[NoXarchOption]>;
def mthreads : Joined<["-"], "mthreads">, Group<m_Group>, Flags<[NoXarchOption]>;
def mcpu_EQ : Joined<["-"], "mcpu=">, Group<m_Group>;
def mmcu_EQ : Joined<["-"], "mmcu=">, Group<m_Group>;
def msim : Flag<["-"], "msim">, Group<m_Group>;
def mdynamic_no_pic : Joined<["-"], "mdynamic-no-pic">, Group<m_Group>;
def mfix_and_continue : Flag<["-"], "mfix-and-continue">, Group<clang_ignored_m_Group>;
def mieee_fp : Flag<["-"], "mieee-fp">, Group<clang_ignored_m_Group>;
def minline_all_stringops : Flag<["-"], "minline-all-stringops">, Group<clang_ignored_m_Group>;
def mno_inline_all_stringops : Flag<["-"], "mno-inline-all-stringops">, Group<clang_ignored_m_Group>;
def malign_double : Flag<["-"], "malign-double">, Group<m_Group>, Flags<[CC1Option]>,
  HelpText<"Align doubles to two words in structs (x86 only)">,
  MarshallingInfoFlag<LangOpts<"AlignDouble">>;
def mfloat_abi_EQ : Joined<["-"], "mfloat-abi=">, Group<m_Group>, Values<"soft,softfp,hard">;
def mfpmath_EQ : Joined<["-"], "mfpmath=">, Group<m_Group>;
def mfpu_EQ : Joined<["-"], "mfpu=">, Group<m_Group>;
def mhwdiv_EQ : Joined<["-"], "mhwdiv=">, Group<m_Group>;
def mhwmult_EQ : Joined<["-"], "mhwmult=">, Group<m_Group>;
def mglobal_merge : Flag<["-"], "mglobal-merge">, Group<m_Group>, Flags<[CC1Option]>,
  HelpText<"Enable merging of globals">;
def mhard_float : Flag<["-"], "mhard-float">, Group<m_Group>;
def miphoneos_version_min_EQ : Joined<["-"], "miphoneos-version-min=">, Group<m_Group>;
def mios_version_min_EQ : Joined<["-"], "mios-version-min=">,
  Alias<miphoneos_version_min_EQ>, HelpText<"Set iOS deployment target">;
def mios_simulator_version_min_EQ : Joined<["-"], "mios-simulator-version-min=">;
def miphonesimulator_version_min_EQ : Joined<["-"], "miphonesimulator-version-min=">, Alias<mios_simulator_version_min_EQ>;
def mkernel : Flag<["-"], "mkernel">, Group<m_Group>;
def mlinker_version_EQ : Joined<["-"], "mlinker-version=">,
  Flags<[NoXarchOption]>;
def mllvm : Separate<["-"], "mllvm">, Flags<[CC1Option,CC1AsOption,CoreOption]>,
  HelpText<"Additional arguments to forward to LLVM's option processing">,
  MarshallingInfoStringVector<FrontendOpts<"LLVMArgs">>;
def mmacosx_version_min_EQ : Joined<["-"], "mmacosx-version-min=">,
  Group<m_Group>, HelpText<"Set Mac OS X deployment target">;
def mmacos_version_min_EQ : Joined<["-"], "mmacos-version-min=">,
  Group<m_Group>, Alias<mmacosx_version_min_EQ>;
def mms_bitfields : Flag<["-"], "mms-bitfields">, Group<m_Group>, Flags<[CC1Option]>,
  HelpText<"Set the default structure layout to be compatible with the Microsoft compiler standard">,
  MarshallingInfoFlag<LangOpts<"MSBitfields">>;
def moutline : Flag<["-"], "moutline">, Group<f_clang_Group>, Flags<[CC1Option]>,
    HelpText<"Enable function outlining (AArch64 only)">;
def mno_outline : Flag<["-"], "mno-outline">, Group<f_clang_Group>, Flags<[CC1Option]>,
    HelpText<"Disable function outlining (AArch64 only)">;
def mno_ms_bitfields : Flag<["-"], "mno-ms-bitfields">, Group<m_Group>,
  HelpText<"Do not set the default structure layout to be compatible with the Microsoft compiler standard">;
def mstackrealign : Flag<["-"], "mstackrealign">, Group<m_Group>, Flags<[CC1Option]>,
  HelpText<"Force realign the stack at entry to every function">,
  MarshallingInfoFlag<CodeGenOpts<"StackRealignment">>;
def mstack_alignment : Joined<["-"], "mstack-alignment=">, Group<m_Group>, Flags<[CC1Option]>,
  HelpText<"Set the stack alignment">,
  MarshallingInfoStringInt<CodeGenOpts<"StackAlignment">>;
def mstack_probe_size : Joined<["-"], "mstack-probe-size=">, Group<m_Group>, Flags<[CC1Option]>,
  HelpText<"Set the stack probe size">,
  MarshallingInfoStringInt<CodeGenOpts<"StackProbeSize">, "4096">;
def mstack_arg_probe : Flag<["-"], "mstack-arg-probe">, Group<m_Group>,
  HelpText<"Enable stack probes">;
def mno_stack_arg_probe : Flag<["-"], "mno-stack-arg-probe">, Group<m_Group>, Flags<[CC1Option]>,
  HelpText<"Disable stack probes which are enabled by default">,
  MarshallingInfoFlag<CodeGenOpts<"NoStackArgProbe">>;
def mthread_model : Separate<["-"], "mthread-model">, Group<m_Group>, Flags<[CC1Option]>,
  HelpText<"The thread model to use, e.g. posix, single (posix by default)">, Values<"posix,single">;
def meabi : Separate<["-"], "meabi">, Group<m_Group>, Flags<[CC1Option]>,
  HelpText<"Set EABI type, e.g. 4, 5 or gnu (default depends on triple)">, Values<"default,4,5,gnu">,
  MarshallingInfoString<TargetOpts<"EABIVersion">, "Default">,
  NormalizedValuesScope<"llvm::EABI">,
  NormalizedValues<["Default", "EABI4", "EABI5", "GNU"]>, AutoNormalizeEnum;

def mno_constant_cfstrings : Flag<["-"], "mno-constant-cfstrings">, Group<m_Group>;
def mno_global_merge : Flag<["-"], "mno-global-merge">, Group<m_Group>, Flags<[CC1Option]>,
  HelpText<"Disable merging of globals">;
def mno_pascal_strings : Flag<["-"], "mno-pascal-strings">,
  Alias<fno_pascal_strings>;
def mno_red_zone : Flag<["-"], "mno-red-zone">, Group<m_Group>;
def mno_tls_direct_seg_refs : Flag<["-"], "mno-tls-direct-seg-refs">, Group<m_Group>, Flags<[CC1Option]>,
  HelpText<"Disable direct TLS access through segment registers">,
  MarshallingInfoFlag<CodeGenOpts<"IndirectTlsSegRefs">>;
def mno_relax_all : Flag<["-"], "mno-relax-all">, Group<m_Group>;
def mno_rtd: Flag<["-"], "mno-rtd">, Group<m_Group>;
def mno_soft_float : Flag<["-"], "mno-soft-float">, Group<m_Group>;
def mno_stackrealign : Flag<["-"], "mno-stackrealign">, Group<m_Group>;

def mretpoline : Flag<["-"], "mretpoline">, Group<m_Group>, Flags<[CoreOption,NoXarchOption]>;
def mno_retpoline : Flag<["-"], "mno-retpoline">, Group<m_Group>, Flags<[CoreOption,NoXarchOption]>;
defm speculative_load_hardening : BoolOption<"m", "speculative-load-hardening",
  CodeGenOpts<"SpeculativeLoadHardening">, DefaultFalse,
  PosFlag<SetTrue, [CC1Option]>, NegFlag<SetFalse>, BothFlags<[CoreOption]>>,
  Group<m_Group>;
def mlvi_hardening : Flag<["-"], "mlvi-hardening">, Group<m_Group>, Flags<[CoreOption,NoXarchOption]>,
  HelpText<"Enable all mitigations for Load Value Injection (LVI)">;
def mno_lvi_hardening : Flag<["-"], "mno-lvi-hardening">, Group<m_Group>, Flags<[CoreOption,NoXarchOption]>,
  HelpText<"Disable mitigations for Load Value Injection (LVI)">;
def mlvi_cfi : Flag<["-"], "mlvi-cfi">, Group<m_Group>, Flags<[CoreOption,NoXarchOption]>,
  HelpText<"Enable only control-flow mitigations for Load Value Injection (LVI)">;
def mno_lvi_cfi : Flag<["-"], "mno-lvi-cfi">, Group<m_Group>, Flags<[CoreOption,NoXarchOption]>,
  HelpText<"Disable control-flow mitigations for Load Value Injection (LVI)">;
def m_seses : Flag<["-"], "mseses">, Group<m_Group>, Flags<[CoreOption, NoXarchOption]>,
  HelpText<"Enable speculative execution side effect suppression (SESES). "
    "Includes LVI control flow integrity mitigations">;
def mno_seses : Flag<["-"], "mno-seses">, Group<m_Group>, Flags<[CoreOption, NoXarchOption]>,
  HelpText<"Disable speculative execution side effect suppression (SESES)">;

def mrelax : Flag<["-"], "mrelax">, Group<m_Group>,
  HelpText<"Enable linker relaxation">;
def mno_relax : Flag<["-"], "mno-relax">, Group<m_Group>,
  HelpText<"Disable linker relaxation">;
def msmall_data_limit_EQ : Joined<["-"], "msmall-data-limit=">, Group<m_Group>,
  Alias<G>,
  HelpText<"Put global and static data smaller than the limit into a special section">;
def msave_restore : Flag<["-"], "msave-restore">, Group<m_riscv_Features_Group>,
  HelpText<"Enable using library calls for save and restore">;
def mno_save_restore : Flag<["-"], "mno-save-restore">, Group<m_riscv_Features_Group>,
  HelpText<"Disable using library calls for save and restore">;
def mcmodel_EQ_medlow : Flag<["-"], "mcmodel=medlow">, Group<m_riscv_Features_Group>,
  Flags<[CC1Option]>, Alias<mcmodel_EQ>, AliasArgs<["small"]>,
  HelpText<"Equivalent to -mcmodel=small, compatible with RISC-V gcc.">;
def mcmodel_EQ_medany : Flag<["-"], "mcmodel=medany">, Group<m_riscv_Features_Group>,
  Flags<[CC1Option]>, Alias<mcmodel_EQ>, AliasArgs<["medium"]>,
  HelpText<"Equivalent to -mcmodel=medium, compatible with RISC-V gcc.">;
def menable_experimental_extensions : Flag<["-"], "menable-experimental-extensions">, Group<m_Group>,
  HelpText<"Enable use of experimental RISC-V extensions.">;

def munaligned_access : Flag<["-"], "munaligned-access">, Group<m_arm_Features_Group>,
  HelpText<"Allow memory accesses to be unaligned (AArch32/AArch64 only)">;
def mno_unaligned_access : Flag<["-"], "mno-unaligned-access">, Group<m_arm_Features_Group>,
  HelpText<"Force all memory accesses to be aligned (AArch32/AArch64 only)">;
def mstrict_align : Flag<["-"], "mstrict-align">, Alias<mno_unaligned_access>, Flags<[CC1Option,HelpHidden]>,
  HelpText<"Force all memory accesses to be aligned (same as mno-unaligned-access)">;
def mno_thumb : Flag<["-"], "mno-thumb">, Group<m_arm_Features_Group>;
def mrestrict_it: Flag<["-"], "mrestrict-it">, Group<m_arm_Features_Group>,
  HelpText<"Disallow generation of deprecated IT blocks for ARMv8. It is on by default for ARMv8 Thumb mode.">;
def mno_restrict_it: Flag<["-"], "mno-restrict-it">, Group<m_arm_Features_Group>,
  HelpText<"Allow generation of deprecated IT blocks for ARMv8. It is off by default for ARMv8 Thumb mode">;
def marm : Flag<["-"], "marm">, Alias<mno_thumb>;
def ffixed_r9 : Flag<["-"], "ffixed-r9">, Group<m_arm_Features_Group>,
  HelpText<"Reserve the r9 register (ARM only)">;
def mno_movt : Flag<["-"], "mno-movt">, Group<m_arm_Features_Group>,
  HelpText<"Disallow use of movt/movw pairs (ARM only)">;
def mcrc : Flag<["-"], "mcrc">, Group<m_Group>,
  HelpText<"Allow use of CRC instructions (ARM/Mips only)">;
def mnocrc : Flag<["-"], "mnocrc">, Group<m_arm_Features_Group>,
  HelpText<"Disallow use of CRC instructions (ARM only)">;
def mno_neg_immediates: Flag<["-"], "mno-neg-immediates">, Group<m_arm_Features_Group>,
  HelpText<"Disallow converting instructions with negative immediates to their negation or inversion.">;
def mcmse : Flag<["-"], "mcmse">, Group<m_arm_Features_Group>,
  Flags<[NoXarchOption,CC1Option]>,
  HelpText<"Allow use of CMSE (Armv8-M Security Extensions)">,
  MarshallingInfoFlag<LangOpts<"Cmse">>;
def ForceAAPCSBitfieldLoad : Flag<["-"], "faapcs-bitfield-load">, Group<m_arm_Features_Group>,
  Flags<[NoXarchOption,CC1Option]>,
  HelpText<"Follows the AAPCS standard that all volatile bit-field write generates at least one load. (ARM only).">,
  MarshallingInfoFlag<CodeGenOpts<"ForceAAPCSBitfieldLoad">>;
defm aapcs_bitfield_width : BoolOption<"f", "aapcs-bitfield-width",
  CodeGenOpts<"AAPCSBitfieldWidth">, DefaultTrue,
  NegFlag<SetFalse, [], "Do not follow">, PosFlag<SetTrue, [], "Follow">,
  BothFlags<[NoXarchOption, CC1Option], " the AAPCS standard requirement stating that"
            " volatile bit-field width is dictated by the field container type. (ARM only).">>,
  Group<m_arm_Features_Group>;

def mgeneral_regs_only : Flag<["-"], "mgeneral-regs-only">, Group<m_aarch64_Features_Group>,
  HelpText<"Generate code which only uses the general purpose registers (AArch64 only)">;
def mfix_cortex_a53_835769 : Flag<["-"], "mfix-cortex-a53-835769">,
  Group<m_aarch64_Features_Group>,
  HelpText<"Workaround Cortex-A53 erratum 835769 (AArch64 only)">;
def mno_fix_cortex_a53_835769 : Flag<["-"], "mno-fix-cortex-a53-835769">,
  Group<m_aarch64_Features_Group>,
  HelpText<"Don't workaround Cortex-A53 erratum 835769 (AArch64 only)">;
def mmark_bti_property : Flag<["-"], "mmark-bti-property">,
  Group<m_aarch64_Features_Group>,
  HelpText<"Add .note.gnu.property with BTI to assembly files (AArch64 only)">;
foreach i = {1-31} in
  def ffixed_x#i : Flag<["-"], "ffixed-x"#i>, Group<m_Group>,
    HelpText<"Reserve the x"#i#" register (AArch64/RISC-V only)">;

foreach i = {8-15,18} in
  def fcall_saved_x#i : Flag<["-"], "fcall-saved-x"#i>, Group<m_aarch64_Features_Group>,
    HelpText<"Make the x"#i#" register call-saved (AArch64 only)">;

def msve_vector_bits_EQ : Joined<["-"], "msve-vector-bits=">,
  Group<m_aarch64_Features_Group>, Flags<[NoXarchOption,CC1Option]>,
  HelpText<"Specify the size in bits of an SVE vector register. Defaults to the"
           " vector length agnostic value of \"scalable\". (AArch64 only)">,
  Values<"128,256,512,1024,2048,scalable">;

def msign_return_address_EQ : Joined<["-"], "msign-return-address=">,
  Flags<[CC1Option]>, Group<m_Group>, Values<"none,all,non-leaf">,
  HelpText<"Select return address signing scope">;
def mbranch_protection_EQ : Joined<["-"], "mbranch-protection=">,
  HelpText<"Enforce targets of indirect branches and function returns">;

def mharden_sls_EQ : Joined<["-"], "mharden-sls=">,
  HelpText<"Select straight-line speculation hardening scope">;

def msimd128 : Flag<["-"], "msimd128">, Group<m_wasm_Features_Group>;
def munimplemented_simd128 : Flag<["-"], "munimplemented-simd128">, Group<m_wasm_Features_Group>;
def mno_unimplemented_simd128 : Flag<["-"], "mno-unimplemented-simd128">, Group<m_wasm_Features_Group>;
def mno_simd128 : Flag<["-"], "mno-simd128">, Group<m_wasm_Features_Group>;
def mnontrapping_fptoint : Flag<["-"], "mnontrapping-fptoint">, Group<m_wasm_Features_Group>;
def mno_nontrapping_fptoint : Flag<["-"], "mno-nontrapping-fptoint">, Group<m_wasm_Features_Group>;
def msign_ext : Flag<["-"], "msign-ext">, Group<m_wasm_Features_Group>;
def mno_sign_ext : Flag<["-"], "mno-sign-ext">, Group<m_wasm_Features_Group>;
def mexception_handing : Flag<["-"], "mexception-handling">, Group<m_wasm_Features_Group>;
def mno_exception_handing : Flag<["-"], "mno-exception-handling">, Group<m_wasm_Features_Group>;
def matomics : Flag<["-"], "matomics">, Group<m_wasm_Features_Group>;
def mno_atomics : Flag<["-"], "mno-atomics">, Group<m_wasm_Features_Group>;
def mbulk_memory : Flag<["-"], "mbulk-memory">, Group<m_wasm_Features_Group>;
def mno_bulk_memory : Flag<["-"], "mno-bulk-memory">, Group<m_wasm_Features_Group>;
def mmutable_globals : Flag<["-"], "mmutable-globals">, Group<m_wasm_Features_Group>;
def mno_mutable_globals : Flag<["-"], "mno-mutable-globals">, Group<m_wasm_Features_Group>;
def mmultivalue : Flag<["-"], "mmultivalue">, Group<m_wasm_Features_Group>;
def mno_multivalue : Flag<["-"], "mno-multivalue">, Group<m_wasm_Features_Group>;
def mtail_call : Flag<["-"], "mtail-call">, Group<m_wasm_Features_Group>;
def mno_tail_call : Flag<["-"], "mno-tail-call">, Group<m_wasm_Features_Group>;
def mreference_types : Flag<["-"], "mreference-types">, Group<m_wasm_Features_Group>;
def mno_reference_types : Flag<["-"], "mno-reference-types">, Group<m_wasm_Features_Group>;
def mexec_model_EQ : Joined<["-"], "mexec-model=">, Group<m_wasm_Features_Driver_Group>,
                     Values<"command,reactor">,
                     HelpText<"Execution model (WebAssembly only)">;

def mcode_object_version_EQ : Joined<["-"], "mcode-object-version=">, Group<m_Group>,
  HelpText<"Specify code object ABI version. Defaults to 3. (AMDGPU only)">,
  MetaVarName<"<version>">, Values<"2,3,4">;

def mcode_object_v3_legacy : Flag<["-"], "mcode-object-v3">, Group<m_Group>,
  HelpText<"Legacy option to specify code object ABI V2 (-mnocode-object-v3) or V3 (-mcode-object-v3) (AMDGPU only)">;
def mno_code_object_v3_legacy : Flag<["-"], "mno-code-object-v3">, Group<m_Group>;

def mcumode : Flag<["-"], "mcumode">, Group<m_amdgpu_Features_Group>,
  HelpText<"Specify CU (-mcumode) or WGP (-mno-cumode) wavefront execution mode (AMDGPU only)">;
def mno_cumode : Flag<["-"], "mno-cumode">, Group<m_amdgpu_Features_Group>;

def mwavefrontsize64 : Flag<["-"], "mwavefrontsize64">, Group<m_Group>,
  HelpText<"Specify wavefront size 64 mode (AMDGPU only)">;
def mno_wavefrontsize64 : Flag<["-"], "mno-wavefrontsize64">, Group<m_Group>,
  HelpText<"Specify wavefront size 32 mode (AMDGPU only)">;

defm unsafe_fp_atomics : BoolOption<"m", "unsafe-fp-atomics",
  TargetOpts<"AllowAMDGPUUnsafeFPAtomics">, DefaultFalse,
  PosFlag<SetTrue, [CC1Option], "Enable unsafe floating point atomic instructions (AMDGPU only)">,
  NegFlag<SetFalse>>, Group<m_Group>;

def faltivec : Flag<["-"], "faltivec">, Group<f_Group>, Flags<[NoXarchOption]>;
def fno_altivec : Flag<["-"], "fno-altivec">, Group<f_Group>, Flags<[NoXarchOption]>;
def maltivec : Flag<["-"], "maltivec">, Group<m_ppc_Features_Group>;
def mno_altivec : Flag<["-"], "mno-altivec">, Group<m_ppc_Features_Group>;
def mpcrel: Flag<["-"], "mpcrel">, Group<m_ppc_Features_Group>;
def mno_pcrel: Flag<["-"], "mno-pcrel">, Group<m_ppc_Features_Group>;
def mspe : Flag<["-"], "mspe">, Group<m_ppc_Features_Group>;
def mno_spe : Flag<["-"], "mno-spe">, Group<m_ppc_Features_Group>;
def mefpu2 : Flag<["-"], "mefpu2">, Group<m_ppc_Features_Group>;
def mabi_EQ_vec_extabi : Flag<["-"], "mabi=vec-extabi">, Group<m_Group>, Flags<[CC1Option]>,
  HelpText<"Enable the extended Altivec ABI on AIX (AIX only). Uses volatile and nonvolatile vector registers">;
def mabi_EQ_vec_default : Flag<["-"], "mabi=vec-default">, Group<m_Group>, Flags<[CC1Option]>,
  HelpText<"Enable the default Altivec ABI on AIX (AIX only). Uses only volatile vector registers.">;
def mvsx : Flag<["-"], "mvsx">, Group<m_ppc_Features_Group>;
def mno_vsx : Flag<["-"], "mno-vsx">, Group<m_ppc_Features_Group>;
def msecure_plt : Flag<["-"], "msecure-plt">, Group<m_ppc_Features_Group>;
def mpower8_vector : Flag<["-"], "mpower8-vector">,
    Group<m_ppc_Features_Group>;
def mno_power8_vector : Flag<["-"], "mno-power8-vector">,
    Group<m_ppc_Features_Group>;
def mpower9_vector : Flag<["-"], "mpower9-vector">,
    Group<m_ppc_Features_Group>;
def mno_power9_vector : Flag<["-"], "mno-power9-vector">,
    Group<m_ppc_Features_Group>;
def mpower10_vector : Flag<["-"], "mpower10-vector">,
    Group<m_ppc_Features_Group>;
def mno_power10_vector : Flag<["-"], "mno-power10-vector">,
    Group<m_ppc_Features_Group>;
def mpower8_crypto : Flag<["-"], "mcrypto">,
    Group<m_ppc_Features_Group>;
def mnopower8_crypto : Flag<["-"], "mno-crypto">,
    Group<m_ppc_Features_Group>;
def mdirect_move : Flag<["-"], "mdirect-move">,
    Group<m_ppc_Features_Group>;
def mnodirect_move : Flag<["-"], "mno-direct-move">,
    Group<m_ppc_Features_Group>;
def mpaired_vector_memops: Flag<["-"], "mpaired-vector-memops">,
    Group<m_ppc_Features_Group>;
def mnopaired_vector_memops: Flag<["-"], "mno-paired-vector-memops">,
    Group<m_ppc_Features_Group>;
def mhtm : Flag<["-"], "mhtm">, Group<m_ppc_Features_Group>;
def mno_htm : Flag<["-"], "mno-htm">, Group<m_ppc_Features_Group>;
def mfprnd : Flag<["-"], "mfprnd">, Group<m_ppc_Features_Group>;
def mno_fprnd : Flag<["-"], "mno-fprnd">, Group<m_ppc_Features_Group>;
def mcmpb : Flag<["-"], "mcmpb">, Group<m_ppc_Features_Group>;
def mno_cmpb : Flag<["-"], "mno-cmpb">, Group<m_ppc_Features_Group>;
def misel : Flag<["-"], "misel">, Group<m_ppc_Features_Group>;
def mno_isel : Flag<["-"], "mno-isel">, Group<m_ppc_Features_Group>;
def mmfocrf : Flag<["-"], "mmfocrf">, Group<m_ppc_Features_Group>;
def mmfcrf : Flag<["-"], "mmfcrf">, Alias<mmfocrf>;
def mno_mfocrf : Flag<["-"], "mno-mfocrf">, Group<m_ppc_Features_Group>;
def mno_mfcrf : Flag<["-"], "mno-mfcrf">, Alias<mno_mfocrf>;
def mpopcntd : Flag<["-"], "mpopcntd">, Group<m_ppc_Features_Group>;
def mno_popcntd : Flag<["-"], "mno-popcntd">, Group<m_ppc_Features_Group>;
def mcrbits : Flag<["-"], "mcrbits">, Group<m_ppc_Features_Group>;
def mno_crbits : Flag<["-"], "mno-crbits">, Group<m_ppc_Features_Group>;
def minvariant_function_descriptors :
  Flag<["-"], "minvariant-function-descriptors">, Group<m_ppc_Features_Group>;
def mno_invariant_function_descriptors :
  Flag<["-"], "mno-invariant-function-descriptors">,
  Group<m_ppc_Features_Group>;
def mfloat128: Flag<["-"], "mfloat128">,
    Group<m_ppc_Features_Group>;
def mno_float128 : Flag<["-"], "mno-float128">,
    Group<m_ppc_Features_Group>;
def mlongcall: Flag<["-"], "mlongcall">,
    Group<m_ppc_Features_Group>;
def mno_longcall : Flag<["-"], "mno-longcall">,
    Group<m_ppc_Features_Group>;
def mmma: Flag<["-"], "mmma">, Group<m_ppc_Features_Group>;
def mno_mma: Flag<["-"], "mno-mma">, Group<m_ppc_Features_Group>;
def maix_struct_return : Flag<["-"], "maix-struct-return">,
  Group<m_Group>, Flags<[CC1Option]>,
  HelpText<"Return all structs in memory (PPC32 only)">;
def msvr4_struct_return : Flag<["-"], "msvr4-struct-return">,
  Group<m_Group>, Flags<[CC1Option]>,
  HelpText<"Return small structs in registers (PPC32 only)">;

def mvx : Flag<["-"], "mvx">, Group<m_Group>;
def mno_vx : Flag<["-"], "mno-vx">, Group<m_Group>;

defm zvector : BoolFOption<"zvector",
  LangOpts<"ZVector">, DefaultFalse,
  PosFlag<SetTrue, [CC1Option], "Enable System z vector language extension">,
  NegFlag<SetFalse>>;
def mzvector : Flag<["-"], "mzvector">, Alias<fzvector>;
def mno_zvector : Flag<["-"], "mno-zvector">, Alias<fno_zvector>;

def mignore_xcoff_visibility : Flag<["-"], "mignore-xcoff-visibility">, Group<m_Group>,
HelpText<"Not emit the visibility attribute for asm in AIX OS or give all symbols 'unspecified' visibility in XCOFF object file">,
  Flags<[CC1Option]>;
defm backchain : BoolOption<"m", "backchain",
  CodeGenOpts<"Backchain">, DefaultFalse,
  PosFlag<SetTrue, [], "Link stack frames through backchain on System Z">,
  NegFlag<SetFalse>, BothFlags<[NoXarchOption,CC1Option]>>, Group<m_Group>;

def mno_warn_nonportable_cfstrings : Flag<["-"], "mno-warn-nonportable-cfstrings">, Group<m_Group>;
def mno_omit_leaf_frame_pointer : Flag<["-"], "mno-omit-leaf-frame-pointer">, Group<m_Group>;
def momit_leaf_frame_pointer : Flag<["-"], "momit-leaf-frame-pointer">, Group<m_Group>,
  HelpText<"Omit frame pointer setup for leaf functions">;
def moslib_EQ : Joined<["-"], "moslib=">, Group<m_Group>;
def mpascal_strings : Flag<["-"], "mpascal-strings">, Alias<fpascal_strings>;
def mred_zone : Flag<["-"], "mred-zone">, Group<m_Group>;
def mtls_direct_seg_refs : Flag<["-"], "mtls-direct-seg-refs">, Group<m_Group>,
  HelpText<"Enable direct TLS access through segment registers (default)">;
def mregparm_EQ : Joined<["-"], "mregparm=">, Group<m_Group>;
def mrelax_all : Flag<["-"], "mrelax-all">, Group<m_Group>, Flags<[CC1Option,CC1AsOption]>,
  HelpText<"(integrated-as) Relax all machine instructions">,
  MarshallingInfoFlag<CodeGenOpts<"RelaxAll">>;
def mincremental_linker_compatible : Flag<["-"], "mincremental-linker-compatible">, Group<m_Group>,
  Flags<[CC1Option,CC1AsOption]>,
  HelpText<"(integrated-as) Emit an object file which can be used with an incremental linker">,
  MarshallingInfoFlag<CodeGenOpts<"IncrementalLinkerCompatible">>;
def mno_incremental_linker_compatible : Flag<["-"], "mno-incremental-linker-compatible">, Group<m_Group>,
  HelpText<"(integrated-as) Emit an object file which cannot be used with an incremental linker">;
def mrtd : Flag<["-"], "mrtd">, Group<m_Group>, Flags<[CC1Option]>,
  HelpText<"Make StdCall calling convention the default">;
def msmall_data_threshold_EQ : Joined <["-"], "msmall-data-threshold=">,
  Group<m_Group>, Alias<G>;
def msoft_float : Flag<["-"], "msoft-float">, Group<m_Group>, Flags<[CC1Option]>,
  HelpText<"Use software floating point">,
  MarshallingInfoFlag<CodeGenOpts<"SoftFloat">>;
def moutline_atomics : Flag<["-"], "moutline-atomics">, Group<f_clang_Group>, Flags<[CC1Option]>,
  HelpText<"Generate local calls to out-of-line atomic operations">;
def mno_outline_atomics : Flag<["-"], "mno-outline-atomics">, Group<f_clang_Group>, Flags<[CC1Option]>,
  HelpText<"Don't generate local calls to out-of-line atomic operations">;
def mno_implicit_float : Flag<["-"], "mno-implicit-float">, Group<m_Group>,
  HelpText<"Don't generate implicit floating point instructions">;
def mimplicit_float : Flag<["-"], "mimplicit-float">, Group<m_Group>;
def mrecip : Flag<["-"], "mrecip">, Group<m_Group>;
def mrecip_EQ : CommaJoined<["-"], "mrecip=">, Group<m_Group>, Flags<[CC1Option]>,
  MarshallingInfoStringVector<CodeGenOpts<"Reciprocals">>;
def mprefer_vector_width_EQ : Joined<["-"], "mprefer-vector-width=">, Group<m_Group>, Flags<[CC1Option]>,
  HelpText<"Specifies preferred vector width for auto-vectorization. Defaults to 'none' which allows target specific decisions.">,
  MarshallingInfoString<CodeGenOpts<"PreferVectorWidth">>;
def mstack_protector_guard_EQ : Joined<["-"], "mstack-protector-guard=">, Group<m_Group>, Flags<[CC1Option]>,
  HelpText<"Use the given guard (global, tls) for addressing the stack-protector guard">,
  MarshallingInfoString<CodeGenOpts<"StackProtectorGuard">>;
def mstack_protector_guard_offset_EQ : Joined<["-"], "mstack-protector-guard-offset=">, Group<m_Group>, Flags<[CC1Option]>,
  HelpText<"Use the given offset for addressing the stack-protector guard">,
  MarshallingInfoStringInt<CodeGenOpts<"StackProtectorGuardOffset">, "(unsigned)-1">;
def mstack_protector_guard_reg_EQ : Joined<["-"], "mstack-protector-guard-reg=">, Group<m_Group>, Flags<[CC1Option]>,
  HelpText<"Use the given reg for addressing the stack-protector guard">,
  MarshallingInfoString<CodeGenOpts<"StackProtectorGuardReg">, [{"none"}]>;
def mpie_copy_relocations : Flag<["-"], "mpie-copy-relocations">,
  Alias<fdirect_access_external_data>, Group<m_Group>;
def mno_pie_copy_relocations : Flag<["-"], "mno-pie-copy-relocations">,
  Alias<fno_direct_access_external_data>, Group<m_Group>;
def mfentry : Flag<["-"], "mfentry">, HelpText<"Insert calls to fentry at function entry (x86/SystemZ only)">,
  Flags<[CC1Option]>, Group<m_Group>,
  MarshallingInfoFlag<CodeGenOpts<"CallFEntry">>;
def mnop_mcount : Flag<["-"], "mnop-mcount">, HelpText<"Generate mcount/__fentry__ calls as nops. To activate they need to be patched in.">,
  Flags<[CC1Option]>, Group<m_Group>,
  MarshallingInfoFlag<CodeGenOpts<"MNopMCount">>;
def mrecord_mcount : Flag<["-"], "mrecord-mcount">, HelpText<"Generate a __mcount_loc section entry for each __fentry__ call.">,
  Flags<[CC1Option]>, Group<m_Group>,
  MarshallingInfoFlag<CodeGenOpts<"RecordMCount">>;
def mpacked_stack : Flag<["-"], "mpacked-stack">, HelpText<"Use packed stack layout (SystemZ only).">,
  Flags<[CC1Option]>, Group<m_Group>,
  MarshallingInfoFlag<CodeGenOpts<"PackedStack">>;
def mno_packed_stack : Flag<["-"], "mno-packed-stack">, Flags<[CC1Option]>, Group<m_Group>;
def mips16 : Flag<["-"], "mips16">, Group<m_mips_Features_Group>;
def mno_mips16 : Flag<["-"], "mno-mips16">, Group<m_mips_Features_Group>;
def mmicromips : Flag<["-"], "mmicromips">, Group<m_mips_Features_Group>;
def mno_micromips : Flag<["-"], "mno-micromips">, Group<m_mips_Features_Group>;
def mxgot : Flag<["-"], "mxgot">, Group<m_mips_Features_Group>;
def mno_xgot : Flag<["-"], "mno-xgot">, Group<m_mips_Features_Group>;
def mldc1_sdc1 : Flag<["-"], "mldc1-sdc1">, Group<m_mips_Features_Group>;
def mno_ldc1_sdc1 : Flag<["-"], "mno-ldc1-sdc1">, Group<m_mips_Features_Group>;
def mcheck_zero_division : Flag<["-"], "mcheck-zero-division">,
                           Group<m_mips_Features_Group>;
def mno_check_zero_division : Flag<["-"], "mno-check-zero-division">,
                              Group<m_mips_Features_Group>;
def mcompact_branches_EQ : Joined<["-"], "mcompact-branches=">,
                           Group<m_mips_Features_Group>;
def mbranch_likely : Flag<["-"], "mbranch-likely">, Group<m_Group>,
  IgnoredGCCCompat;
def mno_branch_likely : Flag<["-"], "mno-branch-likely">, Group<m_Group>,
  IgnoredGCCCompat;
def mindirect_jump_EQ : Joined<["-"], "mindirect-jump=">,
  Group<m_mips_Features_Group>,
  HelpText<"Change indirect jump instructions to inhibit speculation">;
def mdsp : Flag<["-"], "mdsp">, Group<m_mips_Features_Group>;
def mno_dsp : Flag<["-"], "mno-dsp">, Group<m_mips_Features_Group>;
def mdspr2 : Flag<["-"], "mdspr2">, Group<m_mips_Features_Group>;
def mno_dspr2 : Flag<["-"], "mno-dspr2">, Group<m_mips_Features_Group>;
def msingle_float : Flag<["-"], "msingle-float">, Group<m_mips_Features_Group>;
def mdouble_float : Flag<["-"], "mdouble-float">, Group<m_mips_Features_Group>;
def mmadd4 : Flag<["-"], "mmadd4">, Group<m_mips_Features_Group>,
  HelpText<"Enable the generation of 4-operand madd.s, madd.d and related instructions.">;
def mno_madd4 : Flag<["-"], "mno-madd4">, Group<m_mips_Features_Group>,
  HelpText<"Disable the generation of 4-operand madd.s, madd.d and related instructions.">;
def mmsa : Flag<["-"], "mmsa">, Group<m_mips_Features_Group>,
  HelpText<"Enable MSA ASE (MIPS only)">;
def mno_msa : Flag<["-"], "mno-msa">, Group<m_mips_Features_Group>,
  HelpText<"Disable MSA ASE (MIPS only)">;
def mmt : Flag<["-"], "mmt">, Group<m_mips_Features_Group>,
  HelpText<"Enable MT ASE (MIPS only)">;
def mno_mt : Flag<["-"], "mno-mt">, Group<m_mips_Features_Group>,
  HelpText<"Disable MT ASE (MIPS only)">;
def mfp64 : Flag<["-"], "mfp64">, Group<m_mips_Features_Group>,
  HelpText<"Use 64-bit floating point registers (MIPS only)">;
def mfp32 : Flag<["-"], "mfp32">, Group<m_mips_Features_Group>,
  HelpText<"Use 32-bit floating point registers (MIPS only)">;
def mgpopt : Flag<["-"], "mgpopt">, Group<m_mips_Features_Group>,
  HelpText<"Use GP relative accesses for symbols known to be in a small"
           " data section (MIPS)">;
def mno_gpopt : Flag<["-"], "mno-gpopt">, Group<m_mips_Features_Group>,
  HelpText<"Do not use GP relative accesses for symbols known to be in a small"
           " data section (MIPS)">;
def mlocal_sdata : Flag<["-"], "mlocal-sdata">,
  Group<m_mips_Features_Group>,
  HelpText<"Extend the -G behaviour to object local data (MIPS)">;
def mno_local_sdata : Flag<["-"], "mno-local-sdata">,
  Group<m_mips_Features_Group>,
  HelpText<"Do not extend the -G behaviour to object local data (MIPS)">;
def mextern_sdata : Flag<["-"], "mextern-sdata">,
  Group<m_mips_Features_Group>,
  HelpText<"Assume that externally defined data is in the small data if it"
           " meets the -G <size> threshold (MIPS)">;
def mno_extern_sdata : Flag<["-"], "mno-extern-sdata">,
  Group<m_mips_Features_Group>,
  HelpText<"Do not assume that externally defined data is in the small data if"
           " it meets the -G <size> threshold (MIPS)">;
def membedded_data : Flag<["-"], "membedded-data">,
  Group<m_mips_Features_Group>,
  HelpText<"Place constants in the .rodata section instead of the .sdata "
           "section even if they meet the -G <size> threshold (MIPS)">;
def mno_embedded_data : Flag<["-"], "mno-embedded-data">,
  Group<m_mips_Features_Group>,
  HelpText<"Do not place constants in the .rodata section instead of the "
           ".sdata if they meet the -G <size> threshold (MIPS)">;
def mnan_EQ : Joined<["-"], "mnan=">, Group<m_mips_Features_Group>;
def mabs_EQ : Joined<["-"], "mabs=">, Group<m_mips_Features_Group>;
def mabicalls : Flag<["-"], "mabicalls">, Group<m_mips_Features_Group>,
  HelpText<"Enable SVR4-style position-independent code (Mips only)">;
def mno_abicalls : Flag<["-"], "mno-abicalls">, Group<m_mips_Features_Group>,
  HelpText<"Disable SVR4-style position-independent code (Mips only)">;
def mno_crc : Flag<["-"], "mno-crc">, Group<m_mips_Features_Group>,
  HelpText<"Disallow use of CRC instructions (Mips only)">;
def mvirt : Flag<["-"], "mvirt">, Group<m_mips_Features_Group>;
def mno_virt : Flag<["-"], "mno-virt">, Group<m_mips_Features_Group>;
def mginv : Flag<["-"], "mginv">, Group<m_mips_Features_Group>;
def mno_ginv : Flag<["-"], "mno-ginv">, Group<m_mips_Features_Group>;
def mips1 : Flag<["-"], "mips1">,
  Alias<march_EQ>, AliasArgs<["mips1"]>, Group<m_mips_Features_Group>,
  HelpText<"Equivalent to -march=mips1">, Flags<[HelpHidden]>;
def mips2 : Flag<["-"], "mips2">,
  Alias<march_EQ>, AliasArgs<["mips2"]>, Group<m_mips_Features_Group>,
  HelpText<"Equivalent to -march=mips2">, Flags<[HelpHidden]>;
def mips3 : Flag<["-"], "mips3">,
  Alias<march_EQ>, AliasArgs<["mips3"]>, Group<m_mips_Features_Group>,
  HelpText<"Equivalent to -march=mips3">, Flags<[HelpHidden]>;
def mips4 : Flag<["-"], "mips4">,
  Alias<march_EQ>, AliasArgs<["mips4"]>, Group<m_mips_Features_Group>,
  HelpText<"Equivalent to -march=mips4">, Flags<[HelpHidden]>;
def mips5 : Flag<["-"], "mips5">,
  Alias<march_EQ>, AliasArgs<["mips5"]>, Group<m_mips_Features_Group>,
  HelpText<"Equivalent to -march=mips5">, Flags<[HelpHidden]>;
def mips32 : Flag<["-"], "mips32">,
  Alias<march_EQ>, AliasArgs<["mips32"]>, Group<m_mips_Features_Group>,
  HelpText<"Equivalent to -march=mips32">, Flags<[HelpHidden]>;
def mips32r2 : Flag<["-"], "mips32r2">,
  Alias<march_EQ>, AliasArgs<["mips32r2"]>, Group<m_mips_Features_Group>,
  HelpText<"Equivalent to -march=mips32r2">, Flags<[HelpHidden]>;
def mips32r3 : Flag<["-"], "mips32r3">,
  Alias<march_EQ>, AliasArgs<["mips32r3"]>, Group<m_mips_Features_Group>,
  HelpText<"Equivalent to -march=mips32r3">, Flags<[HelpHidden]>;
def mips32r5 : Flag<["-"], "mips32r5">,
  Alias<march_EQ>, AliasArgs<["mips32r5"]>, Group<m_mips_Features_Group>,
  HelpText<"Equivalent to -march=mips32r5">, Flags<[HelpHidden]>;
def mips32r6 : Flag<["-"], "mips32r6">,
  Alias<march_EQ>, AliasArgs<["mips32r6"]>, Group<m_mips_Features_Group>,
  HelpText<"Equivalent to -march=mips32r6">, Flags<[HelpHidden]>;
def mips64 : Flag<["-"], "mips64">,
  Alias<march_EQ>, AliasArgs<["mips64"]>, Group<m_mips_Features_Group>,
  HelpText<"Equivalent to -march=mips64">, Flags<[HelpHidden]>;
def mips64r2 : Flag<["-"], "mips64r2">,
  Alias<march_EQ>, AliasArgs<["mips64r2"]>, Group<m_mips_Features_Group>,
  HelpText<"Equivalent to -march=mips64r2">, Flags<[HelpHidden]>;
def mips64r3 : Flag<["-"], "mips64r3">,
  Alias<march_EQ>, AliasArgs<["mips64r3"]>, Group<m_mips_Features_Group>,
  HelpText<"Equivalent to -march=mips64r3">, Flags<[HelpHidden]>;
def mips64r5 : Flag<["-"], "mips64r5">,
  Alias<march_EQ>, AliasArgs<["mips64r5"]>, Group<m_mips_Features_Group>,
  HelpText<"Equivalent to -march=mips64r5">, Flags<[HelpHidden]>;
def mips64r6 : Flag<["-"], "mips64r6">,
  Alias<march_EQ>, AliasArgs<["mips64r6"]>, Group<m_mips_Features_Group>,
  HelpText<"Equivalent to -march=mips64r6">, Flags<[HelpHidden]>;
def mfpxx : Flag<["-"], "mfpxx">, Group<m_mips_Features_Group>,
  HelpText<"Avoid FPU mode dependent operations when used with the O32 ABI">,
  Flags<[HelpHidden]>;
def modd_spreg : Flag<["-"], "modd-spreg">, Group<m_mips_Features_Group>,
  HelpText<"Enable odd single-precision floating point registers">,
  Flags<[HelpHidden]>;
def mno_odd_spreg : Flag<["-"], "mno-odd-spreg">, Group<m_mips_Features_Group>,
  HelpText<"Disable odd single-precision floating point registers">,
  Flags<[HelpHidden]>;
def mrelax_pic_calls : Flag<["-"], "mrelax-pic-calls">,
  Group<m_mips_Features_Group>,
  HelpText<"Produce relaxation hints for linkers to try optimizing PIC "
           "call sequences into direct calls (MIPS only)">, Flags<[HelpHidden]>;
def mno_relax_pic_calls : Flag<["-"], "mno-relax-pic-calls">,
  Group<m_mips_Features_Group>,
  HelpText<"Do not produce relaxation hints for linkers to try optimizing PIC "
           "call sequences into direct calls (MIPS only)">, Flags<[HelpHidden]>;
def mglibc : Flag<["-"], "mglibc">, Group<m_libc_Group>, Flags<[HelpHidden]>;
def muclibc : Flag<["-"], "muclibc">, Group<m_libc_Group>, Flags<[HelpHidden]>;
def module_file_info : Flag<["-"], "module-file-info">, Flags<[NoXarchOption,CC1Option]>, Group<Action_Group>,
  HelpText<"Provide information about a particular module file">;
def mthumb : Flag<["-"], "mthumb">, Group<m_Group>;
def mtune_EQ : Joined<["-"], "mtune=">, Group<m_Group>,
  HelpText<"Only supported on X86 and RISC-V. Otherwise accepted for compatibility with GCC.">;
def multi__module : Flag<["-"], "multi_module">;
def multiply__defined__unused : Separate<["-"], "multiply_defined_unused">;
def multiply__defined : Separate<["-"], "multiply_defined">;
def mwarn_nonportable_cfstrings : Flag<["-"], "mwarn-nonportable-cfstrings">, Group<m_Group>;
def no_canonical_prefixes : Flag<["-"], "no-canonical-prefixes">, Flags<[HelpHidden, CoreOption]>,
  HelpText<"Use relative instead of canonical paths">;
def no_cpp_precomp : Flag<["-"], "no-cpp-precomp">, Group<clang_ignored_f_Group>;
def no_integrated_cpp : Flag<["-", "--"], "no-integrated-cpp">, Flags<[NoXarchOption]>;
def no_pedantic : Flag<["-", "--"], "no-pedantic">, Group<pedantic_Group>;
def no__dead__strip__inits__and__terms : Flag<["-"], "no_dead_strip_inits_and_terms">;
def nobuiltininc : Flag<["-"], "nobuiltininc">, Flags<[CC1Option, CoreOption]>,
  HelpText<"Disable builtin #include directories">,
  MarshallingInfoNegativeFlag<HeaderSearchOpts<"UseBuiltinIncludes">>;
def nogpuinc : Flag<["-"], "nogpuinc">, HelpText<"Do not add include paths for CUDA/HIP and"
  " do not include the default CUDA/HIP wrapper headers">;
def : Flag<["-"], "nocudainc">, Alias<nogpuinc>;
def nogpulib : Flag<["-"], "nogpulib">,
  HelpText<"Do not link device library for CUDA/HIP device compilation">;
def : Flag<["-"], "nocudalib">, Alias<nogpulib>;
def nodefaultlibs : Flag<["-"], "nodefaultlibs">;
def nofixprebinding : Flag<["-"], "nofixprebinding">;
def nolibc : Flag<["-"], "nolibc">;
def nomultidefs : Flag<["-"], "nomultidefs">;
def nopie : Flag<["-"], "nopie">;
def no_pie : Flag<["-"], "no-pie">, Alias<nopie>;
def noprebind : Flag<["-"], "noprebind">;
def noprofilelib : Flag<["-"], "noprofilelib">;
def noseglinkedit : Flag<["-"], "noseglinkedit">;
def nostartfiles : Flag<["-"], "nostartfiles">, Group<Link_Group>;
def nostdinc : Flag<["-"], "nostdinc">, Flags<[CoreOption]>;
def nostdlibinc : Flag<["-"], "nostdlibinc">;
def nostdincxx : Flag<["-"], "nostdinc++">, Flags<[CC1Option]>,
  HelpText<"Disable standard #include directories for the C++ standard library">,
  MarshallingInfoNegativeFlag<HeaderSearchOpts<"UseStandardCXXIncludes">>;
def nostdlib : Flag<["-"], "nostdlib">, Group<Link_Group>;
def nostdlibxx : Flag<["-"], "nostdlib++">;
def object : Flag<["-"], "object">;
def o : JoinedOrSeparate<["-"], "o">, Flags<[NoXarchOption, RenderAsInput,
  CC1Option, CC1AsOption, FC1Option, FlangOption]>,
  HelpText<"Write output to <file>">, MetaVarName<"<file>">,
  MarshallingInfoString<FrontendOpts<"OutputFile">>;
def pagezero__size : JoinedOrSeparate<["-"], "pagezero_size">;
def pass_exit_codes : Flag<["-", "--"], "pass-exit-codes">, Flags<[Unsupported]>;
def pedantic_errors : Flag<["-", "--"], "pedantic-errors">, Group<pedantic_Group>, Flags<[CC1Option]>,
  MarshallingInfoFlag<DiagnosticOpts<"PedanticErrors">>;
def pedantic : Flag<["-", "--"], "pedantic">, Group<pedantic_Group>, Flags<[CC1Option]>,
  MarshallingInfoFlag<DiagnosticOpts<"Pedantic">>;
def pg : Flag<["-"], "pg">, HelpText<"Enable mcount instrumentation">, Flags<[CC1Option]>,
  MarshallingInfoFlag<CodeGenOpts<"InstrumentForProfiling">>;
def pipe : Flag<["-", "--"], "pipe">,
  HelpText<"Use pipes between commands, when possible">;
def prebind__all__twolevel__modules : Flag<["-"], "prebind_all_twolevel_modules">;
def prebind : Flag<["-"], "prebind">;
def preload : Flag<["-"], "preload">;
def print_file_name_EQ : Joined<["-", "--"], "print-file-name=">,
  HelpText<"Print the full library path of <file>">, MetaVarName<"<file>">;
def print_ivar_layout : Flag<["-"], "print-ivar-layout">, Flags<[CC1Option]>,
  HelpText<"Enable Objective-C Ivar layout bitmap print trace">,
  MarshallingInfoFlag<LangOpts<"ObjCGCBitmapPrint">>;
def print_libgcc_file_name : Flag<["-", "--"], "print-libgcc-file-name">,
  HelpText<"Print the library path for the currently used compiler runtime "
           "library (\"libgcc.a\" or \"libclang_rt.builtins.*.a\")">;
def print_multi_directory : Flag<["-", "--"], "print-multi-directory">;
def print_multi_lib : Flag<["-", "--"], "print-multi-lib">;
def print_multi_os_directory : Flag<["-", "--"], "print-multi-os-directory">,
  Flags<[Unsupported]>;
def print_target_triple : Flag<["-", "--"], "print-target-triple">,
  HelpText<"Print the normalized target triple">;
def print_effective_triple : Flag<["-", "--"], "print-effective-triple">,
  HelpText<"Print the effective target triple">;
def print_prog_name_EQ : Joined<["-", "--"], "print-prog-name=">,
  HelpText<"Print the full program path of <name>">, MetaVarName<"<name>">;
def print_resource_dir : Flag<["-", "--"], "print-resource-dir">,
  HelpText<"Print the resource directory pathname">;
def print_search_dirs : Flag<["-", "--"], "print-search-dirs">,
  HelpText<"Print the paths used for finding libraries and programs">;
def print_targets : Flag<["-", "--"], "print-targets">,
  HelpText<"Print the registered targets">;
def private__bundle : Flag<["-"], "private_bundle">;
def pthreads : Flag<["-"], "pthreads">;
defm pthread : BoolOption<"", "pthread",
  LangOpts<"POSIXThreads">, DefaultFalse,
  PosFlag<SetTrue, [], "Support POSIX threads in generated code">,
  NegFlag<SetFalse>, BothFlags<[CC1Option]>>;
def p : Flag<["-"], "p">;
def pie : Flag<["-"], "pie">, Group<Link_Group>;
def static_pie : Flag<["-"], "static-pie">, Group<Link_Group>;
def read__only__relocs : Separate<["-"], "read_only_relocs">;
def remap : Flag<["-"], "remap">;
def rewrite_objc : Flag<["-"], "rewrite-objc">, Flags<[NoXarchOption,CC1Option]>,
  HelpText<"Rewrite Objective-C source to C++">, Group<Action_Group>;
def rewrite_legacy_objc : Flag<["-"], "rewrite-legacy-objc">, Flags<[NoXarchOption]>,
  HelpText<"Rewrite Legacy Objective-C source to C++">;
def rdynamic : Flag<["-"], "rdynamic">, Group<Link_Group>;
def resource_dir : Separate<["-"], "resource-dir">,
  Flags<[NoXarchOption, CC1Option, CoreOption, HelpHidden]>,
  HelpText<"The directory which holds the compiler resource files">,
  MarshallingInfoString<HeaderSearchOpts<"ResourceDir">>;
def resource_dir_EQ : Joined<["-"], "resource-dir=">, Flags<[NoXarchOption, CoreOption]>,
  Alias<resource_dir>;
def rpath : Separate<["-"], "rpath">, Flags<[LinkerInput]>, Group<Link_Group>;
def rtlib_EQ : Joined<["-", "--"], "rtlib=">,
  HelpText<"Compiler runtime library to use">;
def frtlib_add_rpath: Flag<["-"], "frtlib-add-rpath">, Flags<[NoArgumentUnused]>,
  HelpText<"Add -rpath with architecture-specific resource directory to the linker flags">;
def fno_rtlib_add_rpath: Flag<["-"], "fno-rtlib-add-rpath">, Flags<[NoArgumentUnused]>,
  HelpText<"Do not add -rpath with architecture-specific resource directory to the linker flags">;
def r : Flag<["-"], "r">, Flags<[LinkerInput,NoArgumentUnused]>,
        Group<Link_Group>;
def save_temps_EQ : Joined<["-", "--"], "save-temps=">, Flags<[CC1Option, NoXarchOption]>,
  HelpText<"Save intermediate compilation results.">;
def save_temps : Flag<["-", "--"], "save-temps">, Flags<[NoXarchOption]>,
  Alias<save_temps_EQ>, AliasArgs<["cwd"]>,
  HelpText<"Save intermediate compilation results">;
def save_stats_EQ : Joined<["-", "--"], "save-stats=">, Flags<[NoXarchOption]>,
  HelpText<"Save llvm statistics.">;
def save_stats : Flag<["-", "--"], "save-stats">, Flags<[NoXarchOption]>,
  Alias<save_stats_EQ>, AliasArgs<["cwd"]>,
  HelpText<"Save llvm statistics.">;
def via_file_asm : Flag<["-", "--"], "via-file-asm">, InternalDebugOpt,
  HelpText<"Write assembly to file for input to assemble jobs">;
def sectalign : MultiArg<["-"], "sectalign", 3>;
def sectcreate : MultiArg<["-"], "sectcreate", 3>;
def sectobjectsymbols : MultiArg<["-"], "sectobjectsymbols", 2>;
def sectorder : MultiArg<["-"], "sectorder", 3>;
def seg1addr : JoinedOrSeparate<["-"], "seg1addr">;
def seg__addr__table__filename : Separate<["-"], "seg_addr_table_filename">;
def seg__addr__table : Separate<["-"], "seg_addr_table">;
def segaddr : MultiArg<["-"], "segaddr", 2>;
def segcreate : MultiArg<["-"], "segcreate", 3>;
def seglinkedit : Flag<["-"], "seglinkedit">;
def segprot : MultiArg<["-"], "segprot", 3>;
def segs__read__only__addr : Separate<["-"], "segs_read_only_addr">;
def segs__read__write__addr : Separate<["-"], "segs_read_write_addr">;
def segs__read__ : Joined<["-"], "segs_read_">;
def shared_libgcc : Flag<["-"], "shared-libgcc">;
def shared : Flag<["-", "--"], "shared">, Group<Link_Group>;
def single__module : Flag<["-"], "single_module">;
def specs_EQ : Joined<["-", "--"], "specs=">, Group<Link_Group>;
def specs : Separate<["-", "--"], "specs">, Flags<[Unsupported]>;
def static_libgcc : Flag<["-"], "static-libgcc">;
def static_libstdcxx : Flag<["-"], "static-libstdc++">;
def static : Flag<["-", "--"], "static">, Group<Link_Group>, Flags<[NoArgumentUnused]>;
def std_default_EQ : Joined<["-"], "std-default=">;
def std_EQ : Joined<["-", "--"], "std=">, Flags<[CC1Option]>,
  Group<CompileOnly_Group>, HelpText<"Language standard to compile for">,
  ValuesCode<[{
    const char *Values =
    #define LANGSTANDARD(id, name, lang, desc, features) name ","
    #define LANGSTANDARD_ALIAS(id, alias) alias ","
    #include "clang/Basic/LangStandards.def"
    ;
  }]>;
def stdlib_EQ : Joined<["-", "--"], "stdlib=">, Flags<[CC1Option]>,
  HelpText<"C++ standard library to use">, Values<"libc++,libstdc++,platform">;
def stdlibxx_isystem : JoinedOrSeparate<["-"], "stdlib++-isystem">,
  Group<clang_i_Group>,
  HelpText<"Use directory as the C++ standard library include path">,
  Flags<[NoXarchOption]>, MetaVarName<"<directory>">;
def unwindlib_EQ : Joined<["-", "--"], "unwindlib=">, Flags<[CC1Option]>,
  HelpText<"Unwind library to use">, Values<"libgcc,unwindlib,platform">;
def sub__library : JoinedOrSeparate<["-"], "sub_library">;
def sub__umbrella : JoinedOrSeparate<["-"], "sub_umbrella">;
def system_header_prefix : Joined<["--"], "system-header-prefix=">,
  Group<clang_i_Group>, Flags<[CC1Option]>, MetaVarName<"<prefix>">,
  HelpText<"Treat all #include paths starting with <prefix> as including a "
           "system header.">;
def : Separate<["--"], "system-header-prefix">, Alias<system_header_prefix>;
def no_system_header_prefix : Joined<["--"], "no-system-header-prefix=">,
  Group<clang_i_Group>, Flags<[CC1Option]>, MetaVarName<"<prefix>">,
  HelpText<"Treat all #include paths starting with <prefix> as not including a "
           "system header.">;
def : Separate<["--"], "no-system-header-prefix">, Alias<no_system_header_prefix>;
def s : Flag<["-"], "s">, Group<Link_Group>;
def target : Joined<["--"], "target=">, Flags<[NoXarchOption, CoreOption]>,
  HelpText<"Generate code for the given target">;
def print_supported_cpus : Flag<["-", "--"], "print-supported-cpus">,
  Group<CompileOnly_Group>, Flags<[CC1Option, CoreOption]>,
  HelpText<"Print supported cpu models for the given target (if target is not specified,"
           " it will print the supported cpus for the default target)">,
  MarshallingInfoFlag<FrontendOpts<"PrintSupportedCPUs">>;
def mcpu_EQ_QUESTION : Flag<["-"], "mcpu=?">, Alias<print_supported_cpus>;
def mtune_EQ_QUESTION : Flag<["-"], "mtune=?">, Alias<print_supported_cpus>;
def gcc_toolchain : Joined<["--"], "gcc-toolchain=">, Flags<[NoXarchOption]>,
  HelpText<"Use the gcc toolchain at the given directory">;
def time : Flag<["-"], "time">,
  HelpText<"Time individual commands">;
def traditional_cpp : Flag<["-", "--"], "traditional-cpp">, Flags<[CC1Option]>,
  HelpText<"Enable some traditional CPP emulation">,
  MarshallingInfoFlag<LangOpts<"TraditionalCPP">>;
def traditional : Flag<["-", "--"], "traditional">;
def trigraphs : Flag<["-", "--"], "trigraphs">, Alias<ftrigraphs>,
  HelpText<"Process trigraph sequences">;
def twolevel__namespace__hints : Flag<["-"], "twolevel_namespace_hints">;
def twolevel__namespace : Flag<["-"], "twolevel_namespace">;
def t : Flag<["-"], "t">, Group<Link_Group>;
def umbrella : Separate<["-"], "umbrella">;
def undefined : JoinedOrSeparate<["-"], "undefined">, Group<u_Group>;
def undef : Flag<["-"], "undef">, Group<u_Group>, Flags<[CC1Option]>,
  HelpText<"undef all system defines">,
  MarshallingInfoNegativeFlag<PreprocessorOpts<"UsePredefines">>;
def unexported__symbols__list : Separate<["-"], "unexported_symbols_list">;
def u : JoinedOrSeparate<["-"], "u">, Group<u_Group>;
def v : Flag<["-"], "v">, Flags<[CC1Option, CoreOption]>,
  HelpText<"Show commands to run and use verbose output">,
  MarshallingInfoFlag<HeaderSearchOpts<"Verbose">>;
def verify_debug_info : Flag<["--"], "verify-debug-info">, Flags<[NoXarchOption]>,
  HelpText<"Verify the binary representation of debug output">;
def weak_l : Joined<["-"], "weak-l">, Flags<[LinkerInput]>;
def weak__framework : Separate<["-"], "weak_framework">, Flags<[LinkerInput]>;
def weak__library : Separate<["-"], "weak_library">, Flags<[LinkerInput]>;
def weak__reference__mismatches : Separate<["-"], "weak_reference_mismatches">;
def whatsloaded : Flag<["-"], "whatsloaded">;
def whyload : Flag<["-"], "whyload">;
def w : Flag<["-"], "w">, HelpText<"Suppress all warnings">, Flags<[CC1Option]>,
  MarshallingInfoFlag<DiagnosticOpts<"IgnoreWarnings">>;
def x : JoinedOrSeparate<["-"], "x">, Flags<[NoXarchOption,CC1Option]>,
  HelpText<"Treat subsequent input files as having type <language>">,
  MetaVarName<"<language>">;
def y : Joined<["-"], "y">;

defm integrated_as : BoolFOption<"integrated-as",
  CodeGenOpts<"DisableIntegratedAS">, DefaultFalse,
  NegFlag<SetTrue, [CC1Option], "Disable">, PosFlag<SetFalse, [], "Enable">,
  BothFlags<[], " the integrated assembler">>;

def fintegrated_cc1 : Flag<["-"], "fintegrated-cc1">,
                      Flags<[CoreOption, NoXarchOption]>, Group<f_Group>,
                      HelpText<"Run cc1 in-process">;
def fno_integrated_cc1 : Flag<["-"], "fno-integrated-cc1">,
                         Flags<[CoreOption, NoXarchOption]>, Group<f_Group>,
                         HelpText<"Spawn a separate process for each cc1">;

<<<<<<< HEAD
def : Flag<["-"], "integrated-as">, Alias<fintegrated_as>, Flags<[NoXarchOption]>;
=======
def fcheckedc_null_ptr_arith : Flag<["-"], "fcheckedc-null-ptr-arith">,
  Group<f_Group>, Flags<[CC1Option]>,
  HelpText<"Enable runtime null pointer arithmetic checks">;
def fno_checkedc_null_ptr_arith : Flag<["-"], "fno-checkedc-null-ptr-arith">,
  Group<f_Group>, Flags<[CC1Option]>,
  HelpText<"Disable runtime null pointer arithmetic checks">;

def : Flag<["-"], "integrated-as">, Alias<fintegrated_as>, Flags<[DriverOption]>;
>>>>>>> ccbaca99
def : Flag<["-"], "no-integrated-as">, Alias<fno_integrated_as>,
      Flags<[CC1Option, NoXarchOption]>;

def working_directory : JoinedOrSeparate<["-"], "working-directory">, Flags<[CC1Option]>,
  HelpText<"Resolve file paths relative to the specified directory">,
  MarshallingInfoString<FileSystemOpts<"WorkingDir">>;
def working_directory_EQ : Joined<["-"], "working-directory=">, Flags<[CC1Option]>,
  Alias<working_directory>;

// Double dash options, which are usually an alias for one of the previous
// options.

def _mhwdiv_EQ : Joined<["--"], "mhwdiv=">, Alias<mhwdiv_EQ>;
def _mhwdiv : Separate<["--"], "mhwdiv">, Alias<mhwdiv_EQ>;
def _CLASSPATH_EQ : Joined<["--"], "CLASSPATH=">, Alias<fclasspath_EQ>;
def _CLASSPATH : Separate<["--"], "CLASSPATH">, Alias<fclasspath_EQ>;
def _all_warnings : Flag<["--"], "all-warnings">, Alias<Wall>;
def _analyzer_no_default_checks : Flag<["--"], "analyzer-no-default-checks">, Flags<[NoXarchOption]>;
def _analyzer_output : JoinedOrSeparate<["--"], "analyzer-output">, Flags<[NoXarchOption]>,
  HelpText<"Static analyzer report output format (html|plist|plist-multi-file|plist-html|sarif|text).">;
def _analyze : Flag<["--"], "analyze">, Flags<[NoXarchOption, CoreOption]>,
  HelpText<"Run the static analyzer">;
def _assemble : Flag<["--"], "assemble">, Alias<S>;
def _assert_EQ : Joined<["--"], "assert=">, Alias<A>;
def _assert : Separate<["--"], "assert">, Alias<A>;
def _bootclasspath_EQ : Joined<["--"], "bootclasspath=">, Alias<fbootclasspath_EQ>;
def _bootclasspath : Separate<["--"], "bootclasspath">, Alias<fbootclasspath_EQ>;
def _classpath_EQ : Joined<["--"], "classpath=">, Alias<fclasspath_EQ>;
def _classpath : Separate<["--"], "classpath">, Alias<fclasspath_EQ>;
def _comments_in_macros : Flag<["--"], "comments-in-macros">, Alias<CC>;
def _comments : Flag<["--"], "comments">, Alias<C>;
def _compile : Flag<["--"], "compile">, Alias<c>;
def _constant_cfstrings : Flag<["--"], "constant-cfstrings">;
def _debug_EQ : Joined<["--"], "debug=">, Alias<g_Flag>;
def _debug : Flag<["--"], "debug">, Alias<g_Flag>;
def _define_macro_EQ : Joined<["--"], "define-macro=">, Alias<D>;
def _define_macro : Separate<["--"], "define-macro">, Alias<D>;
def _dependencies : Flag<["--"], "dependencies">, Alias<M>;
def _dyld_prefix_EQ : Joined<["--"], "dyld-prefix=">;
def _dyld_prefix : Separate<["--"], "dyld-prefix">, Alias<_dyld_prefix_EQ>;
def _encoding_EQ : Joined<["--"], "encoding=">, Alias<fencoding_EQ>;
def _encoding : Separate<["--"], "encoding">, Alias<fencoding_EQ>;
def _entry : Flag<["--"], "entry">, Alias<e>;
def _extdirs_EQ : Joined<["--"], "extdirs=">, Alias<fextdirs_EQ>;
def _extdirs : Separate<["--"], "extdirs">, Alias<fextdirs_EQ>;
def _extra_warnings : Flag<["--"], "extra-warnings">, Alias<W_Joined>;
def _for_linker_EQ : Joined<["--"], "for-linker=">, Alias<Xlinker>;
def _for_linker : Separate<["--"], "for-linker">, Alias<Xlinker>;
def _force_link_EQ : Joined<["--"], "force-link=">, Alias<u>;
def _force_link : Separate<["--"], "force-link">, Alias<u>;
def _help_hidden : Flag<["--"], "help-hidden">,
  HelpText<"Display help for hidden options">;
def _imacros_EQ : Joined<["--"], "imacros=">, Alias<imacros>;
def _include_barrier : Flag<["--"], "include-barrier">, Alias<I_>;
def _include_directory_after_EQ : Joined<["--"], "include-directory-after=">, Alias<idirafter>;
def _include_directory_after : Separate<["--"], "include-directory-after">, Alias<idirafter>;
def _include_directory_EQ : Joined<["--"], "include-directory=">, Alias<I>;
def _include_directory : Separate<["--"], "include-directory">, Alias<I>;
def _include_prefix_EQ : Joined<["--"], "include-prefix=">, Alias<iprefix>;
def _include_prefix : Separate<["--"], "include-prefix">, Alias<iprefix>;
def _include_with_prefix_after_EQ : Joined<["--"], "include-with-prefix-after=">, Alias<iwithprefix>;
def _include_with_prefix_after : Separate<["--"], "include-with-prefix-after">, Alias<iwithprefix>;
def _include_with_prefix_before_EQ : Joined<["--"], "include-with-prefix-before=">, Alias<iwithprefixbefore>;
def _include_with_prefix_before : Separate<["--"], "include-with-prefix-before">, Alias<iwithprefixbefore>;
def _include_with_prefix_EQ : Joined<["--"], "include-with-prefix=">, Alias<iwithprefix>;
def _include_with_prefix : Separate<["--"], "include-with-prefix">, Alias<iwithprefix>;
def _include_EQ : Joined<["--"], "include=">, Alias<include_>;
def _language_EQ : Joined<["--"], "language=">, Alias<x>;
def _language : Separate<["--"], "language">, Alias<x>;
def _library_directory_EQ : Joined<["--"], "library-directory=">, Alias<L>;
def _library_directory : Separate<["--"], "library-directory">, Alias<L>;
def _no_line_commands : Flag<["--"], "no-line-commands">, Alias<P>;
def _no_standard_includes : Flag<["--"], "no-standard-includes">, Alias<nostdinc>;
def _no_standard_libraries : Flag<["--"], "no-standard-libraries">, Alias<nostdlib>;
def _no_undefined : Flag<["--"], "no-undefined">, Flags<[LinkerInput]>;
def _no_warnings : Flag<["--"], "no-warnings">, Alias<w>;
def _optimize_EQ : Joined<["--"], "optimize=">, Alias<O>;
def _optimize : Flag<["--"], "optimize">, Alias<O>;
def _output_class_directory_EQ : Joined<["--"], "output-class-directory=">, Alias<foutput_class_dir_EQ>;
def _output_class_directory : Separate<["--"], "output-class-directory">, Alias<foutput_class_dir_EQ>;
def _output_EQ : Joined<["--"], "output=">, Alias<o>;
def _output : Separate<["--"], "output">, Alias<o>;
def _param : Separate<["--"], "param">, Group<CompileOnly_Group>;
def _param_EQ : Joined<["--"], "param=">, Alias<_param>;
def _precompile : Flag<["--"], "precompile">, Flags<[NoXarchOption]>,
  Group<Action_Group>, HelpText<"Only precompile the input">;
def _prefix_EQ : Joined<["--"], "prefix=">, Alias<B>;
def _prefix : Separate<["--"], "prefix">, Alias<B>;
def _preprocess : Flag<["--"], "preprocess">, Alias<E>;
def _print_diagnostic_categories : Flag<["--"], "print-diagnostic-categories">;
def _print_file_name : Separate<["--"], "print-file-name">, Alias<print_file_name_EQ>;
def _print_missing_file_dependencies : Flag<["--"], "print-missing-file-dependencies">, Alias<MG>;
def _print_prog_name : Separate<["--"], "print-prog-name">, Alias<print_prog_name_EQ>;
def _profile_blocks : Flag<["--"], "profile-blocks">, Alias<a>;
def _profile : Flag<["--"], "profile">, Alias<p>;
def _resource_EQ : Joined<["--"], "resource=">, Alias<fcompile_resource_EQ>;
def _resource : Separate<["--"], "resource">, Alias<fcompile_resource_EQ>;
def _rtlib : Separate<["--"], "rtlib">, Alias<rtlib_EQ>;
def _serialize_diags : Separate<["-", "--"], "serialize-diagnostics">, Flags<[NoXarchOption]>,
  HelpText<"Serialize compiler diagnostics to a file">;
// We give --version different semantics from -version.
def _version : Flag<["--"], "version">,
  Flags<[CoreOption, CC1Option, FC1Option, FlangOption]>,
  HelpText<"Print version information">;
def _signed_char : Flag<["--"], "signed-char">, Alias<fsigned_char>;
def _std : Separate<["--"], "std">, Alias<std_EQ>;
def _stdlib : Separate<["--"], "stdlib">, Alias<stdlib_EQ>;
def _sysroot_EQ : Joined<["--"], "sysroot=">;
def _sysroot : Separate<["--"], "sysroot">, Alias<_sysroot_EQ>;
def _target_help : Flag<["--"], "target-help">;
def _trace_includes : Flag<["--"], "trace-includes">, Alias<H>;
def _undefine_macro_EQ : Joined<["--"], "undefine-macro=">, Alias<U>;
def _undefine_macro : Separate<["--"], "undefine-macro">, Alias<U>;
def _unsigned_char : Flag<["--"], "unsigned-char">, Alias<funsigned_char>;
def _user_dependencies : Flag<["--"], "user-dependencies">, Alias<MM>;
def _verbose : Flag<["--"], "verbose">, Alias<v>;
def _warn__EQ : Joined<["--"], "warn-=">, Alias<W_Joined>;
def _warn_ : Joined<["--"], "warn-">, Alias<W_Joined>;
def _write_dependencies : Flag<["--"], "write-dependencies">, Alias<MD>;
def _write_user_dependencies : Flag<["--"], "write-user-dependencies">, Alias<MMD>;
def _ : Joined<["--"], "">, Flags<[Unsupported]>;

// Hexagon feature flags.
def mieee_rnd_near : Flag<["-"], "mieee-rnd-near">,
  Group<m_hexagon_Features_Group>;
def mv5 : Flag<["-"], "mv5">, Group<m_hexagon_Features_Group>, Alias<mcpu_EQ>,
  AliasArgs<["hexagonv5"]>;
def mv55 : Flag<["-"], "mv55">, Group<m_hexagon_Features_Group>,
  Alias<mcpu_EQ>, AliasArgs<["hexagonv55"]>;
def mv60 : Flag<["-"], "mv60">, Group<m_hexagon_Features_Group>,
  Alias<mcpu_EQ>, AliasArgs<["hexagonv60"]>;
def mv62 : Flag<["-"], "mv62">, Group<m_hexagon_Features_Group>,
  Alias<mcpu_EQ>, AliasArgs<["hexagonv62"]>;
def mv65 : Flag<["-"], "mv65">, Group<m_hexagon_Features_Group>,
  Alias<mcpu_EQ>, AliasArgs<["hexagonv65"]>;
def mv66 : Flag<["-"], "mv66">, Group<m_hexagon_Features_Group>,
  Alias<mcpu_EQ>, AliasArgs<["hexagonv66"]>;
def mv67 : Flag<["-"], "mv67">, Group<m_hexagon_Features_Group>,
  Alias<mcpu_EQ>, AliasArgs<["hexagonv67"]>;
def mv67t : Flag<["-"], "mv67t">, Group<m_hexagon_Features_Group>,
  Alias<mcpu_EQ>, AliasArgs<["hexagonv67t"]>;
def mhexagon_hvx : Flag<["-"], "mhvx">, Group<m_hexagon_Features_HVX_Group>,
  HelpText<"Enable Hexagon Vector eXtensions">;
def mhexagon_hvx_EQ : Joined<["-"], "mhvx=">,
  Group<m_hexagon_Features_HVX_Group>,
  HelpText<"Enable Hexagon Vector eXtensions">;
def mno_hexagon_hvx : Flag<["-"], "mno-hvx">,
  Group<m_hexagon_Features_HVX_Group>,
  HelpText<"Disable Hexagon Vector eXtensions">;
def mhexagon_hvx_length_EQ : Joined<["-"], "mhvx-length=">,
  Group<m_hexagon_Features_HVX_Group>, HelpText<"Set Hexagon Vector Length">,
  Values<"64B,128B">;
def ffixed_r19: Flag<["-"], "ffixed-r19">,
  HelpText<"Reserve register r19 (Hexagon only)">;
def mmemops : Flag<["-"], "mmemops">, Group<m_hexagon_Features_Group>,
  Flags<[CC1Option]>, HelpText<"Enable generation of memop instructions">;
def mno_memops : Flag<["-"], "mno-memops">, Group<m_hexagon_Features_Group>,
  Flags<[CC1Option]>, HelpText<"Disable generation of memop instructions">;
def mpackets : Flag<["-"], "mpackets">, Group<m_hexagon_Features_Group>,
  Flags<[CC1Option]>, HelpText<"Enable generation of instruction packets">;
def mno_packets : Flag<["-"], "mno-packets">, Group<m_hexagon_Features_Group>,
  Flags<[CC1Option]>, HelpText<"Disable generation of instruction packets">;
def mnvj : Flag<["-"], "mnvj">, Group<m_hexagon_Features_Group>,
  Flags<[CC1Option]>, HelpText<"Enable generation of new-value jumps">;
def mno_nvj : Flag<["-"], "mno-nvj">, Group<m_hexagon_Features_Group>,
  Flags<[CC1Option]>, HelpText<"Disable generation of new-value jumps">;
def mnvs : Flag<["-"], "mnvs">, Group<m_hexagon_Features_Group>,
  Flags<[CC1Option]>, HelpText<"Enable generation of new-value stores">;
def mno_nvs : Flag<["-"], "mno-nvs">, Group<m_hexagon_Features_Group>,
  Flags<[CC1Option]>, HelpText<"Disable generation of new-value stores">;


// X86 feature flags
def mx87 : Flag<["-"], "mx87">, Group<m_x86_Features_Group>;
def mno_x87 : Flag<["-"], "mno-x87">, Group<m_x86_Features_Group>;
def m80387 : Flag<["-"], "m80387">, Alias<mx87>;
def mno_80387 : Flag<["-"], "mno-80387">, Alias<mno_x87>;
def mmmx : Flag<["-"], "mmmx">, Group<m_x86_Features_Group>;
def mno_mmx : Flag<["-"], "mno-mmx">, Group<m_x86_Features_Group>;
def m3dnow : Flag<["-"], "m3dnow">, Group<m_x86_Features_Group>;
def mno_3dnow : Flag<["-"], "mno-3dnow">, Group<m_x86_Features_Group>;
def m3dnowa : Flag<["-"], "m3dnowa">, Group<m_x86_Features_Group>;
def mno_3dnowa : Flag<["-"], "mno-3dnowa">, Group<m_x86_Features_Group>;
def mamx_bf16 : Flag<["-"], "mamx-bf16">, Group<m_x86_Features_Group>;
def mno_amx_bf16 : Flag<["-"], "mno-amx-bf16">, Group<m_x86_Features_Group>;
def mtamx_int8 : Flag<["-"], "mamx-int8">, Group<m_x86_Features_Group>;
def mno_amx_int8 : Flag<["-"], "mno-amx-int8">, Group<m_x86_Features_Group>;
def mamx_tile : Flag<["-"], "mamx-tile">, Group<m_x86_Features_Group>;
def mno_amx_tile : Flag<["-"], "mno-amx-tile">, Group<m_x86_Features_Group>;
def msse : Flag<["-"], "msse">, Group<m_x86_Features_Group>;
def mno_sse : Flag<["-"], "mno-sse">, Group<m_x86_Features_Group>;
def msse2 : Flag<["-"], "msse2">, Group<m_x86_Features_Group>;
def mno_sse2 : Flag<["-"], "mno-sse2">, Group<m_x86_Features_Group>;
def msse3 : Flag<["-"], "msse3">, Group<m_x86_Features_Group>;
def mno_sse3 : Flag<["-"], "mno-sse3">, Group<m_x86_Features_Group>;
def mssse3 : Flag<["-"], "mssse3">, Group<m_x86_Features_Group>;
def mno_ssse3 : Flag<["-"], "mno-ssse3">, Group<m_x86_Features_Group>;
def msse4_1 : Flag<["-"], "msse4.1">, Group<m_x86_Features_Group>;
def mno_sse4_1 : Flag<["-"], "mno-sse4.1">, Group<m_x86_Features_Group>;
def msse4_2 : Flag<["-"], "msse4.2">, Group<m_x86_Features_Group>;
def mno_sse4_2 : Flag<["-"], "mno-sse4.2">, Group<m_x86_Features_Group>;
def msse4 : Flag<["-"], "msse4">, Alias<msse4_2>;
// -mno-sse4 turns off sse4.1 which has the effect of turning off everything
// later than 4.1. -msse4 turns on 4.2 which has the effect of turning on
// everything earlier than 4.2.
def mno_sse4 : Flag<["-"], "mno-sse4">, Alias<mno_sse4_1>;
def msse4a : Flag<["-"], "msse4a">, Group<m_x86_Features_Group>;
def mno_sse4a : Flag<["-"], "mno-sse4a">, Group<m_x86_Features_Group>;
def mavx : Flag<["-"], "mavx">, Group<m_x86_Features_Group>;
def mno_avx : Flag<["-"], "mno-avx">, Group<m_x86_Features_Group>;
def mavx2 : Flag<["-"], "mavx2">, Group<m_x86_Features_Group>;
def mno_avx2 : Flag<["-"], "mno-avx2">, Group<m_x86_Features_Group>;
def mavx512f : Flag<["-"], "mavx512f">, Group<m_x86_Features_Group>;
def mno_avx512f : Flag<["-"], "mno-avx512f">, Group<m_x86_Features_Group>;
def mavx512bf16 : Flag<["-"], "mavx512bf16">, Group<m_x86_Features_Group>;
def mno_avx512bf16 : Flag<["-"], "mno-avx512bf16">, Group<m_x86_Features_Group>;
def mavx512bitalg : Flag<["-"], "mavx512bitalg">, Group<m_x86_Features_Group>;
def mno_avx512bitalg : Flag<["-"], "mno-avx512bitalg">, Group<m_x86_Features_Group>;
def mavx512bw : Flag<["-"], "mavx512bw">, Group<m_x86_Features_Group>;
def mno_avx512bw : Flag<["-"], "mno-avx512bw">, Group<m_x86_Features_Group>;
def mavx512cd : Flag<["-"], "mavx512cd">, Group<m_x86_Features_Group>;
def mno_avx512cd : Flag<["-"], "mno-avx512cd">, Group<m_x86_Features_Group>;
def mavx512dq : Flag<["-"], "mavx512dq">, Group<m_x86_Features_Group>;
def mno_avx512dq : Flag<["-"], "mno-avx512dq">, Group<m_x86_Features_Group>;
def mavx512er : Flag<["-"], "mavx512er">, Group<m_x86_Features_Group>;
def mno_avx512er : Flag<["-"], "mno-avx512er">, Group<m_x86_Features_Group>;
def mavx512ifma : Flag<["-"], "mavx512ifma">, Group<m_x86_Features_Group>;
def mno_avx512ifma : Flag<["-"], "mno-avx512ifma">, Group<m_x86_Features_Group>;
def mavx512pf : Flag<["-"], "mavx512pf">, Group<m_x86_Features_Group>;
def mno_avx512pf : Flag<["-"], "mno-avx512pf">, Group<m_x86_Features_Group>;
def mavx512vbmi : Flag<["-"], "mavx512vbmi">, Group<m_x86_Features_Group>;
def mno_avx512vbmi : Flag<["-"], "mno-avx512vbmi">, Group<m_x86_Features_Group>;
def mavx512vbmi2 : Flag<["-"], "mavx512vbmi2">, Group<m_x86_Features_Group>;
def mno_avx512vbmi2 : Flag<["-"], "mno-avx512vbmi2">, Group<m_x86_Features_Group>;
def mavx512vl : Flag<["-"], "mavx512vl">, Group<m_x86_Features_Group>;
def mno_avx512vl : Flag<["-"], "mno-avx512vl">, Group<m_x86_Features_Group>;
def mavx512vnni : Flag<["-"], "mavx512vnni">, Group<m_x86_Features_Group>;
def mno_avx512vnni : Flag<["-"], "mno-avx512vnni">, Group<m_x86_Features_Group>;
def mavx512vpopcntdq : Flag<["-"], "mavx512vpopcntdq">, Group<m_x86_Features_Group>;
def mno_avx512vpopcntdq : Flag<["-"], "mno-avx512vpopcntdq">, Group<m_x86_Features_Group>;
def mavx512vp2intersect : Flag<["-"], "mavx512vp2intersect">, Group<m_x86_Features_Group>;
def mno_avx512vp2intersect : Flag<["-"], "mno-avx512vp2intersect">, Group<m_x86_Features_Group>;
def mavxvnni : Flag<["-"], "mavxvnni">, Group<m_x86_Features_Group>;
def mno_avxvnni : Flag<["-"], "mno-avxvnni">, Group<m_x86_Features_Group>;
def madx : Flag<["-"], "madx">, Group<m_x86_Features_Group>;
def mno_adx : Flag<["-"], "mno-adx">, Group<m_x86_Features_Group>;
def maes : Flag<["-"], "maes">, Group<m_x86_Features_Group>;
def mno_aes : Flag<["-"], "mno-aes">, Group<m_x86_Features_Group>;
def mbmi : Flag<["-"], "mbmi">, Group<m_x86_Features_Group>;
def mno_bmi : Flag<["-"], "mno-bmi">, Group<m_x86_Features_Group>;
def mbmi2 : Flag<["-"], "mbmi2">, Group<m_x86_Features_Group>;
def mno_bmi2 : Flag<["-"], "mno-bmi2">, Group<m_x86_Features_Group>;
def mcldemote : Flag<["-"], "mcldemote">, Group<m_x86_Features_Group>;
def mno_cldemote : Flag<["-"], "mno-cldemote">, Group<m_x86_Features_Group>;
def mclflushopt : Flag<["-"], "mclflushopt">, Group<m_x86_Features_Group>;
def mno_clflushopt : Flag<["-"], "mno-clflushopt">, Group<m_x86_Features_Group>;
def mclwb : Flag<["-"], "mclwb">, Group<m_x86_Features_Group>;
def mno_clwb : Flag<["-"], "mno-clwb">, Group<m_x86_Features_Group>;
def mwbnoinvd : Flag<["-"], "mwbnoinvd">, Group<m_x86_Features_Group>;
def mno_wbnoinvd : Flag<["-"], "mno-wbnoinvd">, Group<m_x86_Features_Group>;
def mclzero : Flag<["-"], "mclzero">, Group<m_x86_Features_Group>;
def mno_clzero : Flag<["-"], "mno-clzero">, Group<m_x86_Features_Group>;
def mcx16 : Flag<["-"], "mcx16">, Group<m_x86_Features_Group>;
def mno_cx16 : Flag<["-"], "mno-cx16">, Group<m_x86_Features_Group>;
def menqcmd : Flag<["-"], "menqcmd">, Group<m_x86_Features_Group>;
def mno_enqcmd : Flag<["-"], "mno-enqcmd">, Group<m_x86_Features_Group>;
def mf16c : Flag<["-"], "mf16c">, Group<m_x86_Features_Group>;
def mno_f16c : Flag<["-"], "mno-f16c">, Group<m_x86_Features_Group>;
def mfma : Flag<["-"], "mfma">, Group<m_x86_Features_Group>;
def mno_fma : Flag<["-"], "mno-fma">, Group<m_x86_Features_Group>;
def mfma4 : Flag<["-"], "mfma4">, Group<m_x86_Features_Group>;
def mno_fma4 : Flag<["-"], "mno-fma4">, Group<m_x86_Features_Group>;
def mfsgsbase : Flag<["-"], "mfsgsbase">, Group<m_x86_Features_Group>;
def mno_fsgsbase : Flag<["-"], "mno-fsgsbase">, Group<m_x86_Features_Group>;
def mfxsr : Flag<["-"], "mfxsr">, Group<m_x86_Features_Group>;
def mno_fxsr : Flag<["-"], "mno-fxsr">, Group<m_x86_Features_Group>;
def minvpcid : Flag<["-"], "minvpcid">, Group<m_x86_Features_Group>;
def mno_invpcid : Flag<["-"], "mno-invpcid">, Group<m_x86_Features_Group>;
def mgfni : Flag<["-"], "mgfni">, Group<m_x86_Features_Group>;
def mno_gfni : Flag<["-"], "mno-gfni">, Group<m_x86_Features_Group>;
def mhreset : Flag<["-"], "mhreset">, Group<m_x86_Features_Group>;
def mno_hreset : Flag<["-"], "mno-hreset">, Group<m_x86_Features_Group>;
def mkl : Flag<["-"], "mkl">, Group<m_x86_Features_Group>;
def mno_kl : Flag<["-"], "mno-kl">, Group<m_x86_Features_Group>;
def mwidekl : Flag<["-"], "mwidekl">, Group<m_x86_Features_Group>;
def mno_widekl : Flag<["-"], "mno-widekl">, Group<m_x86_Features_Group>;
def mlwp : Flag<["-"], "mlwp">, Group<m_x86_Features_Group>;
def mno_lwp : Flag<["-"], "mno-lwp">, Group<m_x86_Features_Group>;
def mlzcnt : Flag<["-"], "mlzcnt">, Group<m_x86_Features_Group>;
def mno_lzcnt : Flag<["-"], "mno-lzcnt">, Group<m_x86_Features_Group>;
def mmovbe : Flag<["-"], "mmovbe">, Group<m_x86_Features_Group>;
def mno_movbe : Flag<["-"], "mno-movbe">, Group<m_x86_Features_Group>;
def mmovdiri : Flag<["-"], "mmovdiri">, Group<m_x86_Features_Group>;
def mno_movdiri : Flag<["-"], "mno-movdiri">, Group<m_x86_Features_Group>;
def mmovdir64b : Flag<["-"], "mmovdir64b">, Group<m_x86_Features_Group>;
def mno_movdir64b : Flag<["-"], "mno-movdir64b">, Group<m_x86_Features_Group>;
def mmwaitx : Flag<["-"], "mmwaitx">, Group<m_x86_Features_Group>;
def mno_mwaitx : Flag<["-"], "mno-mwaitx">, Group<m_x86_Features_Group>;
def mpku : Flag<["-"], "mpku">, Group<m_x86_Features_Group>;
def mno_pku : Flag<["-"], "mno-pku">, Group<m_x86_Features_Group>;
def mpclmul : Flag<["-"], "mpclmul">, Group<m_x86_Features_Group>;
def mno_pclmul : Flag<["-"], "mno-pclmul">, Group<m_x86_Features_Group>;
def mpconfig : Flag<["-"], "mpconfig">, Group<m_x86_Features_Group>;
def mno_pconfig : Flag<["-"], "mno-pconfig">, Group<m_x86_Features_Group>;
def mpopcnt : Flag<["-"], "mpopcnt">, Group<m_x86_Features_Group>;
def mno_popcnt : Flag<["-"], "mno-popcnt">, Group<m_x86_Features_Group>;
def mprefetchwt1 : Flag<["-"], "mprefetchwt1">, Group<m_x86_Features_Group>;
def mno_prefetchwt1 : Flag<["-"], "mno-prefetchwt1">, Group<m_x86_Features_Group>;
def mprfchw : Flag<["-"], "mprfchw">, Group<m_x86_Features_Group>;
def mno_prfchw : Flag<["-"], "mno-prfchw">, Group<m_x86_Features_Group>;
def mptwrite : Flag<["-"], "mptwrite">, Group<m_x86_Features_Group>;
def mno_ptwrite : Flag<["-"], "mno-ptwrite">, Group<m_x86_Features_Group>;
def mrdpid : Flag<["-"], "mrdpid">, Group<m_x86_Features_Group>;
def mno_rdpid : Flag<["-"], "mno-rdpid">, Group<m_x86_Features_Group>;
def mrdrnd : Flag<["-"], "mrdrnd">, Group<m_x86_Features_Group>;
def mno_rdrnd : Flag<["-"], "mno-rdrnd">, Group<m_x86_Features_Group>;
def mrtm : Flag<["-"], "mrtm">, Group<m_x86_Features_Group>;
def mno_rtm : Flag<["-"], "mno-rtm">, Group<m_x86_Features_Group>;
def mrdseed : Flag<["-"], "mrdseed">, Group<m_x86_Features_Group>;
def mno_rdseed : Flag<["-"], "mno-rdseed">, Group<m_x86_Features_Group>;
def msahf : Flag<["-"], "msahf">, Group<m_x86_Features_Group>;
def mno_sahf : Flag<["-"], "mno-sahf">, Group<m_x86_Features_Group>;
def mserialize : Flag<["-"], "mserialize">, Group<m_x86_Features_Group>;
def mno_serialize : Flag<["-"], "mno-serialize">, Group<m_x86_Features_Group>;
def msgx : Flag<["-"], "msgx">, Group<m_x86_Features_Group>;
def mno_sgx : Flag<["-"], "mno-sgx">, Group<m_x86_Features_Group>;
def msha : Flag<["-"], "msha">, Group<m_x86_Features_Group>;
def mno_sha : Flag<["-"], "mno-sha">, Group<m_x86_Features_Group>;
def mtbm : Flag<["-"], "mtbm">, Group<m_x86_Features_Group>;
def mno_tbm : Flag<["-"], "mno-tbm">, Group<m_x86_Features_Group>;
def mtsxldtrk : Flag<["-"], "mtsxldtrk">, Group<m_x86_Features_Group>;
def mno_tsxldtrk : Flag<["-"], "mno-tsxldtrk">, Group<m_x86_Features_Group>;
def muintr : Flag<["-"], "muintr">, Group<m_x86_Features_Group>;
def mno_uintr : Flag<["-"], "mno-uintr">, Group<m_x86_Features_Group>;
def mvaes : Flag<["-"], "mvaes">, Group<m_x86_Features_Group>;
def mno_vaes : Flag<["-"], "mno-vaes">, Group<m_x86_Features_Group>;
def mvpclmulqdq : Flag<["-"], "mvpclmulqdq">, Group<m_x86_Features_Group>;
def mno_vpclmulqdq : Flag<["-"], "mno-vpclmulqdq">, Group<m_x86_Features_Group>;
def mwaitpkg : Flag<["-"], "mwaitpkg">, Group<m_x86_Features_Group>;
def mno_waitpkg : Flag<["-"], "mno-waitpkg">, Group<m_x86_Features_Group>;
def mxop : Flag<["-"], "mxop">, Group<m_x86_Features_Group>;
def mno_xop : Flag<["-"], "mno-xop">, Group<m_x86_Features_Group>;
def mxsave : Flag<["-"], "mxsave">, Group<m_x86_Features_Group>;
def mno_xsave : Flag<["-"], "mno-xsave">, Group<m_x86_Features_Group>;
def mxsavec : Flag<["-"], "mxsavec">, Group<m_x86_Features_Group>;
def mno_xsavec : Flag<["-"], "mno-xsavec">, Group<m_x86_Features_Group>;
def mxsaveopt : Flag<["-"], "mxsaveopt">, Group<m_x86_Features_Group>;
def mno_xsaveopt : Flag<["-"], "mno-xsaveopt">, Group<m_x86_Features_Group>;
def mxsaves : Flag<["-"], "mxsaves">, Group<m_x86_Features_Group>;
def mno_xsaves : Flag<["-"], "mno-xsaves">, Group<m_x86_Features_Group>;
def mshstk : Flag<["-"], "mshstk">, Group<m_x86_Features_Group>;
def mno_shstk : Flag<["-"], "mno-shstk">, Group<m_x86_Features_Group>;
def mretpoline_external_thunk : Flag<["-"], "mretpoline-external-thunk">, Group<m_x86_Features_Group>;
def mno_retpoline_external_thunk : Flag<["-"], "mno-retpoline-external-thunk">, Group<m_x86_Features_Group>;
def mvzeroupper : Flag<["-"], "mvzeroupper">, Group<m_x86_Features_Group>;
def mno_vzeroupper : Flag<["-"], "mno-vzeroupper">, Group<m_x86_Features_Group>;

// These are legacy user-facing driver-level option spellings. They are always
// aliases for options that are spelled using the more common Unix / GNU flag
// style of double-dash and equals-joined flags.
def gcc_toolchain_legacy_spelling : Separate<["-"], "gcc-toolchain">, Alias<gcc_toolchain>;
def target_legacy_spelling : Separate<["-"], "target">, Alias<target>;

// Special internal option to handle -Xlinker --no-demangle.
def Z_Xlinker__no_demangle : Flag<["-"], "Z-Xlinker-no-demangle">,
    Flags<[Unsupported, NoArgumentUnused]>;

// Special internal option to allow forwarding arbitrary arguments to linker.
def Zlinker_input : Separate<["-"], "Zlinker-input">,
    Flags<[Unsupported, NoArgumentUnused]>;

// Reserved library options.
def Z_reserved_lib_stdcxx : Flag<["-"], "Z-reserved-lib-stdc++">,
    Flags<[LinkerInput, NoArgumentUnused, Unsupported]>, Group<reserved_lib_Group>;
def Z_reserved_lib_cckext : Flag<["-"], "Z-reserved-lib-cckext">,
    Flags<[LinkerInput, NoArgumentUnused, Unsupported]>, Group<reserved_lib_Group>;

// Ignored options
multiclass BooleanFFlag<string name> {
  def f#NAME : Flag<["-"], "f"#name>;
  def fno_#NAME : Flag<["-"], "fno-"#name>;
}

defm : BooleanFFlag<"keep-inline-functions">, Group<clang_ignored_gcc_optimization_f_Group>;

def fprofile_dir : Joined<["-"], "fprofile-dir=">, Group<f_Group>;

// The default value matches BinutilsVersion in MCAsmInfo.h.
def fbinutils_version_EQ : Joined<["-"], "fbinutils-version=">,
  MetaVarName<"<major.minor>">, Group<f_Group>, Flags<[CC1Option]>,
  HelpText<"Produced object files can use all ELF features supported by this "
  "binutils version and newer. If -fno-integrated-as is specified, the "
  "generated assembly will consider GNU as support. 'none' means that all ELF "
  "features can be used, regardless of binutils support. Defaults to 2.26.">;
def fuse_ld_EQ : Joined<["-"], "fuse-ld=">, Group<f_Group>, Flags<[CoreOption, LinkOption]>;
def ld_path_EQ : Joined<["--"], "ld-path=">, Group<Link_Group>;

defm align_labels : BooleanFFlag<"align-labels">, Group<clang_ignored_gcc_optimization_f_Group>;
def falign_labels_EQ : Joined<["-"], "falign-labels=">, Group<clang_ignored_gcc_optimization_f_Group>;
defm align_loops : BooleanFFlag<"align-loops">, Group<clang_ignored_gcc_optimization_f_Group>;
def falign_loops_EQ : Joined<["-"], "falign-loops=">, Group<clang_ignored_gcc_optimization_f_Group>;
defm align_jumps : BooleanFFlag<"align-jumps">, Group<clang_ignored_gcc_optimization_f_Group>;
def falign_jumps_EQ : Joined<["-"], "falign-jumps=">, Group<clang_ignored_gcc_optimization_f_Group>;

// FIXME: This option should be supported and wired up to our diognostics, but
// ignore it for now to avoid breaking builds that use it.
def fdiagnostics_show_location_EQ : Joined<["-"], "fdiagnostics-show-location=">, Group<clang_ignored_f_Group>;

defm fcheck_new : BooleanFFlag<"check-new">, Group<clang_ignored_f_Group>;
defm caller_saves : BooleanFFlag<"caller-saves">, Group<clang_ignored_gcc_optimization_f_Group>;
defm reorder_blocks : BooleanFFlag<"reorder-blocks">, Group<clang_ignored_gcc_optimization_f_Group>;
defm branch_count_reg : BooleanFFlag<"branch-count-reg">, Group<clang_ignored_gcc_optimization_f_Group>;
defm default_inline : BooleanFFlag<"default-inline">, Group<clang_ignored_gcc_optimization_f_Group>;
defm fat_lto_objects : BooleanFFlag<"fat-lto-objects">, Group<clang_ignored_gcc_optimization_f_Group>;
defm float_store : BooleanFFlag<"float-store">, Group<clang_ignored_gcc_optimization_f_Group>;
defm friend_injection : BooleanFFlag<"friend-injection">, Group<clang_ignored_f_Group>;
defm function_attribute_list : BooleanFFlag<"function-attribute-list">, Group<clang_ignored_f_Group>;
defm gcse : BooleanFFlag<"gcse">, Group<clang_ignored_gcc_optimization_f_Group>;
defm gcse_after_reload: BooleanFFlag<"gcse-after-reload">, Group<clang_ignored_gcc_optimization_f_Group>;
defm gcse_las: BooleanFFlag<"gcse-las">, Group<clang_ignored_gcc_optimization_f_Group>;
defm gcse_sm: BooleanFFlag<"gcse-sm">, Group<clang_ignored_gcc_optimization_f_Group>;
defm gnu : BooleanFFlag<"gnu">, Group<clang_ignored_f_Group>;
defm implicit_templates : BooleanFFlag<"implicit-templates">, Group<clang_ignored_f_Group>;
defm implement_inlines : BooleanFFlag<"implement-inlines">, Group<clang_ignored_f_Group>;
defm merge_constants : BooleanFFlag<"merge-constants">, Group<clang_ignored_gcc_optimization_f_Group>;
defm modulo_sched : BooleanFFlag<"modulo-sched">, Group<clang_ignored_gcc_optimization_f_Group>;
defm modulo_sched_allow_regmoves : BooleanFFlag<"modulo-sched-allow-regmoves">,
    Group<clang_ignored_gcc_optimization_f_Group>;
defm inline_functions_called_once : BooleanFFlag<"inline-functions-called-once">,
    Group<clang_ignored_gcc_optimization_f_Group>;
def finline_limit_EQ : Joined<["-"], "finline-limit=">, Group<clang_ignored_gcc_optimization_f_Group>;
defm finline_limit : BooleanFFlag<"inline-limit">, Group<clang_ignored_gcc_optimization_f_Group>;
defm inline_small_functions : BooleanFFlag<"inline-small-functions">,
    Group<clang_ignored_gcc_optimization_f_Group>;
defm ipa_cp : BooleanFFlag<"ipa-cp">,
    Group<clang_ignored_gcc_optimization_f_Group>;
defm ivopts : BooleanFFlag<"ivopts">, Group<clang_ignored_gcc_optimization_f_Group>;
defm semantic_interposition : BoolFOption<"semantic-interposition",
  LangOpts<"SemanticInterposition">, DefaultFalse,
  PosFlag<SetTrue, [CC1Option]>, NegFlag<SetFalse>>;
defm non_call_exceptions : BooleanFFlag<"non-call-exceptions">, Group<clang_ignored_f_Group>;
defm peel_loops : BooleanFFlag<"peel-loops">, Group<clang_ignored_gcc_optimization_f_Group>;
defm permissive : BooleanFFlag<"permissive">, Group<clang_ignored_f_Group>;
defm prefetch_loop_arrays : BooleanFFlag<"prefetch-loop-arrays">, Group<clang_ignored_gcc_optimization_f_Group>;
defm printf : BooleanFFlag<"printf">, Group<clang_ignored_f_Group>;
defm profile : BooleanFFlag<"profile">, Group<clang_ignored_f_Group>;
defm profile_correction : BooleanFFlag<"profile-correction">, Group<clang_ignored_gcc_optimization_f_Group>;
defm profile_generate_sampling : BooleanFFlag<"profile-generate-sampling">, Group<clang_ignored_f_Group>;
defm profile_reusedist : BooleanFFlag<"profile-reusedist">, Group<clang_ignored_f_Group>;
defm profile_values : BooleanFFlag<"profile-values">, Group<clang_ignored_gcc_optimization_f_Group>;
defm regs_graph : BooleanFFlag<"regs-graph">, Group<clang_ignored_f_Group>;
defm rename_registers : BooleanFFlag<"rename-registers">, Group<clang_ignored_gcc_optimization_f_Group>;
defm ripa : BooleanFFlag<"ripa">, Group<clang_ignored_f_Group>;
defm schedule_insns : BooleanFFlag<"schedule-insns">, Group<clang_ignored_gcc_optimization_f_Group>;
defm schedule_insns2 : BooleanFFlag<"schedule-insns2">, Group<clang_ignored_gcc_optimization_f_Group>;
defm see : BooleanFFlag<"see">, Group<clang_ignored_f_Group>;
defm signaling_nans : BooleanFFlag<"signaling-nans">, Group<clang_ignored_gcc_optimization_f_Group>;
defm single_precision_constant : BooleanFFlag<"single-precision-constant">,
    Group<clang_ignored_gcc_optimization_f_Group>;
defm spec_constr_count : BooleanFFlag<"spec-constr-count">, Group<clang_ignored_f_Group>;
defm stack_check : BooleanFFlag<"stack-check">, Group<clang_ignored_f_Group>;
defm strength_reduce :
    BooleanFFlag<"strength-reduce">, Group<clang_ignored_gcc_optimization_f_Group>;
defm tls_model : BooleanFFlag<"tls-model">, Group<clang_ignored_f_Group>;
defm tracer : BooleanFFlag<"tracer">, Group<clang_ignored_gcc_optimization_f_Group>;
defm tree_dce : BooleanFFlag<"tree-dce">, Group<clang_ignored_gcc_optimization_f_Group>;
defm tree_salias : BooleanFFlag<"tree-salias">, Group<clang_ignored_f_Group>;
defm tree_ter : BooleanFFlag<"tree-ter">, Group<clang_ignored_gcc_optimization_f_Group>;
defm tree_vectorizer_verbose : BooleanFFlag<"tree-vectorizer-verbose">, Group<clang_ignored_f_Group>;
defm tree_vrp : BooleanFFlag<"tree-vrp">, Group<clang_ignored_gcc_optimization_f_Group>;
defm unroll_all_loops : BooleanFFlag<"unroll-all-loops">, Group<clang_ignored_gcc_optimization_f_Group>;
defm unsafe_loop_optimizations : BooleanFFlag<"unsafe-loop-optimizations">,
    Group<clang_ignored_gcc_optimization_f_Group>;
defm unswitch_loops : BooleanFFlag<"unswitch-loops">, Group<clang_ignored_gcc_optimization_f_Group>;
defm use_linker_plugin : BooleanFFlag<"use-linker-plugin">, Group<clang_ignored_gcc_optimization_f_Group>;
defm vect_cost_model : BooleanFFlag<"vect-cost-model">, Group<clang_ignored_gcc_optimization_f_Group>;
defm variable_expansion_in_unroller : BooleanFFlag<"variable-expansion-in-unroller">,
    Group<clang_ignored_gcc_optimization_f_Group>;
defm web : BooleanFFlag<"web">, Group<clang_ignored_gcc_optimization_f_Group>;
defm whole_program : BooleanFFlag<"whole-program">, Group<clang_ignored_gcc_optimization_f_Group>;
defm devirtualize : BooleanFFlag<"devirtualize">, Group<clang_ignored_gcc_optimization_f_Group>;
defm devirtualize_speculatively : BooleanFFlag<"devirtualize-speculatively">,
    Group<clang_ignored_gcc_optimization_f_Group>;

// Generic gfortran options.
def A_DASH : Joined<["-"], "A-">, Group<gfortran_Group>;
def J : JoinedOrSeparate<["-"], "J">, Flags<[RenderJoined]>, Group<gfortran_Group>;
def cpp : Flag<["-"], "cpp">, Group<gfortran_Group>;
def nocpp : Flag<["-"], "nocpp">, Group<gfortran_Group>;
def static_libgfortran : Flag<["-"], "static-libgfortran">, Group<gfortran_Group>;

// "f" options with values for gfortran.
def fblas_matmul_limit_EQ : Joined<["-"], "fblas-matmul-limit=">, Group<gfortran_Group>;
def fcheck_EQ : Joined<["-"], "fcheck=">, Group<gfortran_Group>;
def fcoarray_EQ : Joined<["-"], "fcoarray=">, Group<gfortran_Group>;
def fconvert_EQ : Joined<["-"], "fconvert=">, Group<gfortran_Group>;
def ffixed_line_length_VALUE : Joined<["-"], "ffixed-line-length-">, Group<gfortran_Group>;
def ffpe_trap_EQ : Joined<["-"], "ffpe-trap=">, Group<gfortran_Group>;
def ffree_line_length_VALUE : Joined<["-"], "ffree-line-length-">, Group<gfortran_Group>;
def finit_character_EQ : Joined<["-"], "finit-character=">, Group<gfortran_Group>;
def finit_integer_EQ : Joined<["-"], "finit-integer=">, Group<gfortran_Group>;
def finit_logical_EQ : Joined<["-"], "finit-logical=">, Group<gfortran_Group>;
def finit_real_EQ : Joined<["-"], "finit-real=">, Group<gfortran_Group>;
def fmax_array_constructor_EQ : Joined<["-"], "fmax-array-constructor=">, Group<gfortran_Group>;
def fmax_errors_EQ : Joined<["-"], "fmax-errors=">, Group<gfortran_Group>;
def fmax_stack_var_size_EQ : Joined<["-"], "fmax-stack-var-size=">, Group<gfortran_Group>;
def fmax_subrecord_length_EQ : Joined<["-"], "fmax-subrecord-length=">, Group<gfortran_Group>;
def frecord_marker_EQ : Joined<["-"], "frecord-marker=">, Group<gfortran_Group>;

// "f" flags for gfortran.
defm aggressive_function_elimination : BooleanFFlag<"aggressive-function-elimination">, Group<gfortran_Group>;
defm align_commons : BooleanFFlag<"align-commons">, Group<gfortran_Group>;
defm all_intrinsics : BooleanFFlag<"all-intrinsics">, Group<gfortran_Group>;
defm automatic : BooleanFFlag<"automatic">, Group<gfortran_Group>;
defm backslash : BooleanFFlag<"backslash">, Group<gfortran_Group>;
defm backtrace : BooleanFFlag<"backtrace">, Group<gfortran_Group>;
defm bounds_check : BooleanFFlag<"bounds-check">, Group<gfortran_Group>;
defm check_array_temporaries : BooleanFFlag<"check-array-temporaries">, Group<gfortran_Group>;
defm cray_pointer : BooleanFFlag<"cray-pointer">, Group<gfortran_Group>;
defm d_lines_as_code : BooleanFFlag<"d-lines-as-code">, Group<gfortran_Group>;
defm d_lines_as_comments : BooleanFFlag<"d-lines-as-comments">, Group<gfortran_Group>;
defm default_double_8 : BooleanFFlag<"default-double-8">, Group<gfortran_Group>;
defm default_integer_8 : BooleanFFlag<"default-integer-8">, Group<gfortran_Group>;
defm default_real_8 : BooleanFFlag<"default-real-8">, Group<gfortran_Group>;
defm dollar_ok : BooleanFFlag<"dollar-ok">, Group<gfortran_Group>;
defm dump_fortran_optimized : BooleanFFlag<"dump-fortran-optimized">, Group<gfortran_Group>;
defm dump_fortran_original : BooleanFFlag<"dump-fortran-original">, Group<gfortran_Group>;
defm dump_parse_tree : BooleanFFlag<"dump-parse-tree">, Group<gfortran_Group>;
defm external_blas : BooleanFFlag<"external-blas">, Group<gfortran_Group>;
defm f2c : BooleanFFlag<"f2c">, Group<gfortran_Group>;
defm fixed_form : BooleanFFlag<"fixed-form">, Group<gfortran_Group>;
defm free_form : BooleanFFlag<"free-form">, Group<gfortran_Group>;
defm frontend_optimize : BooleanFFlag<"frontend-optimize">, Group<gfortran_Group>;
defm implicit_none : BooleanFFlag<"implicit-none">, Group<gfortran_Group>;
defm init_local_zero : BooleanFFlag<"init-local-zero">, Group<gfortran_Group>;
defm integer_4_integer_8 : BooleanFFlag<"integer-4-integer-8">, Group<gfortran_Group>;
defm intrinsic_modules_path : BooleanFFlag<"intrinsic-modules-path">, Group<gfortran_Group>;
defm max_identifier_length : BooleanFFlag<"max-identifier-length">, Group<gfortran_Group>;
defm module_private : BooleanFFlag<"module-private">, Group<gfortran_Group>;
defm pack_derived : BooleanFFlag<"pack-derived">, Group<gfortran_Group>;
defm protect_parens : BooleanFFlag<"protect-parens">, Group<gfortran_Group>;
defm range_check : BooleanFFlag<"range-check">, Group<gfortran_Group>;
defm real_4_real_10 : BooleanFFlag<"real-4-real-10">, Group<gfortran_Group>;
defm real_4_real_16 : BooleanFFlag<"real-4-real-16">, Group<gfortran_Group>;
defm real_4_real_8 : BooleanFFlag<"real-4-real-8">, Group<gfortran_Group>;
defm real_8_real_10 : BooleanFFlag<"real-8-real-10">, Group<gfortran_Group>;
defm real_8_real_16 : BooleanFFlag<"real-8-real-16">, Group<gfortran_Group>;
defm real_8_real_4 : BooleanFFlag<"real-8-real-4">, Group<gfortran_Group>;
defm realloc_lhs : BooleanFFlag<"realloc-lhs">, Group<gfortran_Group>;
defm recursive : BooleanFFlag<"recursive">, Group<gfortran_Group>;
defm repack_arrays : BooleanFFlag<"repack-arrays">, Group<gfortran_Group>;
defm second_underscore : BooleanFFlag<"second-underscore">, Group<gfortran_Group>;
defm sign_zero : BooleanFFlag<"sign-zero">, Group<gfortran_Group>;
defm stack_arrays : BooleanFFlag<"stack-arrays">, Group<gfortran_Group>;
defm underscoring : BooleanFFlag<"underscoring">, Group<gfortran_Group>;
defm whole_file : BooleanFFlag<"whole-file">, Group<gfortran_Group>;

// C++ SYCL options
defm sycl : BoolOption<"f", "sycl",
  LangOpts<"SYCL">, DefaultFalse,
  PosFlag<SetTrue, [CC1Option], "Enable">, NegFlag<SetFalse, [], "Disable">,
  BothFlags<[CoreOption], " SYCL kernels compilation for device">>,
  Group<sycl_Group>;
def sycl_std_EQ : Joined<["-"], "sycl-std=">, Group<sycl_Group>, Flags<[CC1Option, NoArgumentUnused, CoreOption]>,
  HelpText<"SYCL language standard to compile for.">, Values<"2017,121,1.2.1,sycl-1.2.1">,
  NormalizedValues<["SYCL_2017", "SYCL_2017", "SYCL_2017", "SYCL_2017"]>, NormalizedValuesScope<"LangOptions">,
  MarshallingInfoString<LangOpts<"SYCLVersion">, "SYCL_None">, ShouldParseIf<fsycl.KeyPath>, AutoNormalizeEnum;

//===----------------------------------------------------------------------===//
// FlangOption and FC1 Options
//===----------------------------------------------------------------------===//
def test_io : Flag<["-"], "test-io">, Flags<[HelpHidden, FlangOption, FC1Option, FlangOnlyOption]>, Group<Action_Group>,
  HelpText<"Run the InputOuputTest action. Use for development and testing only.">;

//===----------------------------------------------------------------------===//
// CC1 Options
//===----------------------------------------------------------------------===//

let Flags = [CC1Option, NoDriverOption] in {

//===----------------------------------------------------------------------===//
// Target Options
//===----------------------------------------------------------------------===//

let Flags = [CC1Option, CC1AsOption, NoDriverOption] in {

def target_cpu : Separate<["-"], "target-cpu">,
  HelpText<"Target a specific cpu type">,
  MarshallingInfoString<TargetOpts<"CPU">>;
def tune_cpu : Separate<["-"], "tune-cpu">,
  HelpText<"Tune for a specific cpu type">,
  MarshallingInfoString<TargetOpts<"TuneCPU">>;
def target_feature : Separate<["-"], "target-feature">,
  HelpText<"Target specific attributes">,
  MarshallingInfoStringVector<TargetOpts<"FeaturesAsWritten">>;
def triple : Separate<["-"], "triple">,
  HelpText<"Specify target triple (e.g. i686-apple-darwin9)">,
  MarshallingInfoString<TargetOpts<"Triple">, "llvm::Triple::normalize(llvm::sys::getDefaultTargetTriple())">,
  AlwaysEmit, Normalizer<"normalizeTriple">;
def target_abi : Separate<["-"], "target-abi">,
  HelpText<"Target a particular ABI type">,
  MarshallingInfoString<TargetOpts<"ABI">>;
def target_sdk_version_EQ : Joined<["-"], "target-sdk-version=">,
  HelpText<"The version of target SDK used for compilation">;

}

def target_linker_version : Separate<["-"], "target-linker-version">,
  HelpText<"Target linker version">,
  MarshallingInfoString<TargetOpts<"LinkerVersion">>;
def triple_EQ : Joined<["-"], "triple=">, Alias<triple>;
def mfpmath : Separate<["-"], "mfpmath">,
  HelpText<"Which unit to use for fp math">,
  MarshallingInfoString<TargetOpts<"FPMath">>;

def fpadding_on_unsigned_fixed_point : Flag<["-"], "fpadding-on-unsigned-fixed-point">,
  HelpText<"Force each unsigned fixed point type to have an extra bit of padding to align their scales with those of signed fixed point types">;
def fno_padding_on_unsigned_fixed_point : Flag<["-"], "fno-padding-on-unsigned-fixed-point">;

//===----------------------------------------------------------------------===//
// Analyzer Options
//===----------------------------------------------------------------------===//

def analysis_UnoptimizedCFG : Flag<["-"], "unoptimized-cfg">,
  HelpText<"Generate unoptimized CFGs for all analyses">,
  MarshallingInfoFlag<AnalyzerOpts<"UnoptimizedCFG">>;
def analysis_CFGAddImplicitDtors : Flag<["-"], "cfg-add-implicit-dtors">,
  HelpText<"Add C++ implicit destructors to CFGs for all analyses">;

def analyzer_store : Separate<["-"], "analyzer-store">,
  HelpText<"Source Code Analysis - Abstract Memory Store Models">;
def analyzer_store_EQ : Joined<["-"], "analyzer-store=">, Alias<analyzer_store>;

def analyzer_constraints : Separate<["-"], "analyzer-constraints">,
  HelpText<"Source Code Analysis - Symbolic Constraint Engines">;
def analyzer_constraints_EQ : Joined<["-"], "analyzer-constraints=">,
  Alias<analyzer_constraints>;

def analyzer_output : Separate<["-"], "analyzer-output">,
  HelpText<"Source Code Analysis - Output Options">;
def analyzer_output_EQ : Joined<["-"], "analyzer-output=">,
  Alias<analyzer_output>;

def analyzer_purge : Separate<["-"], "analyzer-purge">,
  HelpText<"Source Code Analysis - Dead Symbol Removal Frequency">;
def analyzer_purge_EQ : Joined<["-"], "analyzer-purge=">, Alias<analyzer_purge>;

def analyzer_opt_analyze_headers : Flag<["-"], "analyzer-opt-analyze-headers">,
  HelpText<"Force the static analyzer to analyze functions defined in header files">,
  MarshallingInfoFlag<AnalyzerOpts<"AnalyzeAll">>;
def analyzer_opt_analyze_nested_blocks : Flag<["-"], "analyzer-opt-analyze-nested-blocks">,
  HelpText<"Analyze the definitions of blocks in addition to functions">,
  MarshallingInfoFlag<AnalyzerOpts<"AnalyzeNestedBlocks">>;
def analyzer_display_progress : Flag<["-"], "analyzer-display-progress">,
  HelpText<"Emit verbose output about the analyzer's progress">,
  MarshallingInfoFlag<AnalyzerOpts<"AnalyzerDisplayProgress">>;
def analyze_function : Separate<["-"], "analyze-function">,
  HelpText<"Run analysis on specific function (for C++ include parameters in name)">,
  MarshallingInfoString<AnalyzerOpts<"AnalyzeSpecificFunction">>;
def analyze_function_EQ : Joined<["-"], "analyze-function=">, Alias<analyze_function>;
def trim_egraph : Flag<["-"], "trim-egraph">,
  HelpText<"Only show error-related paths in the analysis graph">,
  MarshallingInfoFlag<AnalyzerOpts<"TrimGraph">>;
def analyzer_viz_egraph_graphviz : Flag<["-"], "analyzer-viz-egraph-graphviz">,
  HelpText<"Display exploded graph using GraphViz">,
  MarshallingInfoFlag<AnalyzerOpts<"visualizeExplodedGraphWithGraphViz">>;
def analyzer_dump_egraph : Separate<["-"], "analyzer-dump-egraph">,
  HelpText<"Dump exploded graph to the specified file">,
  MarshallingInfoString<AnalyzerOpts<"DumpExplodedGraphTo">>;
def analyzer_dump_egraph_EQ : Joined<["-"], "analyzer-dump-egraph=">, Alias<analyzer_dump_egraph>;

def analyzer_inline_max_stack_depth : Separate<["-"], "analyzer-inline-max-stack-depth">,
  HelpText<"Bound on stack depth while inlining (4 by default)">,
  // Cap the stack depth at 4 calls (5 stack frames, base + 4 calls).
  MarshallingInfoStringInt<AnalyzerOpts<"InlineMaxStackDepth">, "5">;
def analyzer_inline_max_stack_depth_EQ : Joined<["-"], "analyzer-inline-max-stack-depth=">,
  Alias<analyzer_inline_max_stack_depth>;

def analyzer_inlining_mode : Separate<["-"], "analyzer-inlining-mode">,
  HelpText<"Specify the function selection heuristic used during inlining">;
def analyzer_inlining_mode_EQ : Joined<["-"], "analyzer-inlining-mode=">, Alias<analyzer_inlining_mode>;

def analyzer_disable_retry_exhausted : Flag<["-"], "analyzer-disable-retry-exhausted">,
  HelpText<"Do not re-analyze paths leading to exhausted nodes with a different strategy (may decrease code coverage)">,
  MarshallingInfoFlag<AnalyzerOpts<"NoRetryExhausted">>;

def analyzer_max_loop : Separate<["-"], "analyzer-max-loop">,
  HelpText<"The maximum number of times the analyzer will go through a loop">,
  MarshallingInfoStringInt<AnalyzerOpts<"maxBlockVisitOnPath">, "4">;
def analyzer_stats : Flag<["-"], "analyzer-stats">,
  HelpText<"Print internal analyzer statistics.">,
  MarshallingInfoFlag<AnalyzerOpts<"PrintStats">>;

def analyzer_checker : Separate<["-"], "analyzer-checker">,
  HelpText<"Choose analyzer checkers to enable">,
  ValuesCode<[{
    const char *Values =
    #define GET_CHECKERS
    #define CHECKER(FULLNAME, CLASS, HT, DOC_URI, IS_HIDDEN)  FULLNAME ","
    #include "clang/StaticAnalyzer/Checkers/Checkers.inc"
    #undef GET_CHECKERS
    #define GET_PACKAGES
    #define PACKAGE(FULLNAME)  FULLNAME ","
    #include "clang/StaticAnalyzer/Checkers/Checkers.inc"
    #undef GET_PACKAGES
    ;
  }]>;
def analyzer_checker_EQ : Joined<["-"], "analyzer-checker=">,
  Alias<analyzer_checker>;

def analyzer_disable_checker : Separate<["-"], "analyzer-disable-checker">,
  HelpText<"Choose analyzer checkers to disable">;
def analyzer_disable_checker_EQ : Joined<["-"], "analyzer-disable-checker=">,
  Alias<analyzer_disable_checker>;

def analyzer_disable_all_checks : Flag<["-"], "analyzer-disable-all-checks">,
  HelpText<"Disable all static analyzer checks">,
  MarshallingInfoFlag<AnalyzerOpts<"DisableAllCheckers">>;

def analyzer_checker_help : Flag<["-"], "analyzer-checker-help">,
  HelpText<"Display the list of analyzer checkers that are available">,
  MarshallingInfoFlag<AnalyzerOpts<"ShowCheckerHelp">>;

def analyzer_checker_help_alpha : Flag<["-"], "analyzer-checker-help-alpha">,
  HelpText<"Display the list of in development analyzer checkers. These "
           "are NOT considered safe, they are unstable and will emit incorrect "
           "reports. Enable ONLY FOR DEVELOPMENT purposes">,
  MarshallingInfoFlag<AnalyzerOpts<"ShowCheckerHelpAlpha">>;

def analyzer_checker_help_developer : Flag<["-"], "analyzer-checker-help-developer">,
  HelpText<"Display the list of developer-only checkers such as modeling "
           "and debug checkers">,
  MarshallingInfoFlag<AnalyzerOpts<"ShowCheckerHelpDeveloper">>;

def analyzer_config_help : Flag<["-"], "analyzer-config-help">,
  HelpText<"Display the list of -analyzer-config options. These are meant for "
           "development purposes only!">,
  MarshallingInfoFlag<AnalyzerOpts<"ShowConfigOptionsList">>;

def analyzer_list_enabled_checkers : Flag<["-"], "analyzer-list-enabled-checkers">,
  HelpText<"Display the list of enabled analyzer checkers">,
  MarshallingInfoFlag<AnalyzerOpts<"ShowEnabledCheckerList">>;

def analyzer_config : Separate<["-"], "analyzer-config">,
  HelpText<"Choose analyzer options to enable">;

def analyzer_checker_option_help : Flag<["-"], "analyzer-checker-option-help">,
  HelpText<"Display the list of checker and package options">,
  MarshallingInfoFlag<AnalyzerOpts<"ShowCheckerOptionList">>;

def analyzer_checker_option_help_alpha : Flag<["-"], "analyzer-checker-option-help-alpha">,
  HelpText<"Display the list of in development checker and package options. "
           "These are NOT considered safe, they are unstable and will emit "
           "incorrect reports. Enable ONLY FOR DEVELOPMENT purposes">,
  MarshallingInfoFlag<AnalyzerOpts<"ShowCheckerOptionAlphaList">>;

def analyzer_checker_option_help_developer : Flag<["-"], "analyzer-checker-option-help-developer">,
  HelpText<"Display the list of checker and package options meant for "
           "development purposes only">,
  MarshallingInfoFlag<AnalyzerOpts<"ShowCheckerOptionDeveloperList">>;

def analyzer_config_compatibility_mode : Separate<["-"], "analyzer-config-compatibility-mode">,
  HelpText<"Don't emit errors on invalid analyzer-config inputs">,
  Values<"true,false">, NormalizedValues<[[{false}], [{true}]]>,
  MarshallingInfoString<AnalyzerOpts<"ShouldEmitErrorsOnInvalidConfigValue">, [{true}]>,
  AutoNormalizeEnum;

def analyzer_config_compatibility_mode_EQ : Joined<["-"], "analyzer-config-compatibility-mode=">,
  Alias<analyzer_config_compatibility_mode>;

def analyzer_werror : Flag<["-"], "analyzer-werror">,
  HelpText<"Emit analyzer results as errors rather than warnings">,
  MarshallingInfoFlag<AnalyzerOpts<"AnalyzerWerror">>;

//===----------------------------------------------------------------------===//
// Migrator Options
//===----------------------------------------------------------------------===//
def migrator_no_nsalloc_error : Flag<["-"], "no-ns-alloc-error">,
  HelpText<"Do not error on use of NSAllocateCollectable/NSReallocateCollectable">,
  MarshallingInfoFlag<MigratorOpts<"NoNSAllocReallocError">>;

def migrator_no_finalize_removal : Flag<["-"], "no-finalize-removal">,
  HelpText<"Do not remove finalize method in gc mode">,
  MarshallingInfoFlag<MigratorOpts<"NoFinalizeRemoval">>;

//===----------------------------------------------------------------------===//
// CodeGen Options
//===----------------------------------------------------------------------===//

let Flags = [CC1Option, CC1AsOption, NoDriverOption] in {
def debug_info_kind_EQ : Joined<["-"], "debug-info-kind=">,
  Values<"line-tables-only,line-directives-only,constructor,limited,standalone,unused-types">,
  NormalizedValuesScope<"codegenoptions">,
  NormalizedValues<["DebugLineTablesOnly", "DebugDirectivesOnly", "DebugInfoConstructor",
                    "LimitedDebugInfo", "FullDebugInfo", "UnusedTypeInfo"]>,
  MarshallingInfoString<CodeGenOpts<"DebugInfo">, "NoDebugInfo">, AutoNormalizeEnum;
def debug_info_macro : Flag<["-"], "debug-info-macro">,
  HelpText<"Emit macro debug information">,
  MarshallingInfoFlag<CodeGenOpts<"MacroDebugInfo">>;
def default_function_attr : Separate<["-"], "default-function-attr">,
  HelpText<"Apply given attribute to all functions">,
  MarshallingInfoStringVector<CodeGenOpts<"DefaultFunctionAttrs">>;
def dwarf_version_EQ : Joined<["-"], "dwarf-version=">,
  MarshallingInfoStringInt<CodeGenOpts<"DwarfVersion">>;
def debugger_tuning_EQ : Joined<["-"], "debugger-tuning=">,
  Values<"gdb,lldb,sce">,
  NormalizedValuesScope<"llvm::DebuggerKind">, NormalizedValues<["GDB", "LLDB", "SCE"]>,
  MarshallingInfoString<CodeGenOpts<"DebuggerTuning">, "Default">, AutoNormalizeEnum;
def dwarf_debug_flags : Separate<["-"], "dwarf-debug-flags">,
  HelpText<"The string to embed in the Dwarf debug flags record.">,
  MarshallingInfoString<CodeGenOpts<"DwarfDebugFlags">>;
def record_command_line : Separate<["-"], "record-command-line">,
  HelpText<"The string to embed in the .LLVM.command.line section.">,
  MarshallingInfoString<CodeGenOpts<"RecordCommandLine">>;
def compress_debug_sections_EQ : Joined<["-", "--"], "compress-debug-sections=">,
    HelpText<"DWARF debug sections compression type">, Values<"none,zlib,zlib-gnu">,
    NormalizedValuesScope<"llvm::DebugCompressionType">, NormalizedValues<["None", "Z", "GNU"]>,
    MarshallingInfoString<CodeGenOpts<"CompressDebugSections">, "None">, AutoNormalizeEnum;
def compress_debug_sections : Flag<["-", "--"], "compress-debug-sections">,
  Alias<compress_debug_sections_EQ>, AliasArgs<["zlib"]>;
def mno_exec_stack : Flag<["-"], "mnoexecstack">,
  HelpText<"Mark the file as not needing an executable stack">,
  MarshallingInfoFlag<CodeGenOpts<"NoExecStack">>;
def massembler_no_warn : Flag<["-"], "massembler-no-warn">,
  HelpText<"Make assembler not emit warnings">,
  MarshallingInfoFlag<CodeGenOpts<"NoWarn">>;
def massembler_fatal_warnings : Flag<["-"], "massembler-fatal-warnings">,
  HelpText<"Make assembler warnings fatal">,
  MarshallingInfoFlag<CodeGenOpts<"FatalWarnings">>;
def mrelax_relocations : Flag<["--"], "mrelax-relocations">,
    HelpText<"Use relaxable elf relocations">,
    MarshallingInfoFlag<CodeGenOpts<"RelaxELFRelocations">>;
def msave_temp_labels : Flag<["-"], "msave-temp-labels">,
  HelpText<"Save temporary labels in the symbol table. "
           "Note this may change .s semantics and shouldn't generally be used "
           "on compiler-generated code.">,
  MarshallingInfoFlag<CodeGenOpts<"SaveTempLabels">>;
def mrelocation_model : Separate<["-"], "mrelocation-model">,
  HelpText<"The relocation model to use">, Values<"static,pic,ropi,rwpi,ropi-rwpi,dynamic-no-pic">,
  NormalizedValuesScope<"llvm::Reloc">,
  NormalizedValues<["Static", "PIC_", "ROPI", "RWPI", "ROPI_RWPI", "DynamicNoPIC"]>,
  MarshallingInfoString<CodeGenOpts<"RelocationModel">, "PIC_">,
  AutoNormalizeEnum;
def fno_math_builtin : Flag<["-"], "fno-math-builtin">,
  HelpText<"Disable implicit builtin knowledge of math functions">,
  MarshallingInfoFlag<LangOpts<"NoMathBuiltin">>;
def fuse_ctor_homing: Flag<["-"], "fuse-ctor-homing">,
    HelpText<"Use constructor homing if we are using limited debug info already">;
}

def disable_llvm_verifier : Flag<["-"], "disable-llvm-verifier">,
  HelpText<"Don't run the LLVM IR verifier pass">,
  MarshallingInfoNegativeFlag<CodeGenOpts<"VerifyModule">>;
def disable_llvm_passes : Flag<["-"], "disable-llvm-passes">,
  HelpText<"Use together with -emit-llvm to get pristine LLVM IR from the "
           "frontend by not running any LLVM passes at all">,
  MarshallingInfoFlag<CodeGenOpts<"DisableLLVMPasses">>;
def disable_llvm_optzns : Flag<["-"], "disable-llvm-optzns">,
  Alias<disable_llvm_passes>;
def disable_lifetimemarkers : Flag<["-"], "disable-lifetime-markers">,
  HelpText<"Disable lifetime-markers emission even when optimizations are "
           "enabled">,
  MarshallingInfoFlag<CodeGenOpts<"DisableLifetimeMarkers">>;
def disable_O0_optnone : Flag<["-"], "disable-O0-optnone">,
  HelpText<"Disable adding the optnone attribute to functions at O0">,
  MarshallingInfoFlag<CodeGenOpts<"DisableO0ImplyOptNone">>;
def disable_red_zone : Flag<["-"], "disable-red-zone">,
  HelpText<"Do not emit code that uses the red zone.">,
  MarshallingInfoFlag<CodeGenOpts<"DisableRedZone">>;
def dwarf_ext_refs : Flag<["-"], "dwarf-ext-refs">,
  HelpText<"Generate debug info with external references to clang modules"
           " or precompiled headers">,
  MarshallingInfoFlag<CodeGenOpts<"DebugTypeExtRefs">>;
def dwarf_explicit_import : Flag<["-"], "dwarf-explicit-import">,
  HelpText<"Generate explicit import from anonymous namespace to containing"
           " scope">,
  MarshallingInfoFlag<CodeGenOpts<"DebugExplicitImport">>;
def debug_forward_template_params : Flag<["-"], "debug-forward-template-params">,
  HelpText<"Emit complete descriptions of template parameters in forward"
           " declarations">,
  MarshallingInfoFlag<CodeGenOpts<"DebugFwdTemplateParams">>;
def fforbid_guard_variables : Flag<["-"], "fforbid-guard-variables">,
  HelpText<"Emit an error if a C++ static local initializer would need a guard variable">,
  MarshallingInfoFlag<CodeGenOpts<"ForbidGuardVariables">>;
def no_implicit_float : Flag<["-"], "no-implicit-float">,
  HelpText<"Don't generate implicit floating point instructions">,
  MarshallingInfoFlag<CodeGenOpts<"NoImplicitFloat">>;
def fdump_vtable_layouts : Flag<["-"], "fdump-vtable-layouts">,
  HelpText<"Dump the layouts of all vtables that will be emitted in a translation unit">,
  MarshallingInfoFlag<LangOpts<"DumpVTableLayouts">>;
def fmerge_functions : Flag<["-"], "fmerge-functions">,
  HelpText<"Permit merging of identical functions when optimizing.">,
  MarshallingInfoFlag<CodeGenOpts<"MergeFunctions">>;
def coverage_data_file : Separate<["-"], "coverage-data-file">,
  HelpText<"Emit coverage data to this filename.">,
  MarshallingInfoString<CodeGenOpts<"CoverageDataFile">>,
  ShouldParseIf<!strconcat(fprofile_arcs.KeyPath, "||", ftest_coverage.KeyPath)>;
def coverage_data_file_EQ : Joined<["-"], "coverage-data-file=">,
  Alias<coverage_data_file>;
def coverage_notes_file : Separate<["-"], "coverage-notes-file">,
  HelpText<"Emit coverage notes to this filename.">,
  MarshallingInfoString<CodeGenOpts<"CoverageNotesFile">>,
  ShouldParseIf<!strconcat(fprofile_arcs.KeyPath, "||", ftest_coverage.KeyPath)>;
def coverage_notes_file_EQ : Joined<["-"], "coverage-notes-file=">,
  Alias<coverage_notes_file>;
def coverage_version_EQ : Joined<["-"], "coverage-version=">,
  HelpText<"Four-byte version string for gcov files.">;
def dump_coverage_mapping : Flag<["-"], "dump-coverage-mapping">,
  HelpText<"Dump the coverage mapping records, for testing">,
  MarshallingInfoFlag<CodeGenOpts<"DumpCoverageMapping">>;
def fuse_register_sized_bitfield_access: Flag<["-"], "fuse-register-sized-bitfield-access">,
  HelpText<"Use register sized accesses to bit-fields, when possible.">,
  MarshallingInfoFlag<CodeGenOpts<"UseRegisterSizedBitfieldAccess">>;
def relaxed_aliasing : Flag<["-"], "relaxed-aliasing">,
  HelpText<"Turn off Type Based Alias Analysis">,
  MarshallingInfoFlag<CodeGenOpts<"RelaxedAliasing">>;
def no_struct_path_tbaa : Flag<["-"], "no-struct-path-tbaa">,
  HelpText<"Turn off struct-path aware Type Based Alias Analysis">,
  MarshallingInfoNegativeFlag<CodeGenOpts<"StructPathTBAA">>;
def new_struct_path_tbaa : Flag<["-"], "new-struct-path-tbaa">,
  HelpText<"Enable enhanced struct-path aware Type Based Alias Analysis">;
def mdebug_pass : Separate<["-"], "mdebug-pass">,
  HelpText<"Enable additional debug output">,
  MarshallingInfoString<CodeGenOpts<"DebugPass">>;
def mframe_pointer_EQ : Joined<["-"], "mframe-pointer=">,
  HelpText<"Specify which frame pointers to retain (all, non-leaf, none).">, Values<"all,non-leaf,none">,
  NormalizedValuesScope<"CodeGenOptions::FramePointerKind">, NormalizedValues<["All", "NonLeaf", "None"]>,
  MarshallingInfoString<CodeGenOpts<"FramePointer">, "None">, AutoNormalizeEnum;
def mdisable_tail_calls : Flag<["-"], "mdisable-tail-calls">,
  HelpText<"Disable tail call optimization, keeping the call stack accurate">,
  MarshallingInfoFlag<CodeGenOpts<"DisableTailCalls">>;
def menable_no_infinities : Flag<["-"], "menable-no-infs">,
  HelpText<"Allow optimization to assume there are no infinities.">,
  MarshallingInfoFlag<LangOpts<"NoHonorInfs">>, ImpliedByAnyOf<[ffinite_math_only.KeyPath]>;
def menable_no_nans : Flag<["-"], "menable-no-nans">,
  HelpText<"Allow optimization to assume there are no NaNs.">,
  MarshallingInfoFlag<LangOpts<"NoHonorNaNs">>, ImpliedByAnyOf<[ffinite_math_only.KeyPath]>;
def mreassociate : Flag<["-"], "mreassociate">,
  HelpText<"Allow reassociation transformations for floating-point instructions">,
  MarshallingInfoFlag<LangOpts<"AllowFPReassoc">>, ImpliedByAnyOf<[menable_unsafe_fp_math.KeyPath]>;
def mabi_EQ_ieeelongdouble : Flag<["-"], "mabi=ieeelongdouble">,
  HelpText<"Use IEEE 754 quadruple-precision for long double">,
  MarshallingInfoFlag<LangOpts<"PPCIEEELongDouble">>;
def mfloat_abi : Separate<["-"], "mfloat-abi">,
  HelpText<"The float ABI to use">,
  MarshallingInfoString<CodeGenOpts<"FloatABI">>;
def mtp : Separate<["-"], "mtp">,
  HelpText<"Mode for reading thread pointer">;
def mlimit_float_precision : Separate<["-"], "mlimit-float-precision">,
  HelpText<"Limit float precision to the given value">,
  MarshallingInfoString<CodeGenOpts<"LimitFloatPrecision">>;
def split_stacks : Flag<["-"], "split-stacks">,
  HelpText<"Try to use a split stack if possible.">,
  MarshallingInfoFlag<CodeGenOpts<"EnableSegmentedStacks">>;
def mregparm : Separate<["-"], "mregparm">,
  HelpText<"Limit the number of registers available for integer arguments">,
  MarshallingInfoStringInt<CodeGenOpts<"NumRegisterParameters">>;
def msmall_data_limit : Separate<["-"], "msmall-data-limit">,
  HelpText<"Put global and static data smaller than the limit into a special section">,
  MarshallingInfoStringInt<CodeGenOpts<"SmallDataLimit">>;
def munwind_tables : Flag<["-"], "munwind-tables">,
  HelpText<"Generate unwinding tables for all functions">,
  MarshallingInfoFlag<CodeGenOpts<"UnwindTables">>;
def mconstructor_aliases : Flag<["-"], "mconstructor-aliases">,
  HelpText<"Emit complete constructors and destructors as aliases when possible">,
  MarshallingInfoFlag<CodeGenOpts<"CXXCtorDtorAliases">>;
def mlink_bitcode_file : Separate<["-"], "mlink-bitcode-file">,
  HelpText<"Link the given bitcode file before performing optimizations.">;
def mlink_builtin_bitcode : Separate<["-"], "mlink-builtin-bitcode">,
  HelpText<"Link and internalize needed symbols from the given bitcode file "
           "before performing optimizations.">;
def mlink_cuda_bitcode : Separate<["-"], "mlink-cuda-bitcode">,
  Alias<mlink_builtin_bitcode>;
def vectorize_loops : Flag<["-"], "vectorize-loops">,
  HelpText<"Run the Loop vectorization passes">,
  MarshallingInfoFlag<CodeGenOpts<"VectorizeLoop">>;
def vectorize_slp : Flag<["-"], "vectorize-slp">,
  HelpText<"Run the SLP vectorization passes">,
  MarshallingInfoFlag<CodeGenOpts<"VectorizeSLP">>;
def dependent_lib : Joined<["--"], "dependent-lib=">,
  HelpText<"Add dependent library">,
  MarshallingInfoStringVector<CodeGenOpts<"DependentLibraries">>;
def linker_option : Joined<["--"], "linker-option=">,
  HelpText<"Add linker option">,
  MarshallingInfoStringVector<CodeGenOpts<"LinkerOptions">>;
def fsanitize_coverage_type : Joined<["-"], "fsanitize-coverage-type=">,
                              HelpText<"Sanitizer coverage type">,
                              MarshallingInfoStringInt<CodeGenOpts<"SanitizeCoverageType">>;
def fsanitize_coverage_indirect_calls
    : Flag<["-"], "fsanitize-coverage-indirect-calls">,
      HelpText<"Enable sanitizer coverage for indirect calls">,
      MarshallingInfoFlag<CodeGenOpts<"SanitizeCoverageIndirectCalls">>;
def fsanitize_coverage_trace_bb
    : Flag<["-"], "fsanitize-coverage-trace-bb">,
      HelpText<"Enable basic block tracing in sanitizer coverage">,
      MarshallingInfoFlag<CodeGenOpts<"SanitizeCoverageTraceBB">>;
def fsanitize_coverage_trace_cmp
    : Flag<["-"], "fsanitize-coverage-trace-cmp">,
      HelpText<"Enable cmp instruction tracing in sanitizer coverage">,
      MarshallingInfoFlag<CodeGenOpts<"SanitizeCoverageTraceCmp">>;
def fsanitize_coverage_trace_div
    : Flag<["-"], "fsanitize-coverage-trace-div">,
      HelpText<"Enable div instruction tracing in sanitizer coverage">,
      MarshallingInfoFlag<CodeGenOpts<"SanitizeCoverageTraceDiv">>;
def fsanitize_coverage_trace_gep
    : Flag<["-"], "fsanitize-coverage-trace-gep">,
      HelpText<"Enable gep instruction tracing in sanitizer coverage">,
      MarshallingInfoFlag<CodeGenOpts<"SanitizeCoverageTraceGep">>;
def fsanitize_coverage_8bit_counters
    : Flag<["-"], "fsanitize-coverage-8bit-counters">,
      HelpText<"Enable frequency counters in sanitizer coverage">,
      MarshallingInfoFlag<CodeGenOpts<"SanitizeCoverage8bitCounters">>;
def fsanitize_coverage_inline_8bit_counters
    : Flag<["-"], "fsanitize-coverage-inline-8bit-counters">,
      HelpText<"Enable inline 8-bit counters in sanitizer coverage">,
      MarshallingInfoFlag<CodeGenOpts<"SanitizeCoverageInline8bitCounters">>;
def fsanitize_coverage_inline_bool_flag
    : Flag<["-"], "fsanitize-coverage-inline-bool-flag">,
      HelpText<"Enable inline bool flag in sanitizer coverage">,
      MarshallingInfoFlag<CodeGenOpts<"SanitizeCoverageInlineBoolFlag">>;
def fsanitize_coverage_pc_table
    : Flag<["-"], "fsanitize-coverage-pc-table">,
      HelpText<"Create a table of coverage-instrumented PCs">,
      MarshallingInfoFlag<CodeGenOpts<"SanitizeCoveragePCTable">>;
def fsanitize_coverage_trace_pc
    : Flag<["-"], "fsanitize-coverage-trace-pc">,
      HelpText<"Enable PC tracing in sanitizer coverage">,
      MarshallingInfoFlag<CodeGenOpts<"SanitizeCoverageTracePC">>;
def fsanitize_coverage_trace_pc_guard
    : Flag<["-"], "fsanitize-coverage-trace-pc-guard">,
      HelpText<"Enable PC tracing with guard in sanitizer coverage">,
      MarshallingInfoFlag<CodeGenOpts<"SanitizeCoverageTracePCGuard">>;
def fsanitize_coverage_no_prune
    : Flag<["-"], "fsanitize-coverage-no-prune">,
      HelpText<"Disable coverage pruning (i.e. instrument all blocks/edges)">,
      MarshallingInfoFlag<CodeGenOpts<"SanitizeCoverageNoPrune">>;
def fsanitize_coverage_stack_depth
    : Flag<["-"], "fsanitize-coverage-stack-depth">,
      HelpText<"Enable max stack depth tracing">,
      MarshallingInfoFlag<CodeGenOpts<"SanitizeCoverageStackDepth">>;
def fpatchable_function_entry_offset_EQ
    : Joined<["-"], "fpatchable-function-entry-offset=">, MetaVarName<"<M>">,
      HelpText<"Generate M NOPs before function entry">,
      MarshallingInfoStringInt<CodeGenOpts<"PatchableFunctionEntryOffset">>;
def fprofile_instrument_EQ : Joined<["-"], "fprofile-instrument=">,
    HelpText<"Enable PGO instrumentation. The accepted value is clang, llvm, "
             "or none">, Values<"none,clang,llvm,csllvm">,
    NormalizedValuesScope<"CodeGenOptions">,
    NormalizedValues<["ProfileNone", "ProfileClangInstr", "ProfileIRInstr", "ProfileCSIRInstr"]>,
    MarshallingInfoString<CodeGenOpts<"ProfileInstr">, "ProfileNone">, AutoNormalizeEnum;
def fprofile_instrument_path_EQ : Joined<["-"], "fprofile-instrument-path=">,
    HelpText<"Generate instrumented code to collect execution counts into "
             "<file> (overridden by LLVM_PROFILE_FILE env var)">,
    MarshallingInfoString<CodeGenOpts<"InstrProfileOutput">>;
def fprofile_instrument_use_path_EQ :
    Joined<["-"], "fprofile-instrument-use-path=">,
    HelpText<"Specify the profile path in PGO use compilation">,
    MarshallingInfoString<CodeGenOpts<"ProfileInstrumentUsePath">>;
def flto_visibility_public_std:
    Flag<["-"], "flto-visibility-public-std">,
    HelpText<"Use public LTO visibility for classes in std and stdext namespaces">,
    MarshallingInfoFlag<CodeGenOpts<"LTOVisibilityPublicStd">>;
defm lto_unit : BoolOption<"f", "lto-unit",
  CodeGenOpts<"LTOUnit">, DefaultFalse,
  PosFlag<SetTrue, [CC1Option], "Emit IR to support LTO unit features (CFI, whole program vtable opt)">,
  NegFlag<SetFalse>>;
defm debug_pass_manager : BoolOption<"f", "debug-pass-manager",
  CodeGenOpts<"DebugPassManager">, DefaultFalse,
  PosFlag<SetTrue, [], "Prints debug information for the new pass manager">,
  NegFlag<SetFalse, [], "Disables debug printing for the new pass manager">>;
def fexperimental_debug_variable_locations : Flag<["-"],
    "fexperimental-debug-variable-locations">,
    HelpText<"Use experimental new value-tracking variable locations">,
    MarshallingInfoFlag<CodeGenOpts<"ValueTrackingVariableLocations">>;
// The driver option takes the key as a parameter to the -msign-return-address=
// and -mbranch-protection= options, but CC1 has a separate option so we
// don't have to parse the parameter twice.
def msign_return_address_key_EQ : Joined<["-"], "msign-return-address-key=">,
    Values<"a_key,b_key">;
def mbranch_target_enforce : Flag<["-"], "mbranch-target-enforce">,
  MarshallingInfoFlag<LangOpts<"BranchTargetEnforcement">>;
def fno_dllexport_inlines : Flag<["-"], "fno-dllexport-inlines">,
  MarshallingInfoNegativeFlag<LangOpts<"DllExportInlines">>;
def cfguard_no_checks : Flag<["-"], "cfguard-no-checks">,
    HelpText<"Emit Windows Control Flow Guard tables only (no checks)">,
    MarshallingInfoFlag<CodeGenOpts<"ControlFlowGuardNoChecks">>;
def cfguard : Flag<["-"], "cfguard">,
    HelpText<"Emit Windows Control Flow Guard tables and checks">,
    MarshallingInfoFlag<CodeGenOpts<"ControlFlowGuard">>;

def fdenormal_fp_math_f32_EQ : Joined<["-"], "fdenormal-fp-math-f32=">,
   Group<f_Group>;

//===----------------------------------------------------------------------===//
// Dependency Output Options
//===----------------------------------------------------------------------===//

def sys_header_deps : Flag<["-"], "sys-header-deps">,
  HelpText<"Include system headers in dependency output">,
  MarshallingInfoFlag<DependencyOutputOpts<"IncludeSystemHeaders">>;
def module_file_deps : Flag<["-"], "module-file-deps">,
  HelpText<"Include module files in dependency output">,
  MarshallingInfoFlag<DependencyOutputOpts<"IncludeModuleFiles">>;
def header_include_file : Separate<["-"], "header-include-file">,
  HelpText<"Filename (or -) to write header include output to">,
  MarshallingInfoString<DependencyOutputOpts<"HeaderIncludeOutputFile">>;
def show_includes : Flag<["--"], "show-includes">,
  HelpText<"Print cl.exe style /showIncludes to stdout">;

//===----------------------------------------------------------------------===//
// Diagnostic Options
//===----------------------------------------------------------------------===//

def diagnostic_log_file : Separate<["-"], "diagnostic-log-file">,
  HelpText<"Filename (or -) to log diagnostics to">,
  MarshallingInfoString<DiagnosticOpts<"DiagnosticLogFile">>;
def diagnostic_serialized_file : Separate<["-"], "serialize-diagnostic-file">,
  MetaVarName<"<filename>">,
  HelpText<"File for serializing diagnostics in a binary format">;

def fdiagnostics_format : Separate<["-"], "fdiagnostics-format">,
  HelpText<"Change diagnostic formatting to match IDE and command line tools">, Values<"clang,msvc,msvc-fallback,vi">,
  NormalizedValuesScope<"DiagnosticOptions">, NormalizedValues<["Clang", "MSVC", "MSVC", "Vi"]>,
  MarshallingInfoString<DiagnosticOpts<"Format">, "Clang">, AutoNormalizeEnum;
def fdiagnostics_show_category : Separate<["-"], "fdiagnostics-show-category">,
  HelpText<"Print diagnostic category">, Values<"none,id,name">,
  NormalizedValues<["0", "1", "2"]>,
  MarshallingInfoString<DiagnosticOpts<"ShowCategories">, "0">, AutoNormalizeEnum;
def fno_diagnostics_use_presumed_location : Flag<["-"], "fno-diagnostics-use-presumed-location">,
  HelpText<"Ignore #line directives when displaying diagnostic locations">,
  MarshallingInfoNegativeFlag<DiagnosticOpts<"ShowPresumedLoc">>;
def ftabstop : Separate<["-"], "ftabstop">, MetaVarName<"<N>">,
  HelpText<"Set the tab stop distance.">,
  MarshallingInfoStringInt<DiagnosticOpts<"TabStop">, "DiagnosticOptions::DefaultTabStop">;
def ferror_limit : Separate<["-"], "ferror-limit">, MetaVarName<"<N>">,
  HelpText<"Set the maximum number of errors to emit before stopping (0 = no limit).">,
  MarshallingInfoStringInt<DiagnosticOpts<"ErrorLimit">>;
def fmacro_backtrace_limit : Separate<["-"], "fmacro-backtrace-limit">, MetaVarName<"<N>">,
  HelpText<"Set the maximum number of entries to print in a macro expansion backtrace (0 = no limit).">,
  MarshallingInfoStringInt<DiagnosticOpts<"MacroBacktraceLimit">, "DiagnosticOptions::DefaultMacroBacktraceLimit">;
def ftemplate_backtrace_limit : Separate<["-"], "ftemplate-backtrace-limit">, MetaVarName<"<N>">,
  HelpText<"Set the maximum number of entries to print in a template instantiation backtrace (0 = no limit).">,
  MarshallingInfoStringInt<DiagnosticOpts<"TemplateBacktraceLimit">, "DiagnosticOptions::DefaultTemplateBacktraceLimit">;
def fconstexpr_backtrace_limit : Separate<["-"], "fconstexpr-backtrace-limit">, MetaVarName<"<N>">,
  HelpText<"Set the maximum number of entries to print in a constexpr evaluation backtrace (0 = no limit).">,
  MarshallingInfoStringInt<DiagnosticOpts<"ConstexprBacktraceLimit">, "DiagnosticOptions::DefaultConstexprBacktraceLimit">;
def fspell_checking_limit : Separate<["-"], "fspell-checking-limit">, MetaVarName<"<N>">,
  HelpText<"Set the maximum number of times to perform spell checking on unrecognized identifiers (0 = no limit).">,
  MarshallingInfoStringInt<DiagnosticOpts<"SpellCheckingLimit">, "DiagnosticOptions::DefaultSpellCheckingLimit">;
def fcaret_diagnostics_max_lines :
  Separate<["-"], "fcaret-diagnostics-max-lines">, MetaVarName<"<N>">,
  HelpText<"Set the maximum number of source lines to show in a caret diagnostic">,
  MarshallingInfoStringInt<DiagnosticOpts<"SnippetLineLimit">, "DiagnosticOptions::DefaultSnippetLineLimit">;
def verify_EQ : CommaJoined<["-"], "verify=">,
  MetaVarName<"<prefixes>">,
  HelpText<"Verify diagnostic output using comment directives that start with"
           " prefixes in the comma-separated sequence <prefixes>">,
  MarshallingInfoStringVector<DiagnosticOpts<"VerifyPrefixes">>;
def verify : Flag<["-"], "verify">,
  HelpText<"Equivalent to -verify=expected">;
def verify_ignore_unexpected : Flag<["-"], "verify-ignore-unexpected">,
  HelpText<"Ignore unexpected diagnostic messages">;
def verify_ignore_unexpected_EQ : CommaJoined<["-"], "verify-ignore-unexpected=">,
  HelpText<"Ignore unexpected diagnostic messages">;
def Wno_rewrite_macros : Flag<["-"], "Wno-rewrite-macros">,
  HelpText<"Silence ObjC rewriting warnings">,
  MarshallingInfoFlag<DiagnosticOpts<"NoRewriteMacros">>;

//===----------------------------------------------------------------------===//
// Frontend Options
//===----------------------------------------------------------------------===//

// This isn't normally used, it is just here so we can parse a
// CompilerInvocation out of a driver-derived argument vector.
def cc1 : Flag<["-"], "cc1">;
def cc1as : Flag<["-"], "cc1as">;

def ast_merge : Separate<["-"], "ast-merge">,
  MetaVarName<"<ast file>">,
  HelpText<"Merge the given AST file into the translation unit being compiled.">,
  MarshallingInfoStringVector<FrontendOpts<"ASTMergeFiles">>;
def aux_target_cpu : Separate<["-"], "aux-target-cpu">,
  HelpText<"Target a specific auxiliary cpu type">;
def aux_target_feature : Separate<["-"], "aux-target-feature">,
  HelpText<"Target specific auxiliary attributes">;
def aux_triple : Separate<["-"], "aux-triple">,
  HelpText<"Auxiliary target triple.">,
  MarshallingInfoString<FrontendOpts<"AuxTriple">>;
def code_completion_at : Separate<["-"], "code-completion-at">,
  MetaVarName<"<file>:<line>:<column>">,
  HelpText<"Dump code-completion information at a location">;
def remap_file : Separate<["-"], "remap-file">,
  MetaVarName<"<from>;<to>">,
  HelpText<"Replace the contents of the <from> file with the contents of the <to> file">;
def code_completion_at_EQ : Joined<["-"], "code-completion-at=">,
  Alias<code_completion_at>;
def code_completion_macros : Flag<["-"], "code-completion-macros">,
  HelpText<"Include macros in code-completion results">,
  MarshallingInfoFlag<FrontendOpts<"CodeCompleteOpts.IncludeMacros">>;
def code_completion_patterns : Flag<["-"], "code-completion-patterns">,
  HelpText<"Include code patterns in code-completion results">,
  MarshallingInfoFlag<FrontendOpts<"CodeCompleteOpts.IncludeCodePatterns">>;
def no_code_completion_globals : Flag<["-"], "no-code-completion-globals">,
  HelpText<"Do not include global declarations in code-completion results.">,
  MarshallingInfoNegativeFlag<FrontendOpts<"CodeCompleteOpts.IncludeGlobals">>;
def no_code_completion_ns_level_decls : Flag<["-"], "no-code-completion-ns-level-decls">,
  HelpText<"Do not include declarations inside namespaces (incl. global namespace) in the code-completion results.">,
  MarshallingInfoNegativeFlag<FrontendOpts<"CodeCompleteOpts.IncludeNamespaceLevelDecls">>;
def code_completion_brief_comments : Flag<["-"], "code-completion-brief-comments">,
  HelpText<"Include brief documentation comments in code-completion results.">,
  MarshallingInfoFlag<FrontendOpts<"CodeCompleteOpts.IncludeBriefComments">>;
def code_completion_with_fixits : Flag<["-"], "code-completion-with-fixits">,
  HelpText<"Include code completion results which require small fix-its.">,
  MarshallingInfoFlag<FrontendOpts<"CodeCompleteOpts.IncludeFixIts">>;
def disable_free : Flag<["-"], "disable-free">,
  HelpText<"Disable freeing of memory on exit">,
  MarshallingInfoFlag<FrontendOpts<"DisableFree">>;
def discard_value_names : Flag<["-"], "discard-value-names">,
  HelpText<"Discard value names in LLVM IR">,
  MarshallingInfoFlag<CodeGenOpts<"DiscardValueNames">>;
def load : Separate<["-"], "load">, MetaVarName<"<dsopath>">,
  HelpText<"Load the named plugin (dynamic shared object)">;
def plugin : Separate<["-"], "plugin">, MetaVarName<"<name>">,
  HelpText<"Use the named plugin action instead of the default action (use \"help\" to list available options)">;
def plugin_arg : JoinedAndSeparate<["-"], "plugin-arg-">,
    MetaVarName<"<name> <arg>">,
    HelpText<"Pass <arg> to plugin <name>">;
def add_plugin : Separate<["-"], "add-plugin">, MetaVarName<"<name>">,
  HelpText<"Use the named plugin action in addition to the default action">,
  MarshallingInfoStringVector<FrontendOpts<"AddPluginActions">>;
def ast_dump_filter : Separate<["-"], "ast-dump-filter">,
  MetaVarName<"<dump_filter>">,
  HelpText<"Use with -ast-dump or -ast-print to dump/print only AST declaration"
           " nodes having a certain substring in a qualified name. Use"
           " -ast-list to list all filterable declaration node names.">,
  MarshallingInfoString<FrontendOpts<"ASTDumpFilter">>;
def fno_modules_global_index : Flag<["-"], "fno-modules-global-index">,
  HelpText<"Do not automatically generate or update the global module index">,
  MarshallingInfoNegativeFlag<FrontendOpts<"UseGlobalModuleIndex">>;
def fno_modules_error_recovery : Flag<["-"], "fno-modules-error-recovery">,
  HelpText<"Do not automatically import modules for error recovery">,
  MarshallingInfoNegativeFlag<LangOpts<"ModulesErrorRecovery">>;
def fmodule_map_file_home_is_cwd : Flag<["-"], "fmodule-map-file-home-is-cwd">,
  HelpText<"Use the current working directory as the home directory of "
           "module maps specified by -fmodule-map-file=<FILE>">,
  MarshallingInfoFlag<HeaderSearchOpts<"ModuleMapFileHomeIsCwd">>;
def fmodule_feature : Separate<["-"], "fmodule-feature">,
  MetaVarName<"<feature>">,
  HelpText<"Enable <feature> in module map requires declarations">,
  MarshallingInfoStringVector<LangOpts<"ModuleFeatures">>;
def fmodules_embed_file_EQ : Joined<["-"], "fmodules-embed-file=">,
  MetaVarName<"<file>">,
  HelpText<"Embed the contents of the specified file into the module file "
           "being compiled.">,
  MarshallingInfoStringVector<FrontendOpts<"ModulesEmbedFiles">>;
def fmodules_embed_all_files : Joined<["-"], "fmodules-embed-all-files">,
  HelpText<"Embed the contents of all files read by this compilation into "
           "the produced module file.">,
  MarshallingInfoFlag<FrontendOpts<"ModulesEmbedAllFiles">>;
def fmodules_local_submodule_visibility :
  Flag<["-"], "fmodules-local-submodule-visibility">,
  HelpText<"Enforce name visibility rules across submodules of the same "
           "top-level module.">;
def fmodules_codegen :
  Flag<["-"], "fmodules-codegen">,
  HelpText<"Generate code for uses of this module that assumes an explicit "
           "object file will be built for the module">,
  MarshallingInfoFlag<LangOpts<"ModulesCodegen">>;
def fmodules_debuginfo :
  Flag<["-"], "fmodules-debuginfo">,
  HelpText<"Generate debug info for types in an object file built from this "
           "module and do not generate them elsewhere">,
  MarshallingInfoFlag<LangOpts<"ModulesDebugInfo">>;
def fmodule_format_EQ : Joined<["-"], "fmodule-format=">,
  HelpText<"Select the container format for clang modules and PCH. "
           "Supported options are 'raw' and 'obj'.">,
  MarshallingInfoString<HeaderSearchOpts<"ModuleFormat">, [{"raw"}]>;
def ftest_module_file_extension_EQ :
  Joined<["-"], "ftest-module-file-extension=">,
  HelpText<"introduce a module file extension for testing purposes. "
           "The argument is parsed as blockname:major:minor:hashed:user info">;
def fconcepts_ts : Flag<["-"], "fconcepts-ts">,
  HelpText<"Enable C++ Extensions for Concepts. (deprecated - use -std=c++2a)">;
def fno_concept_satisfaction_caching : Flag<["-"],
                                            "fno-concept-satisfaction-caching">,
  HelpText<"Disable satisfaction caching for C++2a Concepts.">,
  MarshallingInfoNegativeFlag<LangOpts<"ConceptSatisfactionCaching">>;

defm recovery_ast : BoolOption<"f", "recovery-ast",
  LangOpts<"RecoveryAST">, DefaultTrue,
  NegFlag<SetFalse>, PosFlag<SetTrue, [], "Preserve expressions in AST rather "
                              "than dropping them when encountering semantic errors">>;
defm recovery_ast_type : BoolOption<"f", "recovery-ast-type",
  LangOpts<"RecoveryASTType">, DefaultTrue,
  NegFlag<SetFalse>, PosFlag<SetTrue, [], "Preserve the type for recovery "
                              "expressions when possible">>;

let Group = Action_Group in {

def Eonly : Flag<["-"], "Eonly">,
  HelpText<"Just run preprocessor, no output (for timings)">;
def dump_raw_tokens : Flag<["-"], "dump-raw-tokens">,
  HelpText<"Lex file in raw mode and dump raw tokens">;
def analyze : Flag<["-"], "analyze">,
  HelpText<"Run static analysis engine">;
def dump_tokens : Flag<["-"], "dump-tokens">,
  HelpText<"Run preprocessor, dump internal rep of tokens">;
def init_only : Flag<["-"], "init-only">,
  HelpText<"Only execute frontend initialization">;
def fixit : Flag<["-"], "fixit">,
  HelpText<"Apply fix-it advice to the input source">;
def fixit_EQ : Joined<["-"], "fixit=">,
  HelpText<"Apply fix-it advice creating a file with the given suffix">;
def print_preamble : Flag<["-"], "print-preamble">,
  HelpText<"Print the \"preamble\" of a file, which is a candidate for implicit"
           " precompiled headers.">;
def emit_html : Flag<["-"], "emit-html">,
  HelpText<"Output input source as HTML">;
def ast_print : Flag<["-"], "ast-print">,
  HelpText<"Build ASTs and then pretty-print them">;
def ast_list : Flag<["-"], "ast-list">,
  HelpText<"Build ASTs and print the list of declaration node qualified names">;
def ast_dump : Flag<["-"], "ast-dump">,
  HelpText<"Build ASTs and then debug dump them">;
def ast_dump_EQ : Joined<["-"], "ast-dump=">,
  HelpText<"Build ASTs and then debug dump them in the specified format. "
           "Supported formats include: default, json">;
def ast_dump_all : Flag<["-"], "ast-dump-all">,
  HelpText<"Build ASTs and then debug dump them, forcing deserialization">;
def ast_dump_all_EQ : Joined<["-"], "ast-dump-all=">,
  HelpText<"Build ASTs and then debug dump them in the specified format, "
           "forcing deserialization. Supported formats include: default, json">;
def ast_dump_decl_types : Flag<["-"], "ast-dump-decl-types">,
  HelpText<"Include declaration types in AST dumps">,
  MarshallingInfoFlag<FrontendOpts<"ASTDumpDeclTypes">>;
def templight_dump : Flag<["-"], "templight-dump">,
  HelpText<"Dump templight information to stdout">;
def ast_dump_lookups : Flag<["-"], "ast-dump-lookups">,
  HelpText<"Build ASTs and then debug dump their name lookup tables">,
  MarshallingInfoFlag<FrontendOpts<"ASTDumpLookups">>;
def ast_view : Flag<["-"], "ast-view">,
  HelpText<"Build ASTs and view them with GraphViz">;
def emit_module : Flag<["-"], "emit-module">,
  HelpText<"Generate pre-compiled module file from a module map">;
def emit_module_interface : Flag<["-"], "emit-module-interface">,
  HelpText<"Generate pre-compiled module file from a C++ module interface">;
def emit_header_module : Flag<["-"], "emit-header-module">,
  HelpText<"Generate pre-compiled module file from a set of header files">;
def emit_pch : Flag<["-"], "emit-pch">,
  HelpText<"Generate pre-compiled header file">;
def emit_llvm_bc : Flag<["-"], "emit-llvm-bc">,
  HelpText<"Build ASTs then convert to LLVM, emit .bc file">;
def emit_llvm_only : Flag<["-"], "emit-llvm-only">,
  HelpText<"Build ASTs and convert to LLVM, discarding output">;
def emit_codegen_only : Flag<["-"], "emit-codegen-only">,
  HelpText<"Generate machine code, but discard output">;
def rewrite_test : Flag<["-"], "rewrite-test">,
  HelpText<"Rewriter playground">;
def rewrite_macros : Flag<["-"], "rewrite-macros">,
  HelpText<"Expand macros without full preprocessing">;
def migrate : Flag<["-"], "migrate">,
  HelpText<"Migrate source code">;
def compiler_options_dump : Flag<["-"], "compiler-options-dump">,
  HelpText<"Dump the compiler configuration options">;
def print_dependency_directives_minimized_source : Flag<["-"],
  "print-dependency-directives-minimized-source">,
  HelpText<"Print the output of the dependency directives source minimizer">;
}

defm emit_llvm_uselists : BoolOption<"", "emit-llvm-uselists",
  CodeGenOpts<"EmitLLVMUseLists">, DefaultFalse,
  PosFlag<SetTrue, [], "Preserve">,
  NegFlag<SetFalse, [], "Don't preserve">,
  BothFlags<[], " order of LLVM use-lists when serializing">>;

def mt_migrate_directory : Separate<["-"], "mt-migrate-directory">,
  HelpText<"Directory for temporary files produced during ARC or ObjC migration">,
  MarshallingInfoString<FrontendOpts<"MTMigrateDir">>;

def arcmt_action_EQ : Joined<["-"], "arcmt-action=">, Flags<[CC1Option, NoDriverOption]>,
  HelpText<"The ARC migration action to take">, Values<"check,modify,migrate">,
  NormalizedValuesScope<"FrontendOptions">,
  NormalizedValues<["ARCMT_Check", "ARCMT_Modify", "ARCMT_Migrate"]>,
  MarshallingInfoString<FrontendOpts<"ARCMTAction">, "ARCMT_None">,
  AutoNormalizeEnum;

def opt_record_file : Separate<["-"], "opt-record-file">,
  HelpText<"File name to use for YAML optimization record output">,
  MarshallingInfoString<CodeGenOpts<"OptRecordFile">>;
def opt_record_passes : Separate<["-"], "opt-record-passes">,
  HelpText<"Only record remark information for passes whose names match the given regular expression">;
def opt_record_format : Separate<["-"], "opt-record-format">,
  HelpText<"The format used for serializing remarks (default: YAML)">;

def print_stats : Flag<["-"], "print-stats">,
  HelpText<"Print performance metrics and statistics">,
  MarshallingInfoFlag<FrontendOpts<"ShowStats">>;
def stats_file : Joined<["-"], "stats-file=">,
  HelpText<"Filename to write statistics to">,
  MarshallingInfoString<FrontendOpts<"StatsFile">>;
def fdump_record_layouts : Flag<["-"], "fdump-record-layouts">,
  HelpText<"Dump record layout information">;
def fdump_record_layouts_simple : Flag<["-"], "fdump-record-layouts-simple">,
  HelpText<"Dump record layout information in a simple form used for testing">,
  MarshallingInfoFlag<LangOpts<"DumpRecordLayoutsSimple">>;
def fix_what_you_can : Flag<["-"], "fix-what-you-can">,
  HelpText<"Apply fix-it advice even in the presence of unfixable errors">,
  MarshallingInfoFlag<FrontendOpts<"FixWhatYouCan">>;
def fix_only_warnings : Flag<["-"], "fix-only-warnings">,
  HelpText<"Apply fix-it advice only for warnings, not errors">,
  MarshallingInfoFlag<FrontendOpts<"FixOnlyWarnings">>;
def fixit_recompile : Flag<["-"], "fixit-recompile">,
  HelpText<"Apply fix-it changes and recompile">,
  MarshallingInfoFlag<FrontendOpts<"FixAndRecompile">>;
def fixit_to_temp : Flag<["-"], "fixit-to-temporary">,
  HelpText<"Apply fix-it changes to temporary files">,
  MarshallingInfoFlag<FrontendOpts<"FixToTemporaries">>;

def foverride_record_layout_EQ : Joined<["-"], "foverride-record-layout=">,
  HelpText<"Override record layouts with those in the given file">,
  MarshallingInfoString<FrontendOpts<"OverrideRecordLayoutsFile">>;
def pch_through_header_EQ : Joined<["-"], "pch-through-header=">,
  HelpText<"Stop PCH generation after including this file.  When using a PCH, "
           "skip tokens until after this file is included.">,
  MarshallingInfoString<PreprocessorOpts<"PCHThroughHeader">>;
def pch_through_hdrstop_create : Flag<["-"], "pch-through-hdrstop-create">,
  HelpText<"When creating a PCH, stop PCH generation after #pragma hdrstop.">,
  MarshallingInfoFlag<PreprocessorOpts<"PCHWithHdrStopCreate">>;
def pch_through_hdrstop_use : Flag<["-"], "pch-through-hdrstop-use">,
  HelpText<"When using a PCH, skip tokens until after a #pragma hdrstop.">;
def fno_pch_timestamp : Flag<["-"], "fno-pch-timestamp">,
  HelpText<"Disable inclusion of timestamp in precompiled headers">,
  MarshallingInfoNegativeFlag<FrontendOpts<"IncludeTimestamps">>;
def building_pch_with_obj : Flag<["-"], "building-pch-with-obj">,
  HelpText<"This compilation is part of building a PCH with corresponding object file.">,
  MarshallingInfoFlag<LangOpts<"BuildingPCHWithObjectFile">>;

def aligned_alloc_unavailable : Flag<["-"], "faligned-alloc-unavailable">,
  HelpText<"Aligned allocation/deallocation functions are unavailable">;

//===----------------------------------------------------------------------===//
// Language Options
//===----------------------------------------------------------------------===//

let Flags = [CC1Option, CC1AsOption, NoDriverOption] in {

def version : Flag<["-"], "version">,
  HelpText<"Print the compiler version">,
  MarshallingInfoFlag<FrontendOpts<"ShowVersion">>;
def main_file_name : Separate<["-"], "main-file-name">,
  HelpText<"Main file name to use for debug info and source if missing">,
  MarshallingInfoString<CodeGenOpts<"MainFileName">>;
def split_dwarf_output : Separate<["-"], "split-dwarf-output">,
  HelpText<"File name to use for split dwarf debug info output">,
  MarshallingInfoString<CodeGenOpts<"SplitDwarfOutput">>;

}

def fblocks_runtime_optional : Flag<["-"], "fblocks-runtime-optional">,
  HelpText<"Weakly link in the blocks runtime">,
  MarshallingInfoFlag<LangOpts<"BlocksRuntimeOptional">>;
def fexternc_nounwind : Flag<["-"], "fexternc-nounwind">,
  HelpText<"Assume all functions with C linkage do not unwind">,
  MarshallingInfoFlag<LangOpts<"ExternCNoUnwind">>;
def split_dwarf_file : Separate<["-"], "split-dwarf-file">,
  HelpText<"Name of the split dwarf debug info file to encode in the object file">,
  MarshallingInfoString<CodeGenOpts<"SplitDwarfFile">>;
def fno_wchar : Flag<["-"], "fno-wchar">,
  HelpText<"Disable C++ builtin type wchar_t">;
def fconstant_string_class : Separate<["-"], "fconstant-string-class">,
  MetaVarName<"<class name>">,
  HelpText<"Specify the class to use for constant Objective-C string objects.">,
  MarshallingInfoString<LangOpts<"ObjCConstantStringClass">>;
def fobjc_arc_cxxlib_EQ : Joined<["-"], "fobjc-arc-cxxlib=">,
  HelpText<"Objective-C++ Automatic Reference Counting standard library kind">, Values<"libc++,libstdc++,none">,
  NormalizedValues<["ARCXX_libcxx", "ARCXX_libstdcxx", "ARCXX_nolib"]>,
  MarshallingInfoString<PreprocessorOpts<"ObjCXXARCStandardLibrary">, "ARCXX_nolib">, AutoNormalizeEnum;
def fobjc_runtime_has_weak : Flag<["-"], "fobjc-runtime-has-weak">,
  HelpText<"The target Objective-C runtime supports ARC weak operations">;
def fobjc_dispatch_method_EQ : Joined<["-"], "fobjc-dispatch-method=">,
  HelpText<"Objective-C dispatch method to use">, Values<"legacy,non-legacy,mixed">,
  NormalizedValuesScope<"CodeGenOptions">, NormalizedValues<["Legacy", "NonLegacy", "Mixed"]>,
  MarshallingInfoString<CodeGenOpts<"ObjCDispatchMethod">, "Legacy">, AutoNormalizeEnum;
def disable_objc_default_synthesize_properties : Flag<["-"], "disable-objc-default-synthesize-properties">,
  HelpText<"disable the default synthesis of Objective-C properties">,
  MarshallingInfoNegativeFlag<LangOpts<"ObjCDefaultSynthProperties">>;
def fencode_extended_block_signature : Flag<["-"], "fencode-extended-block-signature">,
  HelpText<"enable extended encoding of block type signature">,
  MarshallingInfoFlag<LangOpts<"EncodeExtendedBlockSig">>;
def function_alignment : Separate<["-"], "function-alignment">,
    HelpText<"default alignment for functions">,
    MarshallingInfoStringInt<LangOpts<"FunctionAlignment">>;
def pic_level : Separate<["-"], "pic-level">,
  HelpText<"Value for __PIC__">;
def pic_is_pie : Flag<["-"], "pic-is-pie">,
  HelpText<"File is for a position independent executable">,
  MarshallingInfoFlag<LangOpts<"PIE">>;
def fhalf_no_semantic_interposition : Flag<["-"], "fhalf-no-semantic-interposition">,
  HelpText<"Like -fno-semantic-interposition but don't use local aliases">,
  MarshallingInfoFlag<LangOpts<"HalfNoSemanticInterposition">>;
def fno_validate_pch : Flag<["-"], "fno-validate-pch">,
  HelpText<"Disable validation of precompiled headers">,
  MarshallingInfoFlag<PreprocessorOpts<"DisablePCHOrModuleValidation">, "DisableValidationForModuleKind::None">,
  Normalizer<"makeFlagToValueNormalizer(DisableValidationForModuleKind::All)">;
def fallow_pcm_with_errors : Flag<["-"], "fallow-pcm-with-compiler-errors">,
  HelpText<"Accept a PCM file that was created with compiler errors">,
  MarshallingInfoFlag<FrontendOpts<"AllowPCMWithCompilerErrors">>;
def fallow_pch_with_errors : Flag<["-"], "fallow-pch-with-compiler-errors">,
  HelpText<"Accept a PCH file that was created with compiler errors">,
  MarshallingInfoFlag<PreprocessorOpts<"AllowPCHWithCompilerErrors">>,
  ImpliedByAnyOf<[fallow_pcm_with_errors.KeyPath]>;
def dump_deserialized_pch_decls : Flag<["-"], "dump-deserialized-decls">,
  HelpText<"Dump declarations that are deserialized from PCH, for testing">,
  MarshallingInfoFlag<PreprocessorOpts<"DumpDeserializedPCHDecls">>;
def error_on_deserialized_pch_decl : Separate<["-"], "error-on-deserialized-decl">,
  HelpText<"Emit error if a specific declaration is deserialized from PCH, for testing">;
def error_on_deserialized_pch_decl_EQ : Joined<["-"], "error-on-deserialized-decl=">,
  Alias<error_on_deserialized_pch_decl>;
def static_define : Flag<["-"], "static-define">,
  HelpText<"Should __STATIC__ be defined">,
  MarshallingInfoFlag<LangOpts<"Static">>;
def stack_protector : Separate<["-"], "stack-protector">,
  HelpText<"Enable stack protectors">, Values<"0,1,2,3">,
  NormalizedValuesScope<"LangOptions">,
  NormalizedValues<["SSPOff", "SSPOn", "SSPStrong", "SSPReq"]>,
  MarshallingInfoString<LangOpts<"StackProtector">, "SSPOff">, AutoNormalizeEnum;
def stack_protector_buffer_size : Separate<["-"], "stack-protector-buffer-size">,
  HelpText<"Lower bound for a buffer to be considered for stack protection">,
  MarshallingInfoStringInt<CodeGenOpts<"SSPBufferSize">, "8">;
def fvisibility : Separate<["-"], "fvisibility">,
  HelpText<"Default type and symbol visibility">,
  MarshallingInfoVisibility<LangOpts<"ValueVisibilityMode">, "DefaultVisibility">;
def ftype_visibility : Separate<["-"], "ftype-visibility">,
  HelpText<"Default type visibility">,
  MarshallingInfoVisibility<LangOpts<"TypeVisibilityMode">, fvisibility.KeyPath>;
def fapply_global_visibility_to_externs : Flag<["-"], "fapply-global-visibility-to-externs">,
  HelpText<"Apply global symbol visibility to external declarations without an explicit visibility">,
  MarshallingInfoFlag<LangOpts<"SetVisibilityForExternDecls">>;
def ftemplate_depth : Separate<["-"], "ftemplate-depth">,
  HelpText<"Maximum depth of recursive template instantiation">,
  MarshallingInfoStringInt<LangOpts<"InstantiationDepth">, "1024">;
def foperator_arrow_depth : Separate<["-"], "foperator-arrow-depth">,
  HelpText<"Maximum number of 'operator->'s to call for a member access">,
  MarshallingInfoStringInt<LangOpts<"ArrowDepth">, "256">;
def fconstexpr_depth : Separate<["-"], "fconstexpr-depth">,
  HelpText<"Maximum depth of recursive constexpr function calls">,
  MarshallingInfoStringInt<LangOpts<"ConstexprCallDepth">, "512">;
def fconstexpr_steps : Separate<["-"], "fconstexpr-steps">,
  HelpText<"Maximum number of steps in constexpr function evaluation">,
  MarshallingInfoStringInt<LangOpts<"ConstexprStepLimit">, "1048576">;
def fbracket_depth : Separate<["-"], "fbracket-depth">,
  HelpText<"Maximum nesting level for parentheses, brackets, and braces">,
  MarshallingInfoStringInt<LangOpts<"BracketDepth">, "256">;
defm const_strings : BoolOption<"f", "const-strings",
  LangOpts<"ConstStrings">, DefaultFalse,
  PosFlag<SetTrue, [CC1Option], "Use">, NegFlag<SetFalse, [], "Don't use">,
  BothFlags<[], " a const qualified type for string literals in C and ObjC">>;
def fno_bitfield_type_align : Flag<["-"], "fno-bitfield-type-align">,
  HelpText<"Ignore bit-field types when aligning structures">,
  MarshallingInfoFlag<LangOpts<"NoBitFieldTypeAlign">>;
def ffake_address_space_map : Flag<["-"], "ffake-address-space-map">,
  HelpText<"Use a fake address space map; OpenCL testing purposes only">,
  MarshallingInfoFlag<LangOpts<"FakeAddressSpaceMap">>;
def faddress_space_map_mangling_EQ : Joined<["-"], "faddress-space-map-mangling=">, MetaVarName<"<yes|no|target>">,
  HelpText<"Set the mode for address space map based mangling; OpenCL testing purposes only">,
  Values<"target,no,yes">, NormalizedValuesScope<"LangOptions">,
  NormalizedValues<["ASMM_Target", "ASMM_Off", "ASMM_On"]>,
  MarshallingInfoString<LangOpts<"AddressSpaceMapMangling">, "ASMM_Target">, AutoNormalizeEnum;
def funknown_anytype : Flag<["-"], "funknown-anytype">,
  HelpText<"Enable parser support for the __unknown_anytype type; for testing purposes only">,
  MarshallingInfoFlag<LangOpts<"ParseUnknownAnytype">>;
def fdebugger_support : Flag<["-"], "fdebugger-support">,
  HelpText<"Enable special debugger support behavior">,
  MarshallingInfoFlag<LangOpts<"DebuggerSupport">>;
def fdebugger_cast_result_to_id : Flag<["-"], "fdebugger-cast-result-to-id">,
  HelpText<"Enable casting unknown expression results to id">,
  MarshallingInfoFlag<LangOpts<"DebuggerCastResultToId">>;
def fdebugger_objc_literal : Flag<["-"], "fdebugger-objc-literal">,
  HelpText<"Enable special debugger support for Objective-C subscripting and literals">,
  MarshallingInfoFlag<LangOpts<"DebuggerObjCLiteral">>;
def fdeprecated_macro : Flag<["-"], "fdeprecated-macro">,
  HelpText<"Defines the __DEPRECATED macro">;
def fno_deprecated_macro : Flag<["-"], "fno-deprecated-macro">,
  HelpText<"Undefines the __DEPRECATED macro">;
def fobjc_subscripting_legacy_runtime : Flag<["-"], "fobjc-subscripting-legacy-runtime">,
  HelpText<"Allow Objective-C array and dictionary subscripting in legacy runtime">;
// TODO: Enforce values valid for MSVtorDispMode.
def vtordisp_mode_EQ : Joined<["-"], "vtordisp-mode=">,
  HelpText<"Control vtordisp placement on win32 targets">,
  MarshallingInfoStringInt<LangOpts<"VtorDispMode">, "1">;
def fnative_half_type: Flag<["-"], "fnative-half-type">,
  HelpText<"Use the native half type for __fp16 instead of promoting to float">,
  MarshallingInfoFlag<LangOpts<"NativeHalfType">>,
  ImpliedByAnyOf<[open_cl.KeyPath, render_script.KeyPath]>;
def fnative_half_arguments_and_returns : Flag<["-"], "fnative-half-arguments-and-returns">,
  HelpText<"Use the native __fp16 type for arguments and returns (and skip ABI-specific lowering)">,
  MarshallingInfoFlag<LangOpts<"NativeHalfArgsAndReturns">>,
  ImpliedByAnyOf<[open_cl.KeyPath, render_script.KeyPath]>;
def fallow_half_arguments_and_returns : Flag<["-"], "fallow-half-arguments-and-returns">,
  HelpText<"Allow function arguments and returns of type half">,
  MarshallingInfoFlag<LangOpts<"HalfArgsAndReturns">>,
  ImpliedByAnyOf<[fnative_half_arguments_and_returns.KeyPath]>;
def fdefault_calling_conv_EQ : Joined<["-"], "fdefault-calling-conv=">,
  HelpText<"Set default calling convention">, Values<"cdecl,fastcall,stdcall,vectorcall,regcall">,
  NormalizedValuesScope<"LangOptions">,
  NormalizedValues<["DCC_CDecl", "DCC_FastCall", "DCC_StdCall", "DCC_VectorCall", "DCC_RegCall"]>,
  MarshallingInfoString<LangOpts<"DefaultCallingConv">, "DCC_None">, AutoNormalizeEnum;

// These options cannot be marshalled, because they are used to set up the LangOptions defaults.
def finclude_default_header : Flag<["-"], "finclude-default-header">,
  HelpText<"Include default header file for OpenCL">;
def fdeclare_opencl_builtins : Flag<["-"], "fdeclare-opencl-builtins">,
  HelpText<"Add OpenCL builtin function declarations (experimental)">;

def fpreserve_vec3_type : Flag<["-"], "fpreserve-vec3-type">,
  HelpText<"Preserve 3-component vector type">,
  MarshallingInfoFlag<CodeGenOpts<"PreserveVec3Type">>;
def fwchar_type_EQ : Joined<["-"], "fwchar-type=">,
  HelpText<"Select underlying type for wchar_t">, Values<"char,short,int">,
  NormalizedValues<["1", "2", "4"]>,
  MarshallingInfoString<LangOpts<"WCharSize">, "0">, AutoNormalizeEnum;
defm signed_wchar : BoolOption<"f", "signed-wchar",
  LangOpts<"WCharIsSigned">, DefaultTrue,
  NegFlag<SetFalse, [CC1Option], "Use an unsigned">, PosFlag<SetTrue, [], "Use a signed">,
  BothFlags<[], " type for wchar_t">>;
def fcompatibility_qualified_id_block_param_type_checking : Flag<["-"], "fcompatibility-qualified-id-block-type-checking">,
  HelpText<"Allow using blocks with parameters of more specific type than "
           "the type system guarantees when a parameter is qualified id">,
  MarshallingInfoFlag<LangOpts<"CompatibilityQualifiedIdBlockParamTypeChecking">>;
def fpass_by_value_is_noalias: Flag<["-"], "fpass-by-value-is-noalias">,
  HelpText<"Allows assuming by-value parameters do not alias any other value. "
           "Has no effect on non-trivially-copyable classes in C++.">, Group<f_Group>,
  MarshallingInfoFlag<CodeGenOpts<"PassByValueIsNoAlias">>;

// FIXME: Remove these entirely once functionality/tests have been excised.
def fobjc_gc_only : Flag<["-"], "fobjc-gc-only">, Group<f_Group>,
  HelpText<"Use GC exclusively for Objective-C related memory management">;
def fobjc_gc : Flag<["-"], "fobjc-gc">, Group<f_Group>,
  HelpText<"Enable Objective-C garbage collection">;

//===----------------------------------------------------------------------===//
// Header Search Options
//===----------------------------------------------------------------------===//

def nostdsysteminc : Flag<["-"], "nostdsysteminc">,
  HelpText<"Disable standard system #include directories">,
  MarshallingInfoNegativeFlag<HeaderSearchOpts<"UseStandardSystemIncludes">>;
def fdisable_module_hash : Flag<["-"], "fdisable-module-hash">,
  HelpText<"Disable the module hash">,
  MarshallingInfoFlag<HeaderSearchOpts<"DisableModuleHash">>;
def fmodules_hash_content : Flag<["-"], "fmodules-hash-content">,
  HelpText<"Enable hashing the content of a module file">,
  MarshallingInfoFlag<HeaderSearchOpts<"ModulesHashContent">>;
def fmodules_strict_context_hash : Flag<["-"], "fmodules-strict-context-hash">,
  HelpText<"Enable hashing of all compiler options that could impact the "
           "semantics of a module in an implicit build">,
  MarshallingInfoFlag<HeaderSearchOpts<"ModulesStrictContextHash">>;
def c_isystem : JoinedOrSeparate<["-"], "c-isystem">, MetaVarName<"<directory>">,
  HelpText<"Add directory to the C SYSTEM include search path">;
def objc_isystem : JoinedOrSeparate<["-"], "objc-isystem">,
  MetaVarName<"<directory>">,
  HelpText<"Add directory to the ObjC SYSTEM include search path">;
def objcxx_isystem : JoinedOrSeparate<["-"], "objcxx-isystem">,
  MetaVarName<"<directory>">,
  HelpText<"Add directory to the ObjC++ SYSTEM include search path">;
def internal_isystem : JoinedOrSeparate<["-"], "internal-isystem">,
  MetaVarName<"<directory>">,
  HelpText<"Add directory to the internal system include search path; these "
           "are assumed to not be user-provided and are used to model system "
           "and standard headers' paths.">;
def internal_externc_isystem : JoinedOrSeparate<["-"], "internal-externc-isystem">,
  MetaVarName<"<directory>">,
  HelpText<"Add directory to the internal system include search path with "
           "implicit extern \"C\" semantics; these are assumed to not be "
           "user-provided and are used to model system and standard headers' "
           "paths.">;

//===----------------------------------------------------------------------===//
// Preprocessor Options
//===----------------------------------------------------------------------===//

def chain_include : Separate<["-"], "chain-include">, MetaVarName<"<file>">,
  HelpText<"Include and chain a header file after turning it into PCH">;
def preamble_bytes_EQ : Joined<["-"], "preamble-bytes=">,
  HelpText<"Assume that the precompiled header is a precompiled preamble "
           "covering the first N bytes of the main file">;
def detailed_preprocessing_record : Flag<["-"], "detailed-preprocessing-record">,
  HelpText<"include a detailed record of preprocessing actions">,
  MarshallingInfoFlag<PreprocessorOpts<"DetailedRecord">>;
def setup_static_analyzer : Flag<["-"], "setup-static-analyzer">,
  HelpText<"Set up preprocessor for static analyzer (done automatically when static analyzer is run).">,
  MarshallingInfoFlag<PreprocessorOpts<"SetUpStaticAnalyzer">>;
def disable_pragma_debug_crash : Flag<["-"], "disable-pragma-debug-crash">,
  HelpText<"Disable any #pragma clang __debug that can lead to crashing behavior. This is meant for testing.">,
  MarshallingInfoFlag<PreprocessorOpts<"DisablePragmaDebugCrash">>;

//===----------------------------------------------------------------------===//
// OpenCL Options
//===----------------------------------------------------------------------===//

def cl_ext_EQ : CommaJoined<["-"], "cl-ext=">,
  HelpText<"OpenCL only. Enable or disable OpenCL extensions. The argument is a comma-separated sequence of one or more extension names, each prefixed by '+' or '-'.">,
  MarshallingInfoStringVector<TargetOpts<"OpenCLExtensionsAsWritten">>;

//===----------------------------------------------------------------------===//
// CUDA Options
//===----------------------------------------------------------------------===//

def fcuda_is_device : Flag<["-"], "fcuda-is-device">,
  HelpText<"Generate code for CUDA device">,
  MarshallingInfoFlag<LangOpts<"CUDAIsDevice">>;
def fcuda_include_gpubinary : Separate<["-"], "fcuda-include-gpubinary">,
  HelpText<"Incorporate CUDA device-side binary into host object file.">,
  MarshallingInfoString<CodeGenOpts<"CudaGpuBinaryFileName">>;
def fcuda_allow_variadic_functions : Flag<["-"], "fcuda-allow-variadic-functions">,
  HelpText<"Allow variadic functions in CUDA device code.">,
  MarshallingInfoFlag<LangOpts<"CUDAAllowVariadicFunctions">>;
def fno_cuda_host_device_constexpr : Flag<["-"], "fno-cuda-host-device-constexpr">,
  HelpText<"Don't treat unattributed constexpr functions as __host__ __device__.">,
  MarshallingInfoNegativeFlag<LangOpts<"CUDAHostDeviceConstexpr">>;

//===----------------------------------------------------------------------===//
// OpenMP Options
//===----------------------------------------------------------------------===//

def fopenmp_is_device : Flag<["-"], "fopenmp-is-device">,
  HelpText<"Generate code only for an OpenMP target device.">;
def fopenmp_host_ir_file_path : Separate<["-"], "fopenmp-host-ir-file-path">,
  HelpText<"Path to the IR file produced by the frontend for the host.">;

//===----------------------------------------------------------------------===//
// SYCL Options
//===----------------------------------------------------------------------===//

def fsycl_is_device : Flag<["-"], "fsycl-is-device">,
  HelpText<"Generate code for SYCL device.">,
  MarshallingInfoFlag<LangOpts<"SYCLIsDevice">>,
  ShouldParseIf<fsycl.KeyPath>;

} // let Flags = [CC1Option, NoDriverOption]

defm cuda_approx_transcendentals : BoolFOption<"cuda-approx-transcendentals",
  LangOpts<"CUDADeviceApproxTranscendentals">, DefaultFalse,
  PosFlag<SetTrue, [CC1Option], "Use">, NegFlag<SetFalse, [], "Don't use">,
  BothFlags<[], " approximate transcendental functions">>,
  ShouldParseIf<fcuda_is_device.KeyPath>;

//===----------------------------------------------------------------------===//
// Frontend Options - cc1 + fc1
//===----------------------------------------------------------------------===//
let Flags = [CC1Option, FC1Option, NoDriverOption] in {
let Group = Action_Group in {

def emit_obj : Flag<["-"], "emit-obj">,
  HelpText<"Emit native object files">;

} // let Group = Action_Group
} // let Flags = [CC1Option, FC1Option, NoDriverOption]

//===----------------------------------------------------------------------===//
// cc1as-only Options
//===----------------------------------------------------------------------===//

let Flags = [CC1AsOption, NoDriverOption] in {

// Language Options
def n : Flag<["-"], "n">,
  HelpText<"Don't automatically start assembly file with a text section">;

// Frontend Options
def filetype : Separate<["-"], "filetype">,
    HelpText<"Specify the output file type ('asm', 'null', or 'obj')">;

// Transliterate Options
def output_asm_variant : Separate<["-"], "output-asm-variant">,
    HelpText<"Select the asm variant index to use for output">;
def show_encoding : Flag<["-"], "show-encoding">,
    HelpText<"Show instruction encoding information in transliterate mode">;
def show_inst : Flag<["-"], "show-inst">,
    HelpText<"Show internal instruction representation in transliterate mode">;

// Assemble Options
def dwarf_debug_producer : Separate<["-"], "dwarf-debug-producer">,
  HelpText<"The string to embed in the Dwarf debug AT_producer record.">;

def defsym : Separate<["-"], "defsym">,
  HelpText<"Define a value for a symbol">;

} // let Flags = [CC1AsOption]

//===----------------------------------------------------------------------===//
// clang-cl Options
//===----------------------------------------------------------------------===//

def cl_Group : OptionGroup<"<clang-cl options>">, Flags<[CLOption]>,
  HelpText<"CL.EXE COMPATIBILITY OPTIONS">;

def cl_compile_Group : OptionGroup<"<clang-cl compile-only options>">,
  Group<cl_Group>;

def cl_ignored_Group : OptionGroup<"<clang-cl ignored options>">,
  Group<cl_Group>;

class CLFlag<string name> : Option<["/", "-"], name, KIND_FLAG>,
  Group<cl_Group>, Flags<[CLOption, NoXarchOption]>;

class CLCompileFlag<string name> : Option<["/", "-"], name, KIND_FLAG>,
  Group<cl_compile_Group>, Flags<[CLOption, NoXarchOption]>;

class CLIgnoredFlag<string name> : Option<["/", "-"], name, KIND_FLAG>,
  Group<cl_ignored_Group>, Flags<[CLOption, NoXarchOption]>;

class CLJoined<string name> : Option<["/", "-"], name, KIND_JOINED>,
  Group<cl_Group>, Flags<[CLOption, NoXarchOption]>;

class CLCompileJoined<string name> : Option<["/", "-"], name, KIND_JOINED>,
  Group<cl_compile_Group>, Flags<[CLOption, NoXarchOption]>;

class CLIgnoredJoined<string name> : Option<["/", "-"], name, KIND_JOINED>,
  Group<cl_ignored_Group>, Flags<[CLOption, NoXarchOption, HelpHidden]>;

class CLJoinedOrSeparate<string name> : Option<["/", "-"], name,
  KIND_JOINED_OR_SEPARATE>, Group<cl_Group>, Flags<[CLOption, NoXarchOption]>;

class CLCompileJoinedOrSeparate<string name> : Option<["/", "-"], name,
  KIND_JOINED_OR_SEPARATE>, Group<cl_compile_Group>,
  Flags<[CLOption, NoXarchOption]>;

class CLRemainingArgsJoined<string name> : Option<["/", "-"], name,
  KIND_REMAINING_ARGS_JOINED>, Group<cl_Group>, Flags<[CLOption, NoXarchOption]>;

// Aliases:
// (We don't put any of these in cl_compile_Group as the options they alias are
// already in the right group.)

def _SLASH_Brepro : CLFlag<"Brepro">,
  HelpText<"Do not write current time into COFF output (breaks link.exe /incremental)">,
  Alias<mno_incremental_linker_compatible>;
def _SLASH_Brepro_ : CLFlag<"Brepro-">,
  HelpText<"Write current time into COFF output (default)">,
  Alias<mincremental_linker_compatible>;
def _SLASH_C : CLFlag<"C">,
  HelpText<"Do not discard comments when preprocessing">, Alias<C>;
def _SLASH_c : CLFlag<"c">, HelpText<"Compile only">, Alias<c>;
def _SLASH_d1PP : CLFlag<"d1PP">,
  HelpText<"Retain macro definitions in /E mode">, Alias<dD>;
def _SLASH_d1reportAllClassLayout : CLFlag<"d1reportAllClassLayout">,
  HelpText<"Dump record layout information">,
  Alias<Xclang>, AliasArgs<["-fdump-record-layouts"]>;
def _SLASH_diagnostics_caret : CLFlag<"diagnostics:caret">,
  HelpText<"Enable caret and column diagnostics (default)">;
def _SLASH_diagnostics_column : CLFlag<"diagnostics:column">,
  HelpText<"Disable caret diagnostics but keep column info">;
def _SLASH_diagnostics_classic : CLFlag<"diagnostics:classic">,
  HelpText<"Disable column and caret diagnostics">;
def _SLASH_D : CLJoinedOrSeparate<"D">, HelpText<"Define macro">,
  MetaVarName<"<macro[=value]>">, Alias<D>;
def _SLASH_E : CLFlag<"E">, HelpText<"Preprocess to stdout">, Alias<E>;
def _SLASH_fp_except : CLFlag<"fp:except">, HelpText<"">, Alias<ftrapping_math>;
def _SLASH_fp_except_ : CLFlag<"fp:except-">,
  HelpText<"">, Alias<fno_trapping_math>;
def _SLASH_fp_fast : CLFlag<"fp:fast">, HelpText<"">, Alias<ffast_math>;
def _SLASH_fp_precise : CLFlag<"fp:precise">,
  HelpText<"">, Alias<fno_fast_math>;
def _SLASH_fp_strict : CLFlag<"fp:strict">, HelpText<"">, Alias<fno_fast_math>;
def _SLASH_GA : CLFlag<"GA">, Alias<ftlsmodel_EQ>, AliasArgs<["local-exec"]>,
  HelpText<"Assume thread-local variables are defined in the executable">;
def _SLASH_GR : CLFlag<"GR">, HelpText<"Emit RTTI data (default)">;
def _SLASH_GR_ : CLFlag<"GR-">, HelpText<"Do not emit RTTI data">;
def _SLASH_GF : CLIgnoredFlag<"GF">,
  HelpText<"Enable string pooling (default)">;
def _SLASH_GF_ : CLFlag<"GF-">, HelpText<"Disable string pooling">,
  Alias<fwritable_strings>;
def _SLASH_GS : CLFlag<"GS">,
  HelpText<"Enable buffer security check (default)">;
def _SLASH_GS_ : CLFlag<"GS-">, HelpText<"Disable buffer security check">;
def : CLFlag<"Gs">, HelpText<"Use stack probes (default)">,
  Alias<mstack_probe_size>, AliasArgs<["4096"]>;
def _SLASH_Gs : CLJoined<"Gs">,
  HelpText<"Set stack probe size (default 4096)">, Alias<mstack_probe_size>;
def _SLASH_Gy : CLFlag<"Gy">, HelpText<"Put each function in its own section">,
  Alias<ffunction_sections>;
def _SLASH_Gy_ : CLFlag<"Gy-">,
  HelpText<"Do not put each function in its own section (default)">,
  Alias<fno_function_sections>;
def _SLASH_Gw : CLFlag<"Gw">, HelpText<"Put each data item in its own section">,
  Alias<fdata_sections>;
def _SLASH_Gw_ : CLFlag<"Gw-">,
  HelpText<"Do not put each data item in its own section (default)">,
  Alias<fno_data_sections>;
def _SLASH_help : CLFlag<"help">, Alias<help>,
  HelpText<"Display available options">;
def _SLASH_HELP : CLFlag<"HELP">, Alias<help>;
def _SLASH_I : CLJoinedOrSeparate<"I">,
  HelpText<"Add directory to include search path">, MetaVarName<"<dir>">,
  Alias<I>;
def _SLASH_J : CLFlag<"J">, HelpText<"Make char type unsigned">,
  Alias<funsigned_char>;

// The _SLASH_O option handles all the /O flags, but we also provide separate
// aliased options to provide separate help messages.
def _SLASH_O : CLJoined<"O">,
  HelpText<"Set multiple /O flags at once; e.g. '/O2y-' for '/O2 /Oy-'">,
  MetaVarName<"<flags>">;
def : CLFlag<"O1">, Alias<_SLASH_O>, AliasArgs<["1"]>,
  HelpText<"Optimize for size  (like /Og     /Os /Oy /Ob2 /GF /Gy)">;
def : CLFlag<"O2">, Alias<_SLASH_O>, AliasArgs<["2"]>,
  HelpText<"Optimize for speed (like /Og /Oi /Ot /Oy /Ob2 /GF /Gy)">;
def : CLFlag<"Ob0">, Alias<_SLASH_O>, AliasArgs<["b0"]>,
  HelpText<"Disable function inlining">;
def : CLFlag<"Ob1">, Alias<_SLASH_O>, AliasArgs<["b1"]>,
  HelpText<"Only inline functions explicitly or implicitly marked inline">;
def : CLFlag<"Ob2">, Alias<_SLASH_O>, AliasArgs<["b2"]>,
  HelpText<"Inline functions as deemed beneficial by the compiler">;
def : CLFlag<"Od">, Alias<_SLASH_O>, AliasArgs<["d"]>,
  HelpText<"Disable optimization">;
def : CLFlag<"Og">, Alias<_SLASH_O>, AliasArgs<["g"]>,
  HelpText<"No effect">;
def : CLFlag<"Oi">, Alias<_SLASH_O>, AliasArgs<["i"]>,
  HelpText<"Enable use of builtin functions">;
def : CLFlag<"Oi-">, Alias<_SLASH_O>, AliasArgs<["i-"]>,
  HelpText<"Disable use of builtin functions">;
def : CLFlag<"Os">, Alias<_SLASH_O>, AliasArgs<["s"]>,
  HelpText<"Optimize for size">;
def : CLFlag<"Ot">, Alias<_SLASH_O>, AliasArgs<["t"]>,
  HelpText<"Optimize for speed">;
def : CLFlag<"Ox">, Alias<_SLASH_O>, AliasArgs<["x"]>,
  HelpText<"Deprecated (like /Og /Oi /Ot /Oy /Ob2); use /O2">;
def : CLFlag<"Oy">, Alias<_SLASH_O>, AliasArgs<["y"]>,
  HelpText<"Enable frame pointer omission (x86 only)">;
def : CLFlag<"Oy-">, Alias<_SLASH_O>, AliasArgs<["y-"]>,
  HelpText<"Disable frame pointer omission (x86 only, default)">;

def _SLASH_QUESTION : CLFlag<"?">, Alias<help>,
  HelpText<"Display available options">;
def _SLASH_Qvec : CLFlag<"Qvec">,
  HelpText<"Enable the loop vectorization passes">, Alias<fvectorize>;
def _SLASH_Qvec_ : CLFlag<"Qvec-">,
  HelpText<"Disable the loop vectorization passes">, Alias<fno_vectorize>;
def _SLASH_showIncludes : CLFlag<"showIncludes">,
  HelpText<"Print info about included files to stderr">;
def _SLASH_showIncludes_user : CLFlag<"showIncludes:user">,
  HelpText<"Like /showIncludes but omit system headers">;
def _SLASH_showFilenames : CLFlag<"showFilenames">,
  HelpText<"Print the name of each compiled file">;
def _SLASH_showFilenames_ : CLFlag<"showFilenames-">,
  HelpText<"Do not print the name of each compiled file (default)">;
def _SLASH_source_charset : CLCompileJoined<"source-charset:">,
  HelpText<"Set source encoding, supports only UTF-8">,
  Alias<finput_charset_EQ>;
def _SLASH_execution_charset : CLCompileJoined<"execution-charset:">,
  HelpText<"Set runtime encoding, supports only UTF-8">,
  Alias<fexec_charset_EQ>;
def _SLASH_std : CLCompileJoined<"std:">,
  HelpText<"Set C++ version (c++14,c++17,c++latest)">;
def _SLASH_U : CLJoinedOrSeparate<"U">, HelpText<"Undefine macro">,
  MetaVarName<"<macro>">, Alias<U>;
def _SLASH_validate_charset : CLFlag<"validate-charset">,
  Alias<W_Joined>, AliasArgs<["invalid-source-encoding"]>;
def _SLASH_validate_charset_ : CLFlag<"validate-charset-">,
  Alias<W_Joined>, AliasArgs<["no-invalid-source-encoding"]>;
def _SLASH_W0 : CLFlag<"W0">, HelpText<"Disable all warnings">, Alias<w>;
def _SLASH_W1 : CLFlag<"W1">, HelpText<"Enable -Wall">, Alias<Wall>;
def _SLASH_W2 : CLFlag<"W2">, HelpText<"Enable -Wall">, Alias<Wall>;
def _SLASH_W3 : CLFlag<"W3">, HelpText<"Enable -Wall">, Alias<Wall>;
def _SLASH_W4 : CLFlag<"W4">, HelpText<"Enable -Wall and -Wextra">, Alias<WCL4>;
def _SLASH_Wall : CLFlag<"Wall">, HelpText<"Enable -Weverything">,
  Alias<W_Joined>, AliasArgs<["everything"]>;
def _SLASH_WX : CLFlag<"WX">, HelpText<"Treat warnings as errors">,
  Alias<W_Joined>, AliasArgs<["error"]>;
def _SLASH_WX_ : CLFlag<"WX-">,
  HelpText<"Do not treat warnings as errors (default)">,
  Alias<W_Joined>, AliasArgs<["no-error"]>;
def _SLASH_w_flag : CLFlag<"w">, HelpText<"Disable all warnings">, Alias<w>;
def _SLASH_wd4005 : CLFlag<"wd4005">, Alias<W_Joined>,
  AliasArgs<["no-macro-redefined"]>;
def _SLASH_wd4018 : CLFlag<"wd4018">, Alias<W_Joined>,
  AliasArgs<["no-sign-compare"]>;
def _SLASH_wd4100 : CLFlag<"wd4100">, Alias<W_Joined>,
  AliasArgs<["no-unused-parameter"]>;
def _SLASH_wd4910 : CLFlag<"wd4910">, Alias<W_Joined>,
  AliasArgs<["no-dllexport-explicit-instantiation-decl"]>;
def _SLASH_wd4996 : CLFlag<"wd4996">, Alias<W_Joined>,
  AliasArgs<["no-deprecated-declarations"]>;
def _SLASH_vd : CLJoined<"vd">, HelpText<"Control vtordisp placement">,
  Alias<vtordisp_mode_EQ>;
def _SLASH_X : CLFlag<"X">,
  HelpText<"Do not add %INCLUDE% to include search path">, Alias<nostdlibinc>;
def _SLASH_Zc_sizedDealloc : CLFlag<"Zc:sizedDealloc">,
  HelpText<"Enable C++14 sized global deallocation functions">,
  Alias<fsized_deallocation>;
def _SLASH_Zc_sizedDealloc_ : CLFlag<"Zc:sizedDealloc-">,
  HelpText<"Disable C++14 sized global deallocation functions">,
  Alias<fno_sized_deallocation>;
def _SLASH_Zc_alignedNew : CLFlag<"Zc:alignedNew">,
  HelpText<"Enable C++17 aligned allocation functions">,
  Alias<faligned_allocation>;
def _SLASH_Zc_alignedNew_ : CLFlag<"Zc:alignedNew-">,
  HelpText<"Disable C++17 aligned allocation functions">,
  Alias<fno_aligned_allocation>;
def _SLASH_Zc_char8_t : CLFlag<"Zc:char8_t">,
  HelpText<"Enable char8_t from C++2a">,
  Alias<fchar8__t>;
def _SLASH_Zc_char8_t_ : CLFlag<"Zc:char8_t-">,
  HelpText<"Disable char8_t from c++2a">,
  Alias<fno_char8__t>;
def _SLASH_Zc_strictStrings : CLFlag<"Zc:strictStrings">,
  HelpText<"Treat string literals as const">, Alias<W_Joined>,
  AliasArgs<["error=c++11-compat-deprecated-writable-strings"]>;
def _SLASH_Zc_threadSafeInit : CLFlag<"Zc:threadSafeInit">,
  HelpText<"Enable thread-safe initialization of static variables">,
  Alias<fthreadsafe_statics>;
def _SLASH_Zc_threadSafeInit_ : CLFlag<"Zc:threadSafeInit-">,
  HelpText<"Disable thread-safe initialization of static variables">,
  Alias<fno_threadsafe_statics>;
def _SLASH_Zc_trigraphs : CLFlag<"Zc:trigraphs">,
  HelpText<"Enable trigraphs">, Alias<ftrigraphs>;
def _SLASH_Zc_trigraphs_off : CLFlag<"Zc:trigraphs-">,
  HelpText<"Disable trigraphs (default)">, Alias<fno_trigraphs>;
def _SLASH_Zc_twoPhase : CLFlag<"Zc:twoPhase">,
  HelpText<"Enable two-phase name lookup in templates">,
  Alias<fno_delayed_template_parsing>;
def _SLASH_Zc_twoPhase_ : CLFlag<"Zc:twoPhase-">,
  HelpText<"Disable two-phase name lookup in templates (default)">,
  Alias<fdelayed_template_parsing>;
def _SLASH_Z7 : CLFlag<"Z7">,
  HelpText<"Enable CodeView debug information in object files">;
def _SLASH_Zi : CLFlag<"Zi">, Alias<_SLASH_Z7>,
  HelpText<"Like /Z7">;
def _SLASH_Zp : CLJoined<"Zp">,
  HelpText<"Set default maximum struct packing alignment">,
  Alias<fpack_struct_EQ>;
def _SLASH_Zp_flag : CLFlag<"Zp">,
  HelpText<"Set default maximum struct packing alignment to 1">,
  Alias<fpack_struct_EQ>, AliasArgs<["1"]>;
def _SLASH_Zs : CLFlag<"Zs">, HelpText<"Syntax-check only">,
  Alias<fsyntax_only>;
def _SLASH_openmp_ : CLFlag<"openmp-">,
  HelpText<"Disable OpenMP support">, Alias<fno_openmp>;
def _SLASH_openmp : CLFlag<"openmp">, HelpText<"Enable OpenMP support">,
  Alias<fopenmp>;
def _SLASH_openmp_experimental : CLFlag<"openmp:experimental">,
  HelpText<"Enable OpenMP support with experimental SIMD support">,
  Alias<fopenmp>;
def _SLASH_tune : CLCompileJoined<"tune:">,
  HelpText<"Set CPU for optimization without affecting instruction set">,
  Alias<mtune_EQ>;

// Non-aliases:

def _SLASH_arch : CLCompileJoined<"arch:">,
  HelpText<"Set architecture for code generation">;

def _SLASH_M_Group : OptionGroup<"</M group>">, Group<cl_compile_Group>;
def _SLASH_volatile_Group : OptionGroup<"</volatile group>">,
  Group<cl_compile_Group>;

def _SLASH_EH : CLJoined<"EH">, HelpText<"Set exception handling model">;
def _SLASH_EP : CLFlag<"EP">,
  HelpText<"Disable linemarker output and preprocess to stdout">;
def _SLASH_FA : CLFlag<"FA">,
  HelpText<"Output assembly code file during compilation">;
def _SLASH_Fa : CLJoined<"Fa">,
  HelpText<"Set assembly output file name (with /FA)">,
  MetaVarName<"<file or dir/>">;
def _SLASH_fallback : CLCompileFlag<"fallback">,
  HelpText<"Fall back to cl.exe if clang-cl fails to compile">;
def _SLASH_FI : CLJoinedOrSeparate<"FI">,
  HelpText<"Include file before parsing">, Alias<include_>;
def _SLASH_Fe : CLJoined<"Fe">,
  HelpText<"Set output executable file name">,
  MetaVarName<"<file or dir/>">;
def _SLASH_Fe_COLON : CLJoined<"Fe:">, Alias<_SLASH_Fe>;
def _SLASH_Fi : CLCompileJoined<"Fi">,
  HelpText<"Set preprocess output file name (with /P)">,
  MetaVarName<"<file>">;
def _SLASH_Fo : CLCompileJoined<"Fo">,
  HelpText<"Set output object file (with /c)">,
  MetaVarName<"<file or dir/>">;
def _SLASH_guard : CLJoined<"guard:">,
  HelpText<"Enable Control Flow Guard with /guard:cf, or only the table with /guard:cf,nochecks">;
def _SLASH_GX : CLFlag<"GX">,
  HelpText<"Deprecated; use /EHsc">;
def _SLASH_GX_ : CLFlag<"GX-">,
  HelpText<"Deprecated (like not passing /EH)">;
def _SLASH_imsvc : CLJoinedOrSeparate<"imsvc">,
  HelpText<"Add <dir> to system include search path, as if in %INCLUDE%">,
  MetaVarName<"<dir>">;
def _SLASH_LD : CLFlag<"LD">, HelpText<"Create DLL">;
def _SLASH_LDd : CLFlag<"LDd">, HelpText<"Create debug DLL">;
def _SLASH_link : CLRemainingArgsJoined<"link">,
  HelpText<"Forward options to the linker">, MetaVarName<"<options>">;
def _SLASH_MD : Option<["/", "-"], "MD", KIND_FLAG>, Group<_SLASH_M_Group>,
  Flags<[CLOption, NoXarchOption]>, HelpText<"Use DLL run-time">;
def _SLASH_MDd : Option<["/", "-"], "MDd", KIND_FLAG>, Group<_SLASH_M_Group>,
  Flags<[CLOption, NoXarchOption]>, HelpText<"Use DLL debug run-time">;
def _SLASH_MT : Option<["/", "-"], "MT", KIND_FLAG>, Group<_SLASH_M_Group>,
  Flags<[CLOption, NoXarchOption]>, HelpText<"Use static run-time">;
def _SLASH_MTd : Option<["/", "-"], "MTd", KIND_FLAG>, Group<_SLASH_M_Group>,
  Flags<[CLOption, NoXarchOption]>, HelpText<"Use static debug run-time">;
def _SLASH_o : CLJoinedOrSeparate<"o">,
  HelpText<"Deprecated (set output file name); use /Fe or /Fe">,
  MetaVarName<"<file or dir/>">;
def _SLASH_P : CLFlag<"P">, HelpText<"Preprocess to file">;
def _SLASH_Tc : CLCompileJoinedOrSeparate<"Tc">,
  HelpText<"Treat <file> as C source file">, MetaVarName<"<file>">;
def _SLASH_TC : CLCompileFlag<"TC">, HelpText<"Treat all source files as C">;
def _SLASH_Tp : CLCompileJoinedOrSeparate<"Tp">,
  HelpText<"Treat <file> as C++ source file">, MetaVarName<"<file>">;
def _SLASH_TP : CLCompileFlag<"TP">, HelpText<"Treat all source files as C++">;
def _SLASH_vctoolsdir : CLJoinedOrSeparate<"vctoolsdir">,
  HelpText<"Path to the VCToolChain">, MetaVarName<"<dir>">;
def _SLASH_volatile_iso : Option<["/", "-"], "volatile:iso", KIND_FLAG>,
  Group<_SLASH_volatile_Group>, Flags<[CLOption, NoXarchOption]>,
  HelpText<"Volatile loads and stores have standard semantics">;
def _SLASH_vmb : CLFlag<"vmb">,
  HelpText<"Use a best-case representation method for member pointers">;
def _SLASH_vmg : CLFlag<"vmg">,
  HelpText<"Use a most-general representation for member pointers">;
def _SLASH_vms : CLFlag<"vms">,
  HelpText<"Set the default most-general representation to single inheritance">;
def _SLASH_vmm : CLFlag<"vmm">,
  HelpText<"Set the default most-general representation to "
           "multiple inheritance">;
def _SLASH_vmv : CLFlag<"vmv">,
  HelpText<"Set the default most-general representation to "
           "virtual inheritance">;
def _SLASH_volatile_ms  : Option<["/", "-"], "volatile:ms", KIND_FLAG>,
  Group<_SLASH_volatile_Group>, Flags<[CLOption, NoXarchOption]>,
  HelpText<"Volatile loads and stores have acquire and release semantics">;
def _SLASH_clang : CLJoined<"clang:">,
  HelpText<"Pass <arg> to the clang driver">, MetaVarName<"<arg>">;
def _SLASH_Zl : CLFlag<"Zl">,
  HelpText<"Do not let object file auto-link default libraries">;

def _SLASH_Yc : CLJoined<"Yc">,
  HelpText<"Generate a pch file for all code up to and including <filename>">,
  MetaVarName<"<filename>">;
def _SLASH_Yu : CLJoined<"Yu">,
  HelpText<"Load a pch file and use it instead of all code up to "
           "and including <filename>">,
  MetaVarName<"<filename>">;
def _SLASH_Y_ : CLFlag<"Y-">,
  HelpText<"Disable precompiled headers, overrides /Yc and /Yu">;
def _SLASH_Zc_dllexportInlines : CLFlag<"Zc:dllexportInlines">,
  HelpText<"dllexport/dllimport inline member functions of dllexport/import classes (default)">;
def _SLASH_Zc_dllexportInlines_ : CLFlag<"Zc:dllexportInlines-">,
  HelpText<"Do not dllexport/dllimport inline member functions of dllexport/import classes">;
def _SLASH_Fp : CLJoined<"Fp">,
  HelpText<"Set pch file name (with /Yc and /Yu)">, MetaVarName<"<file>">;

def _SLASH_Gd : CLFlag<"Gd">,
  HelpText<"Set __cdecl as a default calling convention">;
def _SLASH_Gr : CLFlag<"Gr">,
  HelpText<"Set __fastcall as a default calling convention">;
def _SLASH_Gz : CLFlag<"Gz">,
  HelpText<"Set __stdcall as a default calling convention">;
def _SLASH_Gv : CLFlag<"Gv">,
  HelpText<"Set __vectorcall as a default calling convention">;
def _SLASH_Gregcall : CLFlag<"Gregcall">,
  HelpText<"Set __regcall as a default calling convention">;

// Ignored:

def _SLASH_analyze_ : CLIgnoredFlag<"analyze-">;
def _SLASH_bigobj : CLIgnoredFlag<"bigobj">;
def _SLASH_cgthreads : CLIgnoredJoined<"cgthreads">;
def _SLASH_d2FastFail : CLIgnoredFlag<"d2FastFail">;
def _SLASH_d2Zi_PLUS : CLIgnoredFlag<"d2Zi+">;
def _SLASH_errorReport : CLIgnoredJoined<"errorReport">;
def _SLASH_FC : CLIgnoredFlag<"FC">;
def _SLASH_Fd : CLIgnoredJoined<"Fd">;
def _SLASH_FS : CLIgnoredFlag<"FS">;
def _SLASH_JMC : CLIgnoredFlag<"JMC">;
def _SLASH_kernel_ : CLIgnoredFlag<"kernel-">;
def _SLASH_nologo : CLIgnoredFlag<"nologo">;
def _SLASH_permissive_ : CLIgnoredFlag<"permissive-">;
def _SLASH_RTC : CLIgnoredJoined<"RTC">;
def _SLASH_sdl : CLIgnoredFlag<"sdl">;
def _SLASH_sdl_ : CLIgnoredFlag<"sdl-">;
def _SLASH_utf8 : CLIgnoredFlag<"utf-8">,
  HelpText<"Set source and runtime encoding to UTF-8 (default)">;
def _SLASH_w : CLIgnoredJoined<"w">;
def _SLASH_Zc___cplusplus : CLIgnoredFlag<"Zc:__cplusplus">;
def _SLASH_Zc_auto : CLIgnoredFlag<"Zc:auto">;
def _SLASH_Zc_forScope : CLIgnoredFlag<"Zc:forScope">;
def _SLASH_Zc_inline : CLIgnoredFlag<"Zc:inline">;
def _SLASH_Zc_rvalueCast : CLIgnoredFlag<"Zc:rvalueCast">;
def _SLASH_Zc_ternary : CLIgnoredFlag<"Zc:ternary">;
def _SLASH_Zc_wchar_t : CLIgnoredFlag<"Zc:wchar_t">;
def _SLASH_ZH_MD5 : CLIgnoredFlag<"ZH:MD5">;
def _SLASH_ZH_SHA1 : CLIgnoredFlag<"ZH:SHA1">;
def _SLASH_ZH_SHA_256 : CLIgnoredFlag<"ZH:SHA_256">;
def _SLASH_Zm : CLIgnoredJoined<"Zm">;
def _SLASH_Zo : CLIgnoredFlag<"Zo">;
def _SLASH_Zo_ : CLIgnoredFlag<"Zo-">;


// Unsupported:

def _SLASH_await : CLFlag<"await">;
def _SLASH_constexpr : CLJoined<"constexpr:">;
def _SLASH_AI : CLJoinedOrSeparate<"AI">;
def _SLASH_Bt : CLFlag<"Bt">;
def _SLASH_Bt_plus : CLFlag<"Bt+">;
def _SLASH_clr : CLJoined<"clr">;
def _SLASH_d2 : CLJoined<"d2">;
def _SLASH_doc : CLJoined<"doc">;
def _SLASH_FA_joined : CLJoined<"FA">;
def _SLASH_favor : CLJoined<"favor">;
def _SLASH_F : CLJoinedOrSeparate<"F">;
def _SLASH_Fm : CLJoined<"Fm">;
def _SLASH_Fr : CLJoined<"Fr">;
def _SLASH_FR : CLJoined<"FR">;
def _SLASH_FU : CLJoinedOrSeparate<"FU">;
def _SLASH_Fx : CLFlag<"Fx">;
def _SLASH_G1 : CLFlag<"G1">;
def _SLASH_G2 : CLFlag<"G2">;
def _SLASH_Ge : CLFlag<"Ge">;
def _SLASH_Gh : CLFlag<"Gh">;
def _SLASH_GH : CLFlag<"GH">;
def _SLASH_GL : CLFlag<"GL">;
def _SLASH_GL_ : CLFlag<"GL-">;
def _SLASH_Gm : CLFlag<"Gm">;
def _SLASH_Gm_ : CLFlag<"Gm-">;
def _SLASH_GT : CLFlag<"GT">;
def _SLASH_GZ : CLFlag<"GZ">;
def _SLASH_H : CLFlag<"H">;
def _SLASH_homeparams : CLFlag<"homeparams">;
def _SLASH_hotpatch : CLFlag<"hotpatch">;
def _SLASH_kernel : CLFlag<"kernel">;
def _SLASH_LN : CLFlag<"LN">;
def _SLASH_MP : CLJoined<"MP">;
def _SLASH_Qfast_transcendentals : CLFlag<"Qfast_transcendentals">;
def _SLASH_QIfist : CLFlag<"QIfist">;
def _SLASH_QIntel_jcc_erratum : CLFlag<"QIntel-jcc-erratum">;
def _SLASH_Qimprecise_fwaits : CLFlag<"Qimprecise_fwaits">;
def _SLASH_Qpar : CLFlag<"Qpar">;
def _SLASH_Qpar_report : CLJoined<"Qpar-report">;
def _SLASH_Qsafe_fp_loads : CLFlag<"Qsafe_fp_loads">;
def _SLASH_Qspectre : CLFlag<"Qspectre">;
def _SLASH_Qspectre_load : CLFlag<"Qspectre-load">;
def _SLASH_Qspectre_load_cf : CLFlag<"Qspectre-load-cf">;
def _SLASH_Qvec_report : CLJoined<"Qvec-report">;
def _SLASH_u : CLFlag<"u">;
def _SLASH_V : CLFlag<"V">;
def _SLASH_WL : CLFlag<"WL">;
def _SLASH_Wp64 : CLFlag<"Wp64">;
def _SLASH_Yd : CLFlag<"Yd">;
def _SLASH_Yl : CLJoined<"Yl">;
def _SLASH_Za : CLFlag<"Za">;
def _SLASH_Zc : CLJoined<"Zc:">;
def _SLASH_Ze : CLFlag<"Ze">;
def _SLASH_Zg : CLFlag<"Zg">;
def _SLASH_ZI : CLFlag<"ZI">;
def _SLASH_ZW : CLJoined<"ZW">;<|MERGE_RESOLUTION|>--- conflicted
+++ resolved
@@ -1170,14 +1170,10 @@
   NegFlag<SetFalse>>;
 def fbuiltin : Flag<["-"], "fbuiltin">, Group<f_Group>, Flags<[CoreOption]>;
 def fbuiltin_module_map : Flag <["-"], "fbuiltin-module-map">, Group<f_Group>,
-<<<<<<< HEAD
   Flags<[NoXarchOption]>, HelpText<"Load the clang builtins module map file.">;
 defm caret_diagnostics : BoolFOption<"caret-diagnostics",
   DiagnosticOpts<"ShowCarets">, DefaultTrue,
   NegFlag<SetFalse, [CC1Option]>, PosFlag<SetTrue>>;
-=======
-  Flags<[DriverOption]>, HelpText<"Load the clang builtins module map file.">;
-defm caret_diagnostics : OptOutFFlag<"caret-diagnostics", "", "">;
 def fcheckedc_extension : Flag<["-"], "fcheckedc-extension">, Group<f_Group>, Flags<[CC1Option]>,
   HelpText<"Accept Checked C extension">;
 def fno_checkedc_extension : Flag<["-"], "fno-checkedc-extension">, Group<f_Group>, Flags<[CC1Option]>,
@@ -1200,7 +1196,6 @@
   HelpText<"Injects calls to VERIFIER_assume and VERIFIER_error in the bitcode">;
 def funchecked_pointers_dynamic_check : Flag<["-"], "funchecked-pointers-dynamic-check">, Group<f_Group>, Flags<[CC1Option]>,
   HelpText<"Adds dynamic checks for unchecked pointers">;
->>>>>>> ccbaca99
 def fclang_abi_compat_EQ : Joined<["-"], "fclang-abi-compat=">, Group<f_clang_Group>,
   Flags<[CC1Option]>, MetaVarName<"<version>">, Values<"<major>.<minor>,latest">,
   HelpText<"Attempt to match the ABI of Clang <version>">;
@@ -3614,9 +3609,6 @@
                          Flags<[CoreOption, NoXarchOption]>, Group<f_Group>,
                          HelpText<"Spawn a separate process for each cc1">;
 
-<<<<<<< HEAD
-def : Flag<["-"], "integrated-as">, Alias<fintegrated_as>, Flags<[NoXarchOption]>;
-=======
 def fcheckedc_null_ptr_arith : Flag<["-"], "fcheckedc-null-ptr-arith">,
   Group<f_Group>, Flags<[CC1Option]>,
   HelpText<"Enable runtime null pointer arithmetic checks">;
@@ -3624,8 +3616,7 @@
   Group<f_Group>, Flags<[CC1Option]>,
   HelpText<"Disable runtime null pointer arithmetic checks">;
 
-def : Flag<["-"], "integrated-as">, Alias<fintegrated_as>, Flags<[DriverOption]>;
->>>>>>> ccbaca99
+def : Flag<["-"], "integrated-as">, Alias<fintegrated_as>, Flags<[NoXarchOption]>;
 def : Flag<["-"], "no-integrated-as">, Alias<fno_integrated_as>,
       Flags<[CC1Option, NoXarchOption]>;
 
