--- conflicted
+++ resolved
@@ -29,20 +29,12 @@
 
 class ProgramInfo {
 public:
-<<<<<<< HEAD
-  typedef std::map<unsigned int, ConstraintVariable *> CallTypeParamBindingsType;
-  typedef std::map<PersistentSourceLoc, CallTypeParamBindingsType>
-      TypeParamBindingsType;
-=======
-
   // This map holds similar information as the type variable map in
   // ConstraintBuilder.cpp, but it is stored in a form that is usable during
-  // rewriting. This means storing a PersistentSourceLoc instead of CallExpr,
-  // and a string instead of Type*.
-  typedef std::map<unsigned int, std::string> CallTypeParamBindingsT;
+  // rewriting.
+  typedef std::map<unsigned int, ConstraintVariable *> CallTypeParamBindingsT;
   typedef std::map<PersistentSourceLoc, CallTypeParamBindingsT>
       TypeParamBindingsT;
->>>>>>> 7e610342
 
   typedef std::map<std::string, std::map<std::string, std::set<FVConstraint *>>>
       StaticFunctionMapType;
