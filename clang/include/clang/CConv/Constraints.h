--- conflicted
+++ resolved
@@ -699,7 +699,6 @@
   // function parameters or returns.
   EnvironmentMap itypeConstraintVars;
 
-<<<<<<< HEAD
   // Map of function unique key to it declaration FVConstraintVariable.
   FuncKeyToConsMap FuncDeclConstraints;
   // Map of function unique key to it definition FVConstraintVariable.
@@ -707,9 +706,6 @@
 
   bool step_solve_old(void);
   int solve_new(void);
-=======
-  bool step_solve(void);
->>>>>>> 72c9a508
   bool check(Constraint *C);
 
   bool assignConstToVar(EnvironmentMap::iterator &SrcVar, ConstAtom *C);
