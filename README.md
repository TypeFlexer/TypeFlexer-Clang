--- conflicted
+++ resolved
@@ -6,29 +6,6 @@
 C specification is available  at the 
 [Checked C repo](https://github.com/Microsoft/checkedc).
 
-<<<<<<< HEAD
-## Announcement
-
-Earlier this year, the LLVM community
-[transitioned](https://forums.swift.org/t/llvm-monorepo-transition/25689) to
-"monorepo". To align with upstream, we are now planning to transition Checked C
-to a monorepo.
-
-Starting the first week of Oct 2019, the checkedc-clang project will transition to
-monorepo. This would result in the following changes:
-
-1. [checkedc-llvm](https://github.com/Microsoft/checkedc-llvm) and
-[checkedc-clang](https://github.com/Microsoft/checkedc-clang) (as well as other
-LLVM subprojects) would be tracked via a single git repo.
-
-2. The [checkedc-llvm](https://github.com/Microsoft/checkedc-llvm) repo would
-no longer be maintained. The
-[checkedc-clang](https://github.com/Microsoft/checkedc-clang) repo would be the
-new monorepo.
-
-3. There would be no changes to the
-[checkedc](https://github.com/Microsoft/checkedc) repo. It would continue to be
-=======
 ## Announcements
 
 ### Source code update
@@ -53,24 +30,13 @@
 
 3. There will be no changes to the
 [checkedc](https://github.com/Microsoft/checkedc) repo. It will continue to be
->>>>>>> 80a8428e
 a separate git repo.
 
 4. All future patches should be based off this new monorepo.
 
 5. You can use
-<<<<<<< HEAD
-[this](https://github.com/microsoft/checkedc-clang/blob/monorepo/clang/automation/UNIX/cherry-pick-to-monorepo.sh)
-script to cherry-pick your existing patches to the new monorepo.
-
-6. Make sure to set the following CMake flag to enable clang in your builds:
-  `-DLLVM_ENABLE_PROJECTS=clang`
-
-## Compiler source code update
-=======
 [this](https://github.com/microsoft/checkedc-clang/blob/master/clang/automation/UNIX/cherry-pick-to-monorepo.sh)
 script to cherry-pick your existing patches to the new monorepo.
->>>>>>> 80a8428e
 
 6. Make sure to set the following CMake flag to enable clang in your builds:
   `-DLLVM_ENABLE_PROJECTS=clang`
