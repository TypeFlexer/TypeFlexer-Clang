add_subdirectory(support)

# Configure the Features.inc file.
if (NOT DEFINED CLANGD_BUILD_XPC)
  if(${CMAKE_SYSTEM_NAME} MATCHES "Darwin")
    set(CLANGD_BUILD_XPC_DEFAULT ON)
  else ()
    set(CLANGD_BUILD_XPC_DEFAULT OFF)
  endif ()

  llvm_canonicalize_cmake_booleans(CLANGD_BUILD_XPC_DEFAULT)

  set(CLANGD_BUILD_XPC ${CLANGD_BUILD_XPC_DEFAULT} CACHE BOOL "Build XPC Support For Clangd." FORCE)
  unset(CLANGD_BUILD_XPC_DEFAULT)
endif ()

llvm_canonicalize_cmake_booleans(CLANGD_BUILD_XPC)

configure_file(
  ${CMAKE_CURRENT_SOURCE_DIR}/Features.inc.in
  ${CMAKE_CURRENT_BINARY_DIR}/Features.inc
)

set(LLVM_LINK_COMPONENTS
  Support
  AllTargetsInfos
  FrontendOpenMP
  Option
  )

add_clang_library(clangDaemon
  AST.cpp
<<<<<<< HEAD
=======
  3CCommands.cpp
  3CDiagnostics.cpp
  Cancellation.cpp
>>>>>>> 5b343589
  ClangdLSPServer.cpp
  ClangdServer.cpp
  CodeComplete.cpp
  CodeCompletionStrings.cpp
  CollectMacros.cpp
  CompileCommands.cpp
  Compiler.cpp
  Config.cpp
  ConfigCompile.cpp
  ConfigProvider.cpp
  ConfigYAML.cpp
  Diagnostics.cpp
  DraftStore.cpp
  ExpectedTypes.cpp
  FindSymbols.cpp
  FindTarget.cpp
  FileDistance.cpp
  Format.cpp
  FS.cpp
  FuzzyMatch.cpp
  GlobalCompilationDatabase.cpp
  Headers.cpp
  HeaderSourceSwitch.cpp
  Hover.cpp
  IncludeFixer.cpp
  JSONTransport.cpp
  PathMapping.cpp
  Protocol.cpp
  Quality.cpp
  ParsedAST.cpp
  Preamble.cpp
  RIFF.cpp
  Selection.cpp
  SemanticHighlighting.cpp
  SemanticSelection.cpp
  SourceCode.cpp
  QueryDriverDatabase.cpp
  TUScheduler.cpp
  URI.cpp
  XRefs.cpp

  index/Background.cpp
  index/BackgroundIndexLoader.cpp
  index/BackgroundIndexStorage.cpp
  index/BackgroundQueue.cpp
  index/BackgroundRebuild.cpp
  index/CanonicalIncludes.cpp
  index/FileIndex.cpp
  index/Index.cpp
  index/IndexAction.cpp
  index/MemIndex.cpp
  index/Merge.cpp
  index/Ref.cpp
  index/Relation.cpp
  index/Serialization.cpp
  index/Symbol.cpp
  index/SymbolCollector.cpp
  index/SymbolID.cpp
  index/SymbolLocation.cpp
  index/SymbolOrigin.cpp
  index/YAMLSerialization.cpp

  index/dex/Dex.cpp
  index/dex/Iterator.cpp
  index/dex/PostingList.cpp
  index/dex/Trigram.cpp

  refactor/Rename.cpp
  refactor/Tweak.cpp

  LINK_LIBS
  clangdSupport
  clangTidy
  ${LLVM_PTHREAD_LIB}
  ${ALL_CLANG_TIDY_CHECKS}

  DEPENDS
  omp_gen
  )

clang_target_link_libraries(clangDaemon
  PRIVATE
  clangAST
  clangASTMatchers
  clangBasic
  clangDriver
  clangFormat
  clangFrontend
  clangIndex
  clangLex
  clangSema
  clangSerialization
  clangTooling
  clangToolingCore
  clangToolingInclusions
  clangToolingRefactoring
  clangToolingSyntax
  )

add_clang_library(3cClangDaemon
  AST.cpp
  3CCommands.cpp
  3CDiagnostics.cpp
  Cancellation.cpp
  ClangdLSPServer.cpp
  ClangdServer.cpp
  ClangdUnit.cpp
  CodeComplete.cpp
  CodeCompletionStrings.cpp
  Compiler.cpp
  Context.cpp
  Diagnostics.cpp
  DraftStore.cpp
  ExpectedTypes.cpp
  FindSymbols.cpp
  FileDistance.cpp
  Format.cpp
  FS.cpp
  FSProvider.cpp
  FormattedString.cpp
  FuzzyMatch.cpp
  GlobalCompilationDatabase.cpp
  Headers.cpp
  IncludeFixer.cpp
  JSONTransport.cpp
  Logger.cpp
  Protocol.cpp
  Quality.cpp
  RIFF.cpp
  Selection.cpp
  SemanticHighlighting.cpp
  SourceCode.cpp
  QueryDriverDatabase.cpp
  Threading.cpp
  Trace.cpp
  TUScheduler.cpp
  URI.cpp
  XRefs.cpp

  index/Background.cpp
  index/BackgroundIndexStorage.cpp
  index/BackgroundQueue.cpp
  index/BackgroundRebuild.cpp
  index/CanonicalIncludes.cpp
  index/FileIndex.cpp
  index/Index.cpp
  index/IndexAction.cpp
  index/MemIndex.cpp
  index/Merge.cpp
  index/Ref.cpp
  index/Relation.cpp
  index/Serialization.cpp
  index/Symbol.cpp
  index/SymbolCollector.cpp
  index/SymbolID.cpp
  index/SymbolLocation.cpp
  index/SymbolOrigin.cpp
  index/YAMLSerialization.cpp

  index/dex/Dex.cpp
  index/dex/Iterator.cpp
  index/dex/PostingList.cpp
  index/dex/Trigram.cpp

  refactor/Rename.cpp
  refactor/Tweak.cpp

  LINK_LIBS
  clang3C
  clangAST
  clangASTMatchers
  clangBasic
  clangDriver
  clangFormat
  clangFrontend
  clangIndex
  clangLex
  clangSema
  clangSerialization
  clangTidy
  clangTidyAndroidModule
  clangTidyAbseilModule
  clangTidyBoostModule
  clangTidyBugproneModule
  clangTidyCERTModule
  clangTidyCppCoreGuidelinesModule
  clangTidyFuchsiaModule
  clangTidyGoogleModule
  clangTidyHICPPModule
  clangTidyLLVMModule
  clangTidyMiscModule
  clangTidyModernizeModule
  clangTidyObjCModule
  clangTidyPerformanceModule
  clangTidyPortabilityModule
  clangTidyReadabilityModule
  clangTidyZirconModule
  clangTooling
  clangToolingCore
  clangToolingInclusions
  clangToolingRefactoring
  clangToolingSyntax
  ${LLVM_PTHREAD_LIB}
  ${CLANGD_ATOMIC_LIB}
      )

  target_compile_definitions(obj.3cClangDaemon PRIVATE INTERACTIVE3C=1)

add_subdirectory(refactor/tweaks)
if (${CMAKE_SYSTEM_NAME} STREQUAL "Linux")
  # FIXME: Make fuzzer not use linux-specific APIs, build it everywhere.
  add_subdirectory(fuzzer)
endif()
add_subdirectory(tool)
add_subdirectory(indexer)

if (LLVM_INCLUDE_BENCHMARKS)
  add_subdirectory(benchmarks)
endif()
if ( CLANGD_BUILD_XPC )
  add_subdirectory(xpc)
endif ()

if(CLANG_INCLUDE_TESTS)
add_subdirectory(test)
add_subdirectory(unittests)
endif()

# FIXME(kirillbobyrev): Document this in the LLVM docs once remote index is stable.
option(CLANGD_ENABLE_REMOTE "Use gRPC library to enable remote index support for Clangd" OFF)
set(GRPC_INSTALL_PATH "" CACHE PATH "Path to gRPC library manual installation.")

if (CLANGD_ENABLE_REMOTE)
  include(FindGRPC)
endif()
add_subdirectory(index/remote)
add_subdirectory(index/dex/dexp)<|MERGE_RESOLUTION|>--- conflicted
+++ resolved
@@ -30,12 +30,9 @@
 
 add_clang_library(clangDaemon
   AST.cpp
-<<<<<<< HEAD
-=======
   3CCommands.cpp
   3CDiagnostics.cpp
   Cancellation.cpp
->>>>>>> 5b343589
   ClangdLSPServer.cpp
   ClangdServer.cpp
   CodeComplete.cpp
