//===--- LangOptions.def - Language option database -------------*- C++ -*-===//
//
//                     The LLVM Compiler Infrastructure
//
// This file is distributed under the University of Illinois Open Source
// License. See LICENSE.TXT for details.
//
//===----------------------------------------------------------------------===//
//
// This file defines the language options. Users of this file must
// define the LANGOPT macro to make use of this information.
//
// Optionally, the user may also define:
//
// BENIGN_LANGOPT: for options that don't affect the construction of the AST in
//     any way (that is, the value can be different between an implicit module
//     and the user of that module).
//
// COMPATIBLE_LANGOPT: for options that affect the construction of the AST in
//     a way that doesn't prevent interoperability (that is, the value can be
//     different between an explicit module and the user of that module).
//
// ENUM_LANGOPT: for options that have enumeration, rather than unsigned, type.
//
// VALUE_LANGOPT: for options that describe a value rather than a flag.
//
// BENIGN_ENUM_LANGOPT, COMPATIBLE_ENUM_LANGOPT,
// BENIGN_VALUE_LANGOPT, COMPATIBLE_VALUE_LANGOPT: combinations of the above.
//
// FIXME: Clients should be able to more easily select whether they want
// different levels of compatibility versus how to handle different kinds
// of option.
//
// The Description field should be a noun phrase, for instance "frobbing all
// widgets" or "C's implicit blintz feature".
//===----------------------------------------------------------------------===//

#ifndef LANGOPT
#  error Define the LANGOPT macro to handle language options
#endif

#ifndef COMPATIBLE_LANGOPT
#  define COMPATIBLE_LANGOPT(Name, Bits, Default, Description) \
     LANGOPT(Name, Bits, Default, Description)
#endif

#ifndef BENIGN_LANGOPT
#  define BENIGN_LANGOPT(Name, Bits, Default, Description) \
     COMPATIBLE_LANGOPT(Name, Bits, Default, Description)
#endif

#ifndef ENUM_LANGOPT
#  define ENUM_LANGOPT(Name, Type, Bits, Default, Description) \
     LANGOPT(Name, Bits, Default, Description)
#endif

#ifndef COMPATIBLE_ENUM_LANGOPT
#  define COMPATIBLE_ENUM_LANGOPT(Name, Type, Bits, Default, Description) \
     ENUM_LANGOPT(Name, Type, Bits, Default, Description)
#endif

#ifndef BENIGN_ENUM_LANGOPT
#  define BENIGN_ENUM_LANGOPT(Name, Type, Bits, Default, Description) \
     COMPATIBLE_ENUM_LANGOPT(Name, Type, Bits, Default, Description)
#endif

#ifndef VALUE_LANGOPT
#  define VALUE_LANGOPT(Name, Bits, Default, Description) \
     LANGOPT(Name, Bits, Default, Description)
#endif

#ifndef COMPATIBLE_VALUE_LANGOPT
#  define COMPATIBLE_VALUE_LANGOPT(Name, Bits, Default, Description) \
     VALUE_LANGOPT(Name, Bits, Default, Description)
#endif

#ifndef BENIGN_VALUE_LANGOPT
#  define BENIGN_VALUE_LANGOPT(Name, Bits, Default, Description) \
     COMPATIBLE_VALUE_LANGOPT(Name, Bits, Default, Description)
#endif

// FIXME: A lot of the BENIGN_ options should be COMPATIBLE_ instead.
LANGOPT(C99               , 1, 0, "C99")
LANGOPT(C11               , 1, 0, "C11")
LANGOPT(C17               , 1, 0, "C17")
LANGOPT(MSVCCompat        , 1, 0, "Microsoft Visual C++ full compatibility mode")
LANGOPT(MicrosoftExt      , 1, 0, "Microsoft C++ extensions")
LANGOPT(AsmBlocks         , 1, 0, "Microsoft inline asm blocks")
LANGOPT(Borland           , 1, 0, "Borland extensions")
LANGOPT(CPlusPlus         , 1, 0, "C++")
LANGOPT(CPlusPlus11       , 1, 0, "C++11")
LANGOPT(CPlusPlus14       , 1, 0, "C++14")
LANGOPT(CPlusPlus17       , 1, 0, "C++17")
LANGOPT(CPlusPlus2a       , 1, 0, "C++2a")
<<<<<<< HEAD
LANGOPT(ObjC              , 1, 0, "Objective-C")
=======
LANGOPT(ObjC1             , 1, 0, "Objective-C 1")
LANGOPT(ObjC2             , 1, 0, "Objective-C 2")
LANGOPT(CheckedC          , 1, 0, "Checked C extension")
>>>>>>> 96940ffe
BENIGN_LANGOPT(ObjCDefaultSynthProperties , 1, 0,
               "Objective-C auto-synthesized properties")
BENIGN_LANGOPT(EncodeExtendedBlockSig , 1, 0,
               "Encoding extended block type signature")
BENIGN_LANGOPT(ObjCInferRelatedResultType , 1, 1,
               "Objective-C related result type inference")
LANGOPT(AppExt , 1, 0, "Objective-C App Extension")
LANGOPT(Trigraphs         , 1, 0,"trigraphs")
LANGOPT(LineComment       , 1, 0, "'//' comments")
LANGOPT(Bool              , 1, 0, "bool, true, and false keywords")
LANGOPT(Half              , 1, 0, "half keyword")
LANGOPT(WChar             , 1, CPlusPlus, "wchar_t keyword")
LANGOPT(Char8             , 1, 0, "char8_t keyword")
LANGOPT(DeclSpecKeyword   , 1, 0, "__declspec keyword")
BENIGN_LANGOPT(DollarIdents   , 1, 1, "'$' in identifiers")
BENIGN_LANGOPT(AsmPreprocessor, 1, 0, "preprocessor in asm mode")
LANGOPT(GNUMode           , 1, 1, "GNU extensions")
LANGOPT(GNUKeywords       , 1, 1, "GNU keywords")
BENIGN_LANGOPT(ImplicitInt, 1, !C99 && !CPlusPlus, "C89 implicit 'int'")
LANGOPT(Digraphs          , 1, 0, "digraphs")
BENIGN_LANGOPT(HexFloats  , 1, C99, "C99 hexadecimal float constants")
LANGOPT(CXXOperatorNames  , 1, 0, "C++ operator name keywords")
LANGOPT(AppleKext         , 1, 0, "Apple kext support")
BENIGN_LANGOPT(PascalStrings, 1, 0, "Pascal string support")
LANGOPT(WritableStrings   , 1, 0, "writable string support")
LANGOPT(ConstStrings      , 1, 0, "const-qualified string support")
LANGOPT(LaxVectorConversions , 1, 1, "lax vector conversions")
LANGOPT(AltiVec           , 1, 0, "AltiVec-style vector initializers")
LANGOPT(ZVector           , 1, 0, "System z vector extensions")
LANGOPT(Exceptions        , 1, 0, "exception handling")
LANGOPT(ObjCExceptions    , 1, 0, "Objective-C exceptions")
LANGOPT(CXXExceptions     , 1, 0, "C++ exceptions")
LANGOPT(DWARFExceptions   , 1, 0, "dwarf exception handling")
LANGOPT(SjLjExceptions    , 1, 0, "setjmp-longjump exception handling")
LANGOPT(SEHExceptions     , 1, 0, "SEH .xdata exception handling")
LANGOPT(ExternCNoUnwind   , 1, 0, "Assume extern C functions don't unwind")
LANGOPT(TraditionalCPP    , 1, 0, "traditional CPP emulation")
LANGOPT(RTTI              , 1, 1, "run-time type information")
LANGOPT(RTTIData          , 1, 1, "emit run-time type information data")
LANGOPT(MSBitfields       , 1, 0, "Microsoft-compatible structure layout")
LANGOPT(Freestanding, 1, 0, "freestanding implementation")
LANGOPT(NoBuiltin         , 1, 0, "disable builtin functions")
LANGOPT(NoMathBuiltin     , 1, 0, "disable math builtin functions")
LANGOPT(GNUAsm            , 1, 1, "GNU-style inline assembly")
LANGOPT(CoroutinesTS      , 1, 0, "C++ coroutines TS")
LANGOPT(DllExportInlines  , 1, 1, "dllexported classes dllexport inline methods")
LANGOPT(RelaxedTemplateTemplateArgs, 1, 0, "C++17 relaxed matching of template template arguments")

LANGOPT(DoubleSquareBracketAttributes, 1, 0, "'[[]]' attributes extension for all language standard modes")

BENIGN_LANGOPT(ThreadsafeStatics , 1, 1, "thread-safe static initializers")
LANGOPT(POSIXThreads      , 1, 0, "POSIX thread support")
LANGOPT(Blocks            , 1, 0, "blocks extension to C")
BENIGN_LANGOPT(EmitAllDecls      , 1, 0, "emitting all declarations")
LANGOPT(MathErrno         , 1, 1, "errno in math functions")
BENIGN_LANGOPT(HeinousExtensions , 1, 0, "extensions that we really don't like and may be ripped out at any time")
LANGOPT(Modules           , 1, 0, "modules extension to C")
COMPATIBLE_LANGOPT(ModulesTS  , 1, 0, "C++ Modules TS")
BENIGN_ENUM_LANGOPT(CompilingModule, CompilingModuleKind, 2, CMK_None,
                    "compiling a module interface")
BENIGN_LANGOPT(CompilingPCH, 1, 0, "building a pch")
BENIGN_LANGOPT(BuildingPCHWithObjectFile, 1, 0, "building a pch which has a corresponding object file")
COMPATIBLE_LANGOPT(ModulesDeclUse    , 1, 0, "require declaration of module uses")
BENIGN_LANGOPT(ModulesSearchAll  , 1, 1, "searching even non-imported modules to find unresolved references")
COMPATIBLE_LANGOPT(ModulesStrictDeclUse, 1, 0, "requiring declaration of module uses and all headers to be in modules")
BENIGN_LANGOPT(ModulesErrorRecovery, 1, 1, "automatically importing modules as needed when performing error recovery")
BENIGN_LANGOPT(ImplicitModules, 1, 1, "building modules that are not specified via -fmodule-file")
COMPATIBLE_LANGOPT(ModulesLocalVisibility, 1, 0, "local submodule visibility")
COMPATIBLE_LANGOPT(Optimize          , 1, 0, "__OPTIMIZE__ predefined macro")
COMPATIBLE_LANGOPT(OptimizeSize      , 1, 0, "__OPTIMIZE_SIZE__ predefined macro")
COMPATIBLE_LANGOPT(Static            , 1, 0, "__STATIC__ predefined macro (as opposed to __DYNAMIC__)")
VALUE_LANGOPT(PackStruct  , 32, 0,
              "default struct packing maximum alignment")
VALUE_LANGOPT(MaxTypeAlign  , 32, 0,
              "default maximum alignment for types")
VALUE_LANGOPT(AlignDouble            , 1, 0, "Controls if doubles should be aligned to 8 bytes (x86 only)")
COMPATIBLE_VALUE_LANGOPT(PICLevel    , 2, 0, "__PIC__ level")
COMPATIBLE_VALUE_LANGOPT(PIE         , 1, 0, "is pie")
COMPATIBLE_LANGOPT(GNUInline         , 1, 0, "GNU inline semantics")
COMPATIBLE_LANGOPT(NoInlineDefine    , 1, 0, "__NO_INLINE__ predefined macro")
COMPATIBLE_LANGOPT(Deprecated        , 1, 0, "__DEPRECATED predefined macro")
COMPATIBLE_LANGOPT(FastMath          , 1, 0, "fast FP math optimizations, and __FAST_MATH__ predefined macro")
COMPATIBLE_LANGOPT(FiniteMathOnly    , 1, 0, "__FINITE_MATH_ONLY__ predefined macro")
COMPATIBLE_LANGOPT(UnsafeFPMath      , 1, 0, "Unsafe Floating Point Math")

BENIGN_LANGOPT(ObjCGCBitmapPrint , 1, 0, "printing of GC's bitmap layout for __weak/__strong ivars")

BENIGN_LANGOPT(AccessControl     , 1, 1, "C++ access control")
LANGOPT(CharIsSigned      , 1, 1, "signed char")
LANGOPT(WCharSize         , 4, 0, "width of wchar_t")
LANGOPT(WCharIsSigned        , 1, 0, "signed or unsigned wchar_t")
ENUM_LANGOPT(MSPointerToMemberRepresentationMethod, PragmaMSPointersToMembersKind, 2, PPTMK_BestCase, "member-pointer representation method")
ENUM_LANGOPT(DefaultCallingConv, DefaultCallingConvention, 3, DCC_None, "default calling convention")

LANGOPT(ShortEnums        , 1, 0, "short enum types")

LANGOPT(OpenCL            , 1, 0, "OpenCL")
LANGOPT(OpenCLVersion     , 32, 0, "OpenCL C version")
LANGOPT(OpenCLCPlusPlus   , 1, 0, "OpenCL C++")
LANGOPT(OpenCLCPlusPlusVersion     , 32, 0, "OpenCL C++ version")
LANGOPT(NativeHalfType    , 1, 0, "Native half type support")
LANGOPT(NativeHalfArgsAndReturns, 1, 0, "Native half args and returns")
LANGOPT(HalfArgsAndReturns, 1, 0, "half args and returns")
LANGOPT(CUDA              , 1, 0, "CUDA")
LANGOPT(HIP               , 1, 0, "HIP")
LANGOPT(OpenMP            , 32, 0, "OpenMP support and version of OpenMP (31, 40 or 45)")
LANGOPT(OpenMPSimd        , 1, 0, "Use SIMD only OpenMP support.")
LANGOPT(OpenMPUseTLS      , 1, 0, "Use TLS for threadprivates or runtime calls")
LANGOPT(OpenMPIsDevice    , 1, 0, "Generate code only for OpenMP target device")
LANGOPT(OpenMPCUDAMode    , 1, 0, "Generate code for OpenMP pragmas in SIMT/SPMD mode")
LANGOPT(OpenMPCUDAForceFullRuntime , 1, 0, "Force to use full runtime in all constructs when offloading to CUDA devices")
LANGOPT(OpenMPHostCXXExceptions    , 1, 0, "C++ exceptions handling in the host code.")
LANGOPT(OpenMPCUDANumSMs  , 32, 0, "Number of SMs for CUDA devices.")
LANGOPT(OpenMPCUDABlocksPerSM  , 32, 0, "Number of blocks per SM for CUDA devices.")
LANGOPT(OpenMPOptimisticCollapse  , 1, 0, "Use at most 32 bits to represent the collapsed loop nest counter.")
LANGOPT(RenderScript      , 1, 0, "RenderScript")

LANGOPT(CUDAIsDevice      , 1, 0, "compiling for CUDA device")
LANGOPT(CUDAAllowVariadicFunctions, 1, 0, "allowing variadic functions in CUDA device code")
LANGOPT(CUDAHostDeviceConstexpr, 1, 1, "treating unattributed constexpr functions as __host__ __device__")
LANGOPT(CUDADeviceApproxTranscendentals, 1, 0, "using approximate transcendental functions")
LANGOPT(GPURelocatableDeviceCode, 1, 0, "generate relocatable device code")

LANGOPT(SizedDeallocation , 1, 0, "sized deallocation")
LANGOPT(AlignedAllocation , 1, 0, "aligned allocation")
LANGOPT(AlignedAllocationUnavailable, 1, 0, "aligned allocation functions are unavailable")
LANGOPT(NewAlignOverride  , 32, 0, "maximum alignment guaranteed by '::operator new(size_t)'")
LANGOPT(ConceptsTS , 1, 0, "enable C++ Extensions for Concepts")
BENIGN_LANGOPT(ModulesCodegen , 1, 0, "Modules code generation")
BENIGN_LANGOPT(ModulesDebugInfo , 1, 0, "Modules debug info")
BENIGN_LANGOPT(ElideConstructors , 1, 1, "C++ copy constructor elision")
BENIGN_LANGOPT(DumpRecordLayouts , 1, 0, "dumping the layout of IRgen'd records")
BENIGN_LANGOPT(DumpRecordLayoutsSimple , 1, 0, "dumping the layout of IRgen'd records in a simple form")
BENIGN_LANGOPT(DumpVTableLayouts , 1, 0, "dumping the layouts of emitted vtables")
BENIGN_LANGOPT(DumpInferredBounds, 1, 0, "dump inferred Checked C bounds for assignments and declarations")
LANGOPT(NoConstantCFStrings , 1, 0, "no constant CoreFoundation strings")
BENIGN_LANGOPT(InlineVisibilityHidden , 1, 0, "hidden visibility for inline C++ methods")
LANGOPT(GlobalAllocationFunctionVisibilityHidden , 1, 0, "hidden visibility for global operator new and delete declaration")
BENIGN_LANGOPT(ParseUnknownAnytype, 1, 0, "__unknown_anytype")
BENIGN_LANGOPT(DebuggerSupport , 1, 0, "debugger support")
BENIGN_LANGOPT(DebuggerCastResultToId, 1, 0, "for 'po' in the debugger, cast the result to id if it is of unknown type")
BENIGN_LANGOPT(DebuggerObjCLiteral , 1, 0, "debugger Objective-C literals and subscripting support")

BENIGN_LANGOPT(SpellChecking , 1, 1, "spell-checking")
LANGOPT(SinglePrecisionConstants , 1, 0, "treating double-precision floating point constants as single precision constants")
LANGOPT(FastRelaxedMath , 1, 0, "OpenCL fast relaxed math")
/// FP_CONTRACT mode (on/off/fast).
ENUM_LANGOPT(DefaultFPContractMode, FPContractModeKind, 2, FPC_Off, "FP contraction type")
LANGOPT(NoBitFieldTypeAlign , 1, 0, "bit-field type alignment")
LANGOPT(HexagonQdsp6Compat , 1, 0, "hexagon-qdsp6 backward compatibility")
LANGOPT(ObjCAutoRefCount , 1, 0, "Objective-C automated reference counting")
LANGOPT(ObjCWeakRuntime     , 1, 0, "__weak support in the ARC runtime")
LANGOPT(ObjCWeak            , 1, 0, "Objective-C __weak in ARC and MRC files")
LANGOPT(ObjCSubscriptingLegacyRuntime         , 1, 0, "Subscripting support in legacy ObjectiveC runtime")
LANGOPT(CFProtectionBranch , 1, 0, "Control-Flow Branch Protection enabled")
LANGOPT(FakeAddressSpaceMap , 1, 0, "OpenCL fake address space map")
ENUM_LANGOPT(AddressSpaceMapMangling , AddrSpaceMapMangling, 2, ASMM_Target, "OpenCL address space map mangling mode")
LANGOPT(IncludeDefaultHeader, 1, 0, "Include default header file for OpenCL")
BENIGN_LANGOPT(DelayedTemplateParsing , 1, 0, "delayed template parsing")
LANGOPT(BlocksRuntimeOptional , 1, 0, "optional blocks runtime")
LANGOPT(
    CompleteMemberPointers, 1, 0,
    "Require member pointer base types to be complete at the point where the "
    "type's inheritance model would be determined under the Microsoft ABI")

ENUM_LANGOPT(GC, GCMode, 2, NonGC, "Objective-C Garbage Collection mode")
ENUM_LANGOPT(ValueVisibilityMode, Visibility, 3, DefaultVisibility,
             "value symbol visibility")
ENUM_LANGOPT(TypeVisibilityMode, Visibility, 3, DefaultVisibility,
             "type symbol visibility")
ENUM_LANGOPT(StackProtector, StackProtectorMode, 2, SSPOff,
             "stack protector mode")
ENUM_LANGOPT(TrivialAutoVarInit, TrivialAutoVarInitKind, 2, TrivialAutoVarInitKind::Uninitialized,
             "trivial automatic variable initialization")
ENUM_LANGOPT(SignedOverflowBehavior, SignedOverflowBehaviorTy, 2, SOB_Undefined,
             "signed integer overflow handling")

BENIGN_LANGOPT(ArrowDepth, 32, 256,
               "maximum number of operator->s to follow")
BENIGN_LANGOPT(InstantiationDepth, 32, 1024,
               "maximum template instantiation depth")
BENIGN_LANGOPT(ConstexprCallDepth, 32, 512,
               "maximum constexpr call depth")
BENIGN_LANGOPT(ConstexprStepLimit, 32, 1048576,
               "maximum constexpr evaluation steps")
BENIGN_LANGOPT(BracketDepth, 32, 256,
               "maximum bracket nesting depth")
BENIGN_LANGOPT(NumLargeByValueCopy, 32, 0,
        "if non-zero, warn about parameter or return Warn if parameter/return value is larger in bytes than this setting. 0 is no check.")
VALUE_LANGOPT(MSCompatibilityVersion, 32, 0, "Microsoft Visual C/C++ Version")
VALUE_LANGOPT(VtorDispMode, 2, 1, "How many vtordisps to insert")

LANGOPT(ApplePragmaPack, 1, 0, "Apple gcc-compatible #pragma pack handling")

LANGOPT(RetainCommentsFromSystemHeaders, 1, 0, "retain documentation comments from system headers in the AST")

LANGOPT(SanitizeAddressFieldPadding, 2, 0, "controls how aggressive is ASan "
                                           "field padding (0: none, 1:least "
                                           "aggressive, 2: more aggressive)")

LANGOPT(XRayInstrument, 1, 0, "controls whether to do XRay instrumentation")
LANGOPT(XRayAlwaysEmitCustomEvents, 1, 0,
        "controls whether to always emit intrinsic calls to "
        "__xray_customevent(...) builtin.")
LANGOPT(XRayAlwaysEmitTypedEvents, 1, 0,
        "controls whether to always emit intrinsic calls to "
        "__xray_typedevent(...) builtin.")

LANGOPT(ForceEmitVTables, 1, 0, "whether to emit all vtables")

BENIGN_LANGOPT(AllowEditorPlaceholders, 1, 0,
               "allow editor placeholders in source")

ENUM_LANGOPT(ClangABICompat, ClangABI, 4, ClangABI::Latest,
             "version of Clang that we should attempt to be ABI-compatible "
             "with")

COMPATIBLE_VALUE_LANGOPT(FunctionAlignment, 5, 0, "Default alignment for functions")

LANGOPT(FixedPoint, 1, 0, "fixed point types")
LANGOPT(PaddingOnUnsignedFixedPoint, 1, 0,
        "unsigned fixed point types having one extra padding bit")

LANGOPT(RegisterStaticDestructors, 1, 1, "Register C++ static destructors")

#undef LANGOPT
#undef COMPATIBLE_LANGOPT
#undef BENIGN_LANGOPT
#undef ENUM_LANGOPT
#undef COMPATIBLE_ENUM_LANGOPT
#undef BENIGN_ENUM_LANGOPT
#undef VALUE_LANGOPT
#undef COMPATIBLE_VALUE_LANGOPT
#undef BENIGN_VALUE_LANGOPT<|MERGE_RESOLUTION|>--- conflicted
+++ resolved
@@ -92,13 +92,8 @@
 LANGOPT(CPlusPlus14       , 1, 0, "C++14")
 LANGOPT(CPlusPlus17       , 1, 0, "C++17")
 LANGOPT(CPlusPlus2a       , 1, 0, "C++2a")
-<<<<<<< HEAD
 LANGOPT(ObjC              , 1, 0, "Objective-C")
-=======
-LANGOPT(ObjC1             , 1, 0, "Objective-C 1")
-LANGOPT(ObjC2             , 1, 0, "Objective-C 2")
 LANGOPT(CheckedC          , 1, 0, "Checked C extension")
->>>>>>> 96940ffe
 BENIGN_LANGOPT(ObjCDefaultSynthProperties , 1, 0,
                "Objective-C auto-synthesized properties")
 BENIGN_LANGOPT(EncodeExtendedBlockSig , 1, 0,
