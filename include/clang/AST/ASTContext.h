--- conflicted
+++ resolved
@@ -1243,14 +1243,9 @@
   /// the specified element type.
   QualType getConstantArrayType(QualType EltTy, const llvm::APInt &ArySize,
                                 ArrayType::ArraySizeModifier ASM,
-<<<<<<< HEAD
-                                unsigned IndexTypeQuals) const;
-
-=======
                                 unsigned IndexTypeQuals,
                                 bool isChecked = false) const;
   
->>>>>>> e0e0304f
   /// \brief Returns a vla type where known sizes are replaced with [*].
   QualType getVariableArrayDecayedType(QualType Ty) const;
 
@@ -2345,14 +2340,10 @@
   //===--------------------------------------------------------------------===//
 
   /// Compatibility predicates used to check assignment expressions.
-<<<<<<< HEAD
-  bool typesAreCompatible(QualType T1, QualType T2,
-                          bool CompareUnqualified = false); // C99 6.2.7p1
-=======
+
   bool typesAreCompatible(QualType T1, QualType T2, 
                           bool CompareUnqualified = false, // C99 6.2.7p1
                           bool IgnoreBounds = false);
->>>>>>> e0e0304f
 
   bool propertyTypesAreCompatible(QualType, QualType);
   bool typesAreBlockPointerCompatible(QualType, QualType);
@@ -2397,14 +2388,9 @@
                                        bool IgnoreBounds = false);
   QualType mergeTransparentUnionType(QualType, QualType,
                                      bool OfBlockPointer=false,
-<<<<<<< HEAD
-                                     bool Unqualified = false);
-
-=======
                                      bool Unqualified = false,
                                      bool IgnoreBounds = false);
   
->>>>>>> e0e0304f
   QualType mergeObjCGCQualifiers(QualType, QualType);
 
   bool doFunctionTypesMatchOnExtParameterInfos(
