//===- Type.h - C Language Family Type Representation -----------*- C++ -*-===//
//
//                     The LLVM Compiler Infrastructure
//
// This file is distributed under the University of Illinois Open Source
// License. See LICENSE.TXT for details.
//
//===----------------------------------------------------------------------===//
//
/// \file
/// C Language Family Type Representation
///
/// This file defines the clang::Type interface and subclasses, used to
/// represent types for languages in the C family.
//
//===----------------------------------------------------------------------===//

#ifndef LLVM_CLANG_AST_TYPE_H
#define LLVM_CLANG_AST_TYPE_H

#include "clang/AST/NestedNameSpecifier.h"
#include "clang/AST/TemplateName.h"
#include "clang/Basic/AddressSpaces.h"
#include "clang/Basic/AttrKinds.h"
#include "clang/Basic/Diagnostic.h"
#include "clang/Basic/ExceptionSpecificationType.h"
#include "clang/Basic/LLVM.h"
#include "clang/Basic/Linkage.h"
#include "clang/Basic/PartialDiagnostic.h"
#include "clang/Basic/SourceLocation.h"
#include "clang/Basic/Specifiers.h"
#include "clang/Basic/Visibility.h"
#include "llvm/ADT/APInt.h"
#include "llvm/ADT/APSInt.h"
#include "llvm/ADT/ArrayRef.h"
#include "llvm/ADT/FoldingSet.h"
#include "llvm/ADT/None.h"
#include "llvm/ADT/Optional.h"
#include "llvm/ADT/PointerIntPair.h"
#include "llvm/ADT/PointerUnion.h"
#include "llvm/ADT/StringRef.h"
#include "llvm/ADT/Twine.h"
#include "llvm/ADT/iterator_range.h"
#include "llvm/Support/Casting.h"
#include "llvm/Support/Compiler.h"
#include "llvm/Support/ErrorHandling.h"
#include "llvm/Support/PointerLikeTypeTraits.h"
#include "llvm/Support/type_traits.h"
#include "llvm/Support/TrailingObjects.h"
#include <cassert>
#include <cstddef>
#include <cstdint>
#include <cstring>
#include <string>
#include <type_traits>
#include <utility>

namespace clang {

class ExtQuals;
class QualType;
class TagDecl;
class Type;

enum {
  TypeAlignmentInBits = 4,
  TypeAlignment = 1 << TypeAlignmentInBits
};

} // namespace clang

namespace llvm {

  template <typename T>
  struct PointerLikeTypeTraits;
  template<>
  struct PointerLikeTypeTraits< ::clang::Type*> {
    static inline void *getAsVoidPointer(::clang::Type *P) { return P; }

    static inline ::clang::Type *getFromVoidPointer(void *P) {
      return static_cast< ::clang::Type*>(P);
    }

    enum { NumLowBitsAvailable = clang::TypeAlignmentInBits };
  };

  template<>
  struct PointerLikeTypeTraits< ::clang::ExtQuals*> {
    static inline void *getAsVoidPointer(::clang::ExtQuals *P) { return P; }

    static inline ::clang::ExtQuals *getFromVoidPointer(void *P) {
      return static_cast< ::clang::ExtQuals*>(P);
    }

    enum { NumLowBitsAvailable = clang::TypeAlignmentInBits };
  };

  template <>
  struct isPodLike<clang::QualType> { static const bool value = true; };

} // namespace llvm

namespace clang {
<<<<<<< HEAD

class ASTContext;
template <typename> class CanQual;
class CXXRecordDecl;
class DeclContext;
class EnumDecl;
class Expr;
class ExtQualsTypeCommonBase;
class FunctionDecl;
class IdentifierInfo;
class NamedDecl;
class ObjCInterfaceDecl;
class ObjCProtocolDecl;
class ObjCTypeParamDecl;
struct PrintingPolicy;
class RecordDecl;
class Stmt;
class TagDecl;
class TemplateArgument;
class TemplateArgumentListInfo;
class TemplateArgumentLoc;
class TemplateTypeParmDecl;
class TypedefNameDecl;
class UnresolvedUsingTypenameDecl;

using CanQualType = CanQual<Type>;

// Provide forward declarations for all of the *Type classes.
=======
  class ASTContext;
  class TypedefNameDecl;
  class TemplateDecl;
  class TemplateTypeParmDecl;
  class NonTypeTemplateParmDecl;
  class TemplateTemplateParmDecl;
  class TagDecl;
  class RecordDecl;
  class CXXRecordDecl;
  class EnumDecl;
  class FieldDecl;
  class FunctionDecl;
  class ObjCInterfaceDecl;
  class ObjCProtocolDecl;
  class ObjCMethodDecl;
  class ObjCTypeParamDecl;
  class UnresolvedUsingTypenameDecl;
  class Expr;
  class BoundsExpr;
  class InteropTypeExpr;
  class Stmt;
  class SourceLocation;
  class StmtIteratorBase;
  class TemplateArgument;
  class TemplateArgumentLoc;
  class TemplateArgumentListInfo;
  class ElaboratedType;
  class ExtQuals;
  class ExtQualsTypeCommonBase;
  struct PrintingPolicy;

  template <typename> class CanQual;
  typedef CanQual<Type> CanQualType;

  // Provide forward declarations for all of the *Type classes
>>>>>>> 96940ffe
#define TYPE(Class, Base) class Class##Type;
#include "clang/AST/TypeNodes.def"

/// The collection of all-type qualifiers we support.
/// Clang supports five independent qualifiers:
/// * C99: const, volatile, and restrict
/// * MS: __unaligned
/// * Embedded C (TR18037): address spaces
/// * Objective C: the GC attributes (none, weak, or strong)
class Qualifiers {
public:
  enum TQ { // NOTE: These flags must be kept in sync with DeclSpec::TQ.
    Const    = 0x1,
    Restrict = 0x2,
    Volatile = 0x4,
    CVRMask = Const | Volatile | Restrict
  };

  enum GC {
    GCNone = 0,
    Weak,
    Strong
  };

  enum ObjCLifetime {
    /// There is no lifetime qualification on this type.
    OCL_None,

    /// This object can be modified without requiring retains or
    /// releases.
    OCL_ExplicitNone,

    /// Assigning into this object requires the old value to be
    /// released and the new value to be retained.  The timing of the
    /// release of the old value is inexact: it may be moved to
    /// immediately after the last known point where the value is
    /// live.
    OCL_Strong,

    /// Reading or writing from this object requires a barrier call.
    OCL_Weak,

    /// Assigning into this object requires a lifetime extension.
    OCL_Autoreleasing
  };

  enum {
    /// The maximum supported address space number.
    /// 23 bits should be enough for anyone.
    MaxAddressSpace = 0x7fffffu,

    /// The width of the "fast" qualifier mask.
    FastWidth = 3,

    /// The fast qualifier mask.
    FastMask = (1 << FastWidth) - 1
  };

  /// Returns the common set of qualifiers while removing them from
  /// the given sets.
  static Qualifiers removeCommonQualifiers(Qualifiers &L, Qualifiers &R) {
    // If both are only CVR-qualified, bit operations are sufficient.
    if (!(L.Mask & ~CVRMask) && !(R.Mask & ~CVRMask)) {
      Qualifiers Q;
      Q.Mask = L.Mask & R.Mask;
      L.Mask &= ~Q.Mask;
      R.Mask &= ~Q.Mask;
      return Q;
    }

    Qualifiers Q;
    unsigned CommonCRV = L.getCVRQualifiers() & R.getCVRQualifiers();
    Q.addCVRQualifiers(CommonCRV);
    L.removeCVRQualifiers(CommonCRV);
    R.removeCVRQualifiers(CommonCRV);

    if (L.getObjCGCAttr() == R.getObjCGCAttr()) {
      Q.setObjCGCAttr(L.getObjCGCAttr());
      L.removeObjCGCAttr();
      R.removeObjCGCAttr();
    }

    if (L.getObjCLifetime() == R.getObjCLifetime()) {
      Q.setObjCLifetime(L.getObjCLifetime());
      L.removeObjCLifetime();
      R.removeObjCLifetime();
    }

    if (L.getAddressSpace() == R.getAddressSpace()) {
      Q.setAddressSpace(L.getAddressSpace());
      L.removeAddressSpace();
      R.removeAddressSpace();
    }
    return Q;
  }

  static Qualifiers fromFastMask(unsigned Mask) {
    Qualifiers Qs;
    Qs.addFastQualifiers(Mask);
    return Qs;
  }

  static Qualifiers fromCVRMask(unsigned CVR) {
    Qualifiers Qs;
    Qs.addCVRQualifiers(CVR);
    return Qs;
  }

  static Qualifiers fromCVRUMask(unsigned CVRU) {
    Qualifiers Qs;
    Qs.addCVRUQualifiers(CVRU);
    return Qs;
  }

  // Deserialize qualifiers from an opaque representation.
  static Qualifiers fromOpaqueValue(unsigned opaque) {
    Qualifiers Qs;
    Qs.Mask = opaque;
    return Qs;
  }

  // Serialize these qualifiers into an opaque representation.
  unsigned getAsOpaqueValue() const {
    return Mask;
  }

  bool hasConst() const { return Mask & Const; }
  bool hasOnlyConst() const { return Mask == Const; }
  void removeConst() { Mask &= ~Const; }
  void addConst() { Mask |= Const; }

  bool hasVolatile() const { return Mask & Volatile; }
  bool hasOnlyVolatile() const { return Mask == Volatile; }
  void removeVolatile() { Mask &= ~Volatile; }
  void addVolatile() { Mask |= Volatile; }

  bool hasRestrict() const { return Mask & Restrict; }
  bool hasOnlyRestrict() const { return Mask == Restrict; }
  void removeRestrict() { Mask &= ~Restrict; }
  void addRestrict() { Mask |= Restrict; }

  bool hasCVRQualifiers() const { return getCVRQualifiers(); }
  unsigned getCVRQualifiers() const { return Mask & CVRMask; }
  unsigned getCVRUQualifiers() const { return Mask & (CVRMask | UMask); }

  void setCVRQualifiers(unsigned mask) {
    assert(!(mask & ~CVRMask) && "bitmask contains non-CVR bits");
    Mask = (Mask & ~CVRMask) | mask;
  }
  void removeCVRQualifiers(unsigned mask) {
    assert(!(mask & ~CVRMask) && "bitmask contains non-CVR bits");
    Mask &= ~mask;
  }
  void removeCVRQualifiers() {
    removeCVRQualifiers(CVRMask);
  }
  void addCVRQualifiers(unsigned mask) {
    assert(!(mask & ~CVRMask) && "bitmask contains non-CVR bits");
    Mask |= mask;
  }
  void addCVRUQualifiers(unsigned mask) {
    assert(!(mask & ~CVRMask & ~UMask) && "bitmask contains non-CVRU bits");
    Mask |= mask;
  }

  bool hasUnaligned() const { return Mask & UMask; }
  void setUnaligned(bool flag) {
    Mask = (Mask & ~UMask) | (flag ? UMask : 0);
  }
  void removeUnaligned() { Mask &= ~UMask; }
  void addUnaligned() { Mask |= UMask; }

  bool hasObjCGCAttr() const { return Mask & GCAttrMask; }
  GC getObjCGCAttr() const { return GC((Mask & GCAttrMask) >> GCAttrShift); }
  void setObjCGCAttr(GC type) {
    Mask = (Mask & ~GCAttrMask) | (type << GCAttrShift);
  }
  void removeObjCGCAttr() { setObjCGCAttr(GCNone); }
  void addObjCGCAttr(GC type) {
    assert(type);
    setObjCGCAttr(type);
  }
  Qualifiers withoutObjCGCAttr() const {
    Qualifiers qs = *this;
    qs.removeObjCGCAttr();
    return qs;
  }
  Qualifiers withoutObjCLifetime() const {
    Qualifiers qs = *this;
    qs.removeObjCLifetime();
    return qs;
  }

  bool hasObjCLifetime() const { return Mask & LifetimeMask; }
  ObjCLifetime getObjCLifetime() const {
    return ObjCLifetime((Mask & LifetimeMask) >> LifetimeShift);
  }
  void setObjCLifetime(ObjCLifetime type) {
    Mask = (Mask & ~LifetimeMask) | (type << LifetimeShift);
  }
  void removeObjCLifetime() { setObjCLifetime(OCL_None); }
  void addObjCLifetime(ObjCLifetime type) {
    assert(type);
    assert(!hasObjCLifetime());
    Mask |= (type << LifetimeShift);
  }

  /// True if the lifetime is neither None or ExplicitNone.
  bool hasNonTrivialObjCLifetime() const {
    ObjCLifetime lifetime = getObjCLifetime();
    return (lifetime > OCL_ExplicitNone);
  }

  /// True if the lifetime is either strong or weak.
  bool hasStrongOrWeakObjCLifetime() const {
    ObjCLifetime lifetime = getObjCLifetime();
    return (lifetime == OCL_Strong || lifetime == OCL_Weak);
  }

  bool hasAddressSpace() const { return Mask & AddressSpaceMask; }
  LangAS getAddressSpace() const {
    return static_cast<LangAS>(Mask >> AddressSpaceShift);
  }
  bool hasTargetSpecificAddressSpace() const {
    return isTargetAddressSpace(getAddressSpace());
  }
  /// Get the address space attribute value to be printed by diagnostics.
  unsigned getAddressSpaceAttributePrintValue() const {
    auto Addr = getAddressSpace();
    // This function is not supposed to be used with language specific
    // address spaces. If that happens, the diagnostic message should consider
    // printing the QualType instead of the address space value.
    assert(Addr == LangAS::Default || hasTargetSpecificAddressSpace());
    if (Addr != LangAS::Default)
      return toTargetAddressSpace(Addr);
    // TODO: The diagnostic messages where Addr may be 0 should be fixed
    // since it cannot differentiate the situation where 0 denotes the default
    // address space or user specified __attribute__((address_space(0))).
    return 0;
  }
  void setAddressSpace(LangAS space) {
    assert((unsigned)space <= MaxAddressSpace);
    Mask = (Mask & ~AddressSpaceMask)
         | (((uint32_t) space) << AddressSpaceShift);
  }
  void removeAddressSpace() { setAddressSpace(LangAS::Default); }
  void addAddressSpace(LangAS space) {
    assert(space != LangAS::Default);
    setAddressSpace(space);
  }

  // Fast qualifiers are those that can be allocated directly
  // on a QualType object.
  bool hasFastQualifiers() const { return getFastQualifiers(); }
  unsigned getFastQualifiers() const { return Mask & FastMask; }
  void setFastQualifiers(unsigned mask) {
    assert(!(mask & ~FastMask) && "bitmask contains non-fast qualifier bits");
    Mask = (Mask & ~FastMask) | mask;
  }
  void removeFastQualifiers(unsigned mask) {
    assert(!(mask & ~FastMask) && "bitmask contains non-fast qualifier bits");
    Mask &= ~mask;
  }
  void removeFastQualifiers() {
    removeFastQualifiers(FastMask);
  }
  void addFastQualifiers(unsigned mask) {
    assert(!(mask & ~FastMask) && "bitmask contains non-fast qualifier bits");
    Mask |= mask;
  }

  /// Return true if the set contains any qualifiers which require an ExtQuals
  /// node to be allocated.
  bool hasNonFastQualifiers() const { return Mask & ~FastMask; }
  Qualifiers getNonFastQualifiers() const {
    Qualifiers Quals = *this;
    Quals.setFastQualifiers(0);
    return Quals;
  }

  /// Return true if the set contains any qualifiers.
  bool hasQualifiers() const { return Mask; }
  bool empty() const { return !Mask; }

  /// Add the qualifiers from the given set to this set.
  void addQualifiers(Qualifiers Q) {
    // If the other set doesn't have any non-boolean qualifiers, just
    // bit-or it in.
    if (!(Q.Mask & ~CVRMask))
      Mask |= Q.Mask;
    else {
      Mask |= (Q.Mask & CVRMask);
      if (Q.hasAddressSpace())
        addAddressSpace(Q.getAddressSpace());
      if (Q.hasObjCGCAttr())
        addObjCGCAttr(Q.getObjCGCAttr());
      if (Q.hasObjCLifetime())
        addObjCLifetime(Q.getObjCLifetime());
    }
  }

  /// Remove the qualifiers from the given set from this set.
  void removeQualifiers(Qualifiers Q) {
    // If the other set doesn't have any non-boolean qualifiers, just
    // bit-and the inverse in.
    if (!(Q.Mask & ~CVRMask))
      Mask &= ~Q.Mask;
    else {
      Mask &= ~(Q.Mask & CVRMask);
      if (getObjCGCAttr() == Q.getObjCGCAttr())
        removeObjCGCAttr();
      if (getObjCLifetime() == Q.getObjCLifetime())
        removeObjCLifetime();
      if (getAddressSpace() == Q.getAddressSpace())
        removeAddressSpace();
    }
  }

  /// Add the qualifiers from the given set to this set, given that
  /// they don't conflict.
  void addConsistentQualifiers(Qualifiers qs) {
    assert(getAddressSpace() == qs.getAddressSpace() ||
           !hasAddressSpace() || !qs.hasAddressSpace());
    assert(getObjCGCAttr() == qs.getObjCGCAttr() ||
           !hasObjCGCAttr() || !qs.hasObjCGCAttr());
    assert(getObjCLifetime() == qs.getObjCLifetime() ||
           !hasObjCLifetime() || !qs.hasObjCLifetime());
    Mask |= qs.Mask;
  }

  /// Returns true if this address space is a superset of the other one.
  /// OpenCL v2.0 defines conversion rules (OpenCLC v2.0 s6.5.5) and notion of
  /// overlapping address spaces.
  /// CL1.1 or CL1.2:
  ///   every address space is a superset of itself.
  /// CL2.0 adds:
  ///   __generic is a superset of any address space except for __constant.
  bool isAddressSpaceSupersetOf(Qualifiers other) const {
    return
        // Address spaces must match exactly.
        getAddressSpace() == other.getAddressSpace() ||
        // Otherwise in OpenCLC v2.0 s6.5.5: every address space except
        // for __constant can be used as __generic.
        (getAddressSpace() == LangAS::opencl_generic &&
         other.getAddressSpace() != LangAS::opencl_constant);
  }

  /// Determines if these qualifiers compatibly include another set.
  /// Generally this answers the question of whether an object with the other
  /// qualifiers can be safely used as an object with these qualifiers.
  bool compatiblyIncludes(Qualifiers other) const {
    return isAddressSpaceSupersetOf(other) &&
           // ObjC GC qualifiers can match, be added, or be removed, but can't
           // be changed.
           (getObjCGCAttr() == other.getObjCGCAttr() || !hasObjCGCAttr() ||
            !other.hasObjCGCAttr()) &&
           // ObjC lifetime qualifiers must match exactly.
           getObjCLifetime() == other.getObjCLifetime() &&
           // CVR qualifiers may subset.
           (((Mask & CVRMask) | (other.Mask & CVRMask)) == (Mask & CVRMask)) &&
           // U qualifier may superset.
           (!other.hasUnaligned() || hasUnaligned());
  }

  /// Determines if these qualifiers compatibly include another set of
  /// qualifiers from the narrow perspective of Objective-C ARC lifetime.
  ///
  /// One set of Objective-C lifetime qualifiers compatibly includes the other
  /// if the lifetime qualifiers match, or if both are non-__weak and the
  /// including set also contains the 'const' qualifier, or both are non-__weak
  /// and one is None (which can only happen in non-ARC modes).
  bool compatiblyIncludesObjCLifetime(Qualifiers other) const {
    if (getObjCLifetime() == other.getObjCLifetime())
      return true;

    if (getObjCLifetime() == OCL_Weak || other.getObjCLifetime() == OCL_Weak)
      return false;

    if (getObjCLifetime() == OCL_None || other.getObjCLifetime() == OCL_None)
      return true;

    return hasConst();
  }

  /// Determine whether this set of qualifiers is a strict superset of
  /// another set of qualifiers, not considering qualifier compatibility.
  bool isStrictSupersetOf(Qualifiers Other) const;

  bool operator==(Qualifiers Other) const { return Mask == Other.Mask; }
  bool operator!=(Qualifiers Other) const { return Mask != Other.Mask; }

  explicit operator bool() const { return hasQualifiers(); }

  Qualifiers &operator+=(Qualifiers R) {
    addQualifiers(R);
    return *this;
  }

  // Union two qualifier sets.  If an enumerated qualifier appears
  // in both sets, use the one from the right.
  friend Qualifiers operator+(Qualifiers L, Qualifiers R) {
    L += R;
    return L;
  }

  Qualifiers &operator-=(Qualifiers R) {
    removeQualifiers(R);
    return *this;
  }

  /// Compute the difference between two qualifier sets.
  friend Qualifiers operator-(Qualifiers L, Qualifiers R) {
    L -= R;
    return L;
  }

  std::string getAsString() const;
  std::string getAsString(const PrintingPolicy &Policy) const;

  bool isEmptyWhenPrinted(const PrintingPolicy &Policy) const;
  void print(raw_ostream &OS, const PrintingPolicy &Policy,
             bool appendSpaceIfNonEmpty = false) const;

  void Profile(llvm::FoldingSetNodeID &ID) const {
    ID.AddInteger(Mask);
  }

private:
  // bits:     |0 1 2|3|4 .. 5|6  ..  8|9   ...   31|
  //           |C R V|U|GCAttr|Lifetime|AddressSpace|
  uint32_t Mask = 0;

  static const uint32_t UMask = 0x8;
  static const uint32_t UShift = 3;
  static const uint32_t GCAttrMask = 0x30;
  static const uint32_t GCAttrShift = 4;
  static const uint32_t LifetimeMask = 0x1C0;
  static const uint32_t LifetimeShift = 6;
  static const uint32_t AddressSpaceMask =
      ~(CVRMask | UMask | GCAttrMask | LifetimeMask);
  static const uint32_t AddressSpaceShift = 9;
};

/// A std::pair-like structure for storing a qualified type split
/// into its local qualifiers and its locally-unqualified type.
struct SplitQualType {
  /// The locally-unqualified type.
  const Type *Ty = nullptr;

  /// The local qualifiers.
  Qualifiers Quals;

  SplitQualType() = default;
  SplitQualType(const Type *ty, Qualifiers qs) : Ty(ty), Quals(qs) {}

  SplitQualType getSingleStepDesugaredType() const; // end of this file

  // Make std::tie work.
  std::pair<const Type *,Qualifiers> asPair() const {
    return std::pair<const Type *, Qualifiers>(Ty, Quals);
  }

  friend bool operator==(SplitQualType a, SplitQualType b) {
    return a.Ty == b.Ty && a.Quals == b.Quals;
  }
  friend bool operator!=(SplitQualType a, SplitQualType b) {
    return a.Ty != b.Ty || a.Quals != b.Quals;
  }
};

/// The kind of type we are substituting Objective-C type arguments into.
///
/// The kind of substitution affects the replacement of type parameters when
/// no concrete type information is provided, e.g., when dealing with an
/// unspecialized type.
enum class ObjCSubstitutionContext {
  /// An ordinary type.
  Ordinary,

  /// The result type of a method or function.
  Result,

  /// The parameter type of a method or function.
  Parameter,

  /// The type of a property.
  Property,

  /// The superclass of a type.
  Superclass,
};

/// A (possibly-)qualified type.
///
/// For efficiency, we don't store CV-qualified types as nodes on their
/// own: instead each reference to a type stores the qualifiers.  This
/// greatly reduces the number of nodes we need to allocate for types (for
/// example we only need one for 'int', 'const int', 'volatile int',
/// 'const volatile int', etc).
///
/// As an added efficiency bonus, instead of making this a pair, we
/// just store the two bits we care about in the low bits of the
/// pointer.  To handle the packing/unpacking, we make QualType be a
/// simple wrapper class that acts like a smart pointer.  A third bit
/// indicates whether there are extended qualifiers present, in which
/// case the pointer points to a special structure.
class QualType {
  friend class QualifierCollector;

  // Thankfully, these are efficiently composable.
  llvm::PointerIntPair<llvm::PointerUnion<const Type *, const ExtQuals *>,
                       Qualifiers::FastWidth> Value;

  const ExtQuals *getExtQualsUnsafe() const {
    return Value.getPointer().get<const ExtQuals*>();
  }

  const Type *getTypePtrUnsafe() const {
    return Value.getPointer().get<const Type*>();
  }

  const ExtQualsTypeCommonBase *getCommonPtr() const {
    assert(!isNull() && "Cannot retrieve a NULL type pointer");
    auto CommonPtrVal = reinterpret_cast<uintptr_t>(Value.getOpaqueValue());
    CommonPtrVal &= ~(uintptr_t)((1 << TypeAlignmentInBits) - 1);
    return reinterpret_cast<ExtQualsTypeCommonBase*>(CommonPtrVal);
  }

public:
  QualType() = default;
  QualType(const Type *Ptr, unsigned Quals) : Value(Ptr, Quals) {}
  QualType(const ExtQuals *Ptr, unsigned Quals) : Value(Ptr, Quals) {}

  unsigned getLocalFastQualifiers() const { return Value.getInt(); }
  void setLocalFastQualifiers(unsigned Quals) { Value.setInt(Quals); }

  /// Retrieves a pointer to the underlying (unqualified) type.
  ///
  /// This function requires that the type not be NULL. If the type might be
  /// NULL, use the (slightly less efficient) \c getTypePtrOrNull().
  const Type *getTypePtr() const;

  const Type *getTypePtrOrNull() const;

  /// Retrieves a pointer to the name of the base type.
  const IdentifierInfo *getBaseTypeIdentifier() const;

  /// Divides a QualType into its unqualified type and a set of local
  /// qualifiers.
  SplitQualType split() const;

  void *getAsOpaquePtr() const { return Value.getOpaqueValue(); }

  static QualType getFromOpaquePtr(const void *Ptr) {
    QualType T;
    T.Value.setFromOpaqueValue(const_cast<void*>(Ptr));
    return T;
  }

  const Type &operator*() const {
    return *getTypePtr();
  }

  const Type *operator->() const {
    return getTypePtr();
  }

  bool isCanonical() const;
  bool isCanonicalAsParam() const;

  /// Return true if this QualType doesn't point to a type yet.
  bool isNull() const {
    return Value.getPointer().isNull();
  }

  /// Determine whether this particular QualType instance has the
  /// "const" qualifier set, without looking through typedefs that may have
  /// added "const" at a different level.
  bool isLocalConstQualified() const {
    return (getLocalFastQualifiers() & Qualifiers::Const);
  }

  /// Determine whether this type is const-qualified.
  bool isConstQualified() const;

  /// Determine whether this particular QualType instance has the
  /// "restrict" qualifier set, without looking through typedefs that may have
  /// added "restrict" at a different level.
  bool isLocalRestrictQualified() const {
    return (getLocalFastQualifiers() & Qualifiers::Restrict);
  }

  /// Determine whether this type is restrict-qualified.
  bool isRestrictQualified() const;

  /// Determine whether this particular QualType instance has the
  /// "volatile" qualifier set, without looking through typedefs that may have
  /// added "volatile" at a different level.
  bool isLocalVolatileQualified() const {
    return (getLocalFastQualifiers() & Qualifiers::Volatile);
  }

  /// Determine whether this type is volatile-qualified.
  bool isVolatileQualified() const;

  /// Determine whether this particular QualType instance has any
  /// qualifiers, without looking through any typedefs that might add
  /// qualifiers at a different level.
  bool hasLocalQualifiers() const {
    return getLocalFastQualifiers() || hasLocalNonFastQualifiers();
  }

  /// Determine whether this type has any qualifiers.
  bool hasQualifiers() const;

  /// Determine whether this particular QualType instance has any
  /// "non-fast" qualifiers, e.g., those that are stored in an ExtQualType
  /// instance.
  bool hasLocalNonFastQualifiers() const {
    return Value.getPointer().is<const ExtQuals*>();
  }

  /// Retrieve the set of qualifiers local to this particular QualType
  /// instance, not including any qualifiers acquired through typedefs or
  /// other sugar.
  Qualifiers getLocalQualifiers() const;

  /// Retrieve the set of qualifiers applied to this type.
  Qualifiers getQualifiers() const;

  /// Retrieve the set of CVR (const-volatile-restrict) qualifiers
  /// local to this particular QualType instance, not including any qualifiers
  /// acquired through typedefs or other sugar.
  unsigned getLocalCVRQualifiers() const {
    return getLocalFastQualifiers();
  }

  /// Retrieve the set of CVR (const-volatile-restrict) qualifiers
  /// applied to this type.
  unsigned getCVRQualifiers() const;

  bool isConstant(const ASTContext& Ctx) const {
    return QualType::isConstant(*this, Ctx);
  }

  /// Determine whether this is a Plain Old Data (POD) type (C++ 3.9p10).
  bool isPODType(const ASTContext &Context) const;

  /// Return true if this is a POD type according to the rules of the C++98
  /// standard, regardless of the current compilation's language.
  bool isCXX98PODType(const ASTContext &Context) const;

  /// Return true if this is a POD type according to the more relaxed rules
  /// of the C++11 standard, regardless of the current compilation's language.
  /// (C++0x [basic.types]p9). Note that, unlike
  /// CXXRecordDecl::isCXX11StandardLayout, this takes DRs into account.
  bool isCXX11PODType(const ASTContext &Context) const;

  /// Return true if this is a trivial type per (C++0x [basic.types]p9)
  bool isTrivialType(const ASTContext &Context) const;

  /// Return true if this is a trivially copyable type (C++0x [basic.types]p9)
  bool isTriviallyCopyableType(const ASTContext &Context) const;


  /// Returns true if it is a class and it might be dynamic.
  bool mayBeDynamicClass() const;

  /// Returns true if it is not a class or if the class might not be dynamic.
  bool mayBeNotDynamicClass() const;

  // Don't promise in the API that anything besides 'const' can be
  // easily added.

  /// Add the `const` type qualifier to this QualType.
  void addConst() {
    addFastQualifiers(Qualifiers::Const);
  }
  QualType withConst() const {
    return withFastQualifiers(Qualifiers::Const);
  }

  /// Add the `volatile` type qualifier to this QualType.
  void addVolatile() {
    addFastQualifiers(Qualifiers::Volatile);
  }
  QualType withVolatile() const {
    return withFastQualifiers(Qualifiers::Volatile);
  }

  /// Add the `restrict` qualifier to this QualType.
  void addRestrict() {
    addFastQualifiers(Qualifiers::Restrict);
  }
  QualType withRestrict() const {
    return withFastQualifiers(Qualifiers::Restrict);
  }

  QualType withCVRQualifiers(unsigned CVR) const {
    return withFastQualifiers(CVR);
  }

  void addFastQualifiers(unsigned TQs) {
    assert(!(TQs & ~Qualifiers::FastMask)
           && "non-fast qualifier bits set in mask!");
    Value.setInt(Value.getInt() | TQs);
  }

  void removeLocalConst();
  void removeLocalVolatile();
  void removeLocalRestrict();
  void removeLocalCVRQualifiers(unsigned Mask);

  void removeLocalFastQualifiers() { Value.setInt(0); }
  void removeLocalFastQualifiers(unsigned Mask) {
    assert(!(Mask & ~Qualifiers::FastMask) && "mask has non-fast qualifiers");
    Value.setInt(Value.getInt() & ~Mask);
  }

  // Creates a type with the given qualifiers in addition to any
  // qualifiers already on this type.
  QualType withFastQualifiers(unsigned TQs) const {
    QualType T = *this;
    T.addFastQualifiers(TQs);
    return T;
  }

  // Creates a type with exactly the given fast qualifiers, removing
  // any existing fast qualifiers.
  QualType withExactLocalFastQualifiers(unsigned TQs) const {
    return withoutLocalFastQualifiers().withFastQualifiers(TQs);
  }

  // Removes fast qualifiers, but leaves any extended qualifiers in place.
  QualType withoutLocalFastQualifiers() const {
    QualType T = *this;
    T.removeLocalFastQualifiers();
    return T;
  }

  QualType getCanonicalType() const;

  /// Return this type with all of the instance-specific qualifiers
  /// removed, but without removing any qualifiers that may have been applied
  /// through typedefs.
  QualType getLocalUnqualifiedType() const { return QualType(getTypePtr(), 0); }

  /// Retrieve the unqualified variant of the given type,
  /// removing as little sugar as possible.
  ///
  /// This routine looks through various kinds of sugar to find the
  /// least-desugared type that is unqualified. For example, given:
  ///
  /// \code
  /// typedef int Integer;
  /// typedef const Integer CInteger;
  /// typedef CInteger DifferenceType;
  /// \endcode
  ///
  /// Executing \c getUnqualifiedType() on the type \c DifferenceType will
  /// desugar until we hit the type \c Integer, which has no qualifiers on it.
  ///
  /// The resulting type might still be qualified if it's sugar for an array
  /// type.  To strip qualifiers even from within a sugared array type, use
  /// ASTContext::getUnqualifiedArrayType.
  inline QualType getUnqualifiedType() const;

  /// Retrieve the unqualified variant of the given type, removing as little
  /// sugar as possible.
  ///
  /// Like getUnqualifiedType(), but also returns the set of
  /// qualifiers that were built up.
  ///
  /// The resulting type might still be qualified if it's sugar for an array
  /// type.  To strip qualifiers even from within a sugared array type, use
  /// ASTContext::getUnqualifiedArrayType.
  inline SplitQualType getSplitUnqualifiedType() const;

  /// Determine whether this type is more qualified than the other
  /// given type, requiring exact equality for non-CVR qualifiers.
  bool isMoreQualifiedThan(QualType Other) const;

  /// Determine whether this type is at least as qualified as the other
  /// given type, requiring exact equality for non-CVR qualifiers.
  bool isAtLeastAsQualifiedAs(QualType Other) const;

  QualType getNonReferenceType() const;

  /// Determine the type of a (typically non-lvalue) expression with the
  /// specified result type.
  ///
  /// This routine should be used for expressions for which the return type is
  /// explicitly specified (e.g., in a cast or call) and isn't necessarily
  /// an lvalue. It removes a top-level reference (since there are no
  /// expressions of reference type) and deletes top-level cvr-qualifiers
  /// from non-class types (in C++) or all types (in C).
  QualType getNonLValueExprType(const ASTContext &Context) const;

  /// Return the specified type with any "sugar" removed from
  /// the type.  This takes off typedefs, typeof's etc.  If the outer level of
  /// the type is already concrete, it returns it unmodified.  This is similar
  /// to getting the canonical type, but it doesn't remove *all* typedefs.  For
  /// example, it returns "T*" as "T*", (not as "int*"), because the pointer is
  /// concrete.
  ///
  /// Qualifiers are left in place.
  QualType getDesugaredType(const ASTContext &Context) const {
    return getDesugaredType(*this, Context);
  }

  SplitQualType getSplitDesugaredType() const {
    return getSplitDesugaredType(*this);
  }

  /// Return the specified type with one level of "sugar" removed from
  /// the type.
  ///
  /// This routine takes off the first typedef, typeof, etc. If the outer level
  /// of the type is already concrete, it returns it unmodified.
  QualType getSingleStepDesugaredType(const ASTContext &Context) const {
    return getSingleStepDesugaredTypeImpl(*this, Context);
  }

  /// Returns the specified type after dropping any
  /// outer-level parentheses.
  QualType IgnoreParens() const {
    if (isa<ParenType>(*this))
      return QualType::IgnoreParens(*this);
    return *this;
  }

  /// Indicate whether the specified types and qualifiers are identical.
  friend bool operator==(const QualType &LHS, const QualType &RHS) {
    return LHS.Value == RHS.Value;
  }
  friend bool operator!=(const QualType &LHS, const QualType &RHS) {
    return LHS.Value != RHS.Value;
  }

  static std::string getAsString(SplitQualType split,
                                 const PrintingPolicy &Policy) {
    return getAsString(split.Ty, split.Quals, Policy);
  }
  static std::string getAsString(const Type *ty, Qualifiers qs,
                                 const PrintingPolicy &Policy);

  std::string getAsString() const;
  std::string getAsString(const PrintingPolicy &Policy) const;

  void print(raw_ostream &OS, const PrintingPolicy &Policy,
             const Twine &PlaceHolder = Twine(),
             unsigned Indentation = 0) const;

  static void print(SplitQualType split, raw_ostream &OS,
                    const PrintingPolicy &policy, const Twine &PlaceHolder,
                    unsigned Indentation = 0) {
    return print(split.Ty, split.Quals, OS, policy, PlaceHolder, Indentation);
  }

  static void print(const Type *ty, Qualifiers qs,
                    raw_ostream &OS, const PrintingPolicy &policy,
                    const Twine &PlaceHolder,
                    unsigned Indentation = 0);

  void getAsStringInternal(std::string &Str,
                           const PrintingPolicy &Policy) const;

  static void getAsStringInternal(SplitQualType split, std::string &out,
                                  const PrintingPolicy &policy) {
    return getAsStringInternal(split.Ty, split.Quals, out, policy);
  }

  static void getAsStringInternal(const Type *ty, Qualifiers qs,
                                  std::string &out,
                                  const PrintingPolicy &policy);

  class StreamedQualTypeHelper {
    const QualType &T;
    const PrintingPolicy &Policy;
    const Twine &PlaceHolder;
    unsigned Indentation;

  public:
    StreamedQualTypeHelper(const QualType &T, const PrintingPolicy &Policy,
                           const Twine &PlaceHolder, unsigned Indentation)
        : T(T), Policy(Policy), PlaceHolder(PlaceHolder),
          Indentation(Indentation) {}

    friend raw_ostream &operator<<(raw_ostream &OS,
                                   const StreamedQualTypeHelper &SQT) {
      SQT.T.print(OS, SQT.Policy, SQT.PlaceHolder, SQT.Indentation);
      return OS;
    }
  };

  StreamedQualTypeHelper stream(const PrintingPolicy &Policy,
                                const Twine &PlaceHolder = Twine(),
                                unsigned Indentation = 0) const {
    return StreamedQualTypeHelper(*this, Policy, PlaceHolder, Indentation);
  }

  void dump(const char *s) const;
  void dump() const;
  void dump(llvm::raw_ostream &OS) const;

  void Profile(llvm::FoldingSetNodeID &ID) const {
    ID.AddPointer(getAsOpaquePtr());
  }

  /// Return the address space of this type.
  inline LangAS getAddressSpace() const;

  /// Returns gc attribute of this type.
  inline Qualifiers::GC getObjCGCAttr() const;

  /// true when Type is objc's weak.
  bool isObjCGCWeak() const {
    return getObjCGCAttr() == Qualifiers::Weak;
  }

  /// true when Type is objc's strong.
  bool isObjCGCStrong() const {
    return getObjCGCAttr() == Qualifiers::Strong;
  }

  /// Returns lifetime attribute of this type.
  Qualifiers::ObjCLifetime getObjCLifetime() const {
    return getQualifiers().getObjCLifetime();
  }

  bool hasNonTrivialObjCLifetime() const {
    return getQualifiers().hasNonTrivialObjCLifetime();
  }

  bool hasStrongOrWeakObjCLifetime() const {
    return getQualifiers().hasStrongOrWeakObjCLifetime();
  }

  // true when Type is objc's weak and weak is enabled but ARC isn't.
  bool isNonWeakInMRRWithObjCWeak(const ASTContext &Context) const;

  enum PrimitiveDefaultInitializeKind {
    /// The type does not fall into any of the following categories. Note that
    /// this case is zero-valued so that values of this enum can be used as a
    /// boolean condition for non-triviality.
    PDIK_Trivial,

    /// The type is an Objective-C retainable pointer type that is qualified
    /// with the ARC __strong qualifier.
    PDIK_ARCStrong,

    /// The type is an Objective-C retainable pointer type that is qualified
    /// with the ARC __weak qualifier.
    PDIK_ARCWeak,

    /// The type is a struct containing a field whose type is not PCK_Trivial.
    PDIK_Struct
  };

  /// Functions to query basic properties of non-trivial C struct types.

  /// Check if this is a non-trivial type that would cause a C struct
  /// transitively containing this type to be non-trivial to default initialize
  /// and return the kind.
  PrimitiveDefaultInitializeKind
  isNonTrivialToPrimitiveDefaultInitialize() const;

  enum PrimitiveCopyKind {
    /// The type does not fall into any of the following categories. Note that
    /// this case is zero-valued so that values of this enum can be used as a
    /// boolean condition for non-triviality.
    PCK_Trivial,

    /// The type would be trivial except that it is volatile-qualified. Types
    /// that fall into one of the other non-trivial cases may additionally be
    /// volatile-qualified.
    PCK_VolatileTrivial,

    /// The type is an Objective-C retainable pointer type that is qualified
    /// with the ARC __strong qualifier.
    PCK_ARCStrong,

    /// The type is an Objective-C retainable pointer type that is qualified
    /// with the ARC __weak qualifier.
    PCK_ARCWeak,

    /// The type is a struct containing a field whose type is neither
    /// PCK_Trivial nor PCK_VolatileTrivial.
    /// Note that a C++ struct type does not necessarily match this; C++ copying
    /// semantics are too complex to express here, in part because they depend
    /// on the exact constructor or assignment operator that is chosen by
    /// overload resolution to do the copy.
    PCK_Struct
  };

  /// Check if this is a non-trivial type that would cause a C struct
  /// transitively containing this type to be non-trivial to copy and return the
  /// kind.
  PrimitiveCopyKind isNonTrivialToPrimitiveCopy() const;

  /// Check if this is a non-trivial type that would cause a C struct
  /// transitively containing this type to be non-trivial to destructively
  /// move and return the kind. Destructive move in this context is a C++-style
  /// move in which the source object is placed in a valid but unspecified state
  /// after it is moved, as opposed to a truly destructive move in which the
  /// source object is placed in an uninitialized state.
  PrimitiveCopyKind isNonTrivialToPrimitiveDestructiveMove() const;

  enum DestructionKind {
    DK_none,
    DK_cxx_destructor,
    DK_objc_strong_lifetime,
    DK_objc_weak_lifetime,
    DK_nontrivial_c_struct
  };

  /// Returns a nonzero value if objects of this type require
  /// non-trivial work to clean up after.  Non-zero because it's
  /// conceivable that qualifiers (objc_gc(weak)?) could make
  /// something require destruction.
  DestructionKind isDestructedType() const {
    return isDestructedTypeImpl(*this);
  }

  /// Determine whether expressions of the given type are forbidden
  /// from being lvalues in C.
  ///
  /// The expression types that are forbidden to be lvalues are:
  ///   - 'void', but not qualified void
  ///   - function types
  ///
  /// The exact rule here is C99 6.3.2.1:
  ///   An lvalue is an expression with an object type or an incomplete
  ///   type other than void.
  bool isCForbiddenLValueType() const;

  /// Substitute type arguments for the Objective-C type parameters used in the
  /// subject type.
  ///
  /// \param ctx ASTContext in which the type exists.
  ///
  /// \param typeArgs The type arguments that will be substituted for the
  /// Objective-C type parameters in the subject type, which are generally
  /// computed via \c Type::getObjCSubstitutions. If empty, the type
  /// parameters will be replaced with their bounds or id/Class, as appropriate
  /// for the context.
  ///
  /// \param context The context in which the subject type was written.
  ///
  /// \returns the resulting type.
  QualType substObjCTypeArgs(ASTContext &ctx,
                             ArrayRef<QualType> typeArgs,
                             ObjCSubstitutionContext context) const;

  /// Substitute type arguments from an object type for the Objective-C type
  /// parameters used in the subject type.
  ///
  /// This operation combines the computation of type arguments for
  /// substitution (\c Type::getObjCSubstitutions) with the actual process of
  /// substitution (\c QualType::substObjCTypeArgs) for the convenience of
  /// callers that need to perform a single substitution in isolation.
  ///
  /// \param objectType The type of the object whose member type we're
  /// substituting into. For example, this might be the receiver of a message
  /// or the base of a property access.
  ///
  /// \param dc The declaration context from which the subject type was
  /// retrieved, which indicates (for example) which type parameters should
  /// be substituted.
  ///
  /// \param context The context in which the subject type was written.
  ///
  /// \returns the subject type after replacing all of the Objective-C type
  /// parameters with their corresponding arguments.
  QualType substObjCMemberType(QualType objectType,
                               const DeclContext *dc,
                               ObjCSubstitutionContext context) const;

  /// Strip Objective-C "__kindof" types from the given type.
  QualType stripObjCKindOfType(const ASTContext &ctx) const;

  /// Remove all qualifiers including _Atomic.
  QualType getAtomicUnqualifiedType() const;

private:
  // These methods are implemented in a separate translation unit;
  // "static"-ize them to avoid creating temporary QualTypes in the
  // caller.
  static bool isConstant(QualType T, const ASTContext& Ctx);
  static QualType getDesugaredType(QualType T, const ASTContext &Context);
  static SplitQualType getSplitDesugaredType(QualType T);
  static SplitQualType getSplitUnqualifiedTypeImpl(QualType type);
  static QualType getSingleStepDesugaredTypeImpl(QualType type,
                                                 const ASTContext &C);
  static QualType IgnoreParens(QualType T);
  static DestructionKind isDestructedTypeImpl(QualType type);
};

} // namespace clang

namespace llvm {

/// Implement simplify_type for QualType, so that we can dyn_cast from QualType
/// to a specific Type class.
template<> struct simplify_type< ::clang::QualType> {
  using SimpleType = const ::clang::Type *;

  static SimpleType getSimplifiedValue(::clang::QualType Val) {
    return Val.getTypePtr();
  }
};

// Teach SmallPtrSet that QualType is "basically a pointer".
template<>
struct PointerLikeTypeTraits<clang::QualType> {
  static inline void *getAsVoidPointer(clang::QualType P) {
    return P.getAsOpaquePtr();
  }

  static inline clang::QualType getFromVoidPointer(void *P) {
    return clang::QualType::getFromOpaquePtr(P);
  }

  // Various qualifiers go in low bits.
  enum { NumLowBitsAvailable = 0 };
};

} // namespace llvm

namespace clang {

/// Base class that is common to both the \c ExtQuals and \c Type
/// classes, which allows \c QualType to access the common fields between the
/// two.
class ExtQualsTypeCommonBase {
  friend class ExtQuals;
  friend class QualType;
  friend class Type;

  /// The "base" type of an extended qualifiers type (\c ExtQuals) or
  /// a self-referential pointer (for \c Type).
  ///
  /// This pointer allows an efficient mapping from a QualType to its
  /// underlying type pointer.
  const Type *const BaseType;

  /// The canonical type of this type.  A QualType.
  QualType CanonicalType;

  ExtQualsTypeCommonBase(const Type *baseType, QualType canon)
      : BaseType(baseType), CanonicalType(canon) {}
};

/// We can encode up to four bits in the low bits of a
/// type pointer, but there are many more type qualifiers that we want
/// to be able to apply to an arbitrary type.  Therefore we have this
/// struct, intended to be heap-allocated and used by QualType to
/// store qualifiers.
///
/// The current design tags the 'const', 'restrict', and 'volatile' qualifiers
/// in three low bits on the QualType pointer; a fourth bit records whether
/// the pointer is an ExtQuals node. The extended qualifiers (address spaces,
/// Objective-C GC attributes) are much more rare.
class ExtQuals : public ExtQualsTypeCommonBase, public llvm::FoldingSetNode {
  // NOTE: changing the fast qualifiers should be straightforward as
  // long as you don't make 'const' non-fast.
  // 1. Qualifiers:
  //    a) Modify the bitmasks (Qualifiers::TQ and DeclSpec::TQ).
  //       Fast qualifiers must occupy the low-order bits.
  //    b) Update Qualifiers::FastWidth and FastMask.
  // 2. QualType:
  //    a) Update is{Volatile,Restrict}Qualified(), defined inline.
  //    b) Update remove{Volatile,Restrict}, defined near the end of
  //       this header.
  // 3. ASTContext:
  //    a) Update get{Volatile,Restrict}Type.

  /// The immutable set of qualifiers applied by this node. Always contains
  /// extended qualifiers.
  Qualifiers Quals;

  ExtQuals *this_() { return this; }

public:
  ExtQuals(const Type *baseType, QualType canon, Qualifiers quals)
      : ExtQualsTypeCommonBase(baseType,
                               canon.isNull() ? QualType(this_(), 0) : canon),
        Quals(quals) {
    assert(Quals.hasNonFastQualifiers()
           && "ExtQuals created with no fast qualifiers");
    assert(!Quals.hasFastQualifiers()
           && "ExtQuals created with fast qualifiers");
  }

  Qualifiers getQualifiers() const { return Quals; }

  bool hasObjCGCAttr() const { return Quals.hasObjCGCAttr(); }
  Qualifiers::GC getObjCGCAttr() const { return Quals.getObjCGCAttr(); }

  bool hasObjCLifetime() const { return Quals.hasObjCLifetime(); }
  Qualifiers::ObjCLifetime getObjCLifetime() const {
    return Quals.getObjCLifetime();
  }

  bool hasAddressSpace() const { return Quals.hasAddressSpace(); }
  LangAS getAddressSpace() const { return Quals.getAddressSpace(); }

  const Type *getBaseType() const { return BaseType; }

public:
  void Profile(llvm::FoldingSetNodeID &ID) const {
    Profile(ID, getBaseType(), Quals);
  }

  static void Profile(llvm::FoldingSetNodeID &ID,
                      const Type *BaseType,
                      Qualifiers Quals) {
    assert(!Quals.hasFastQualifiers() && "fast qualifiers in ExtQuals hash!");
    ID.AddPointer(BaseType);
    Quals.Profile(ID);
  }
};

/// The kind of C++11 ref-qualifier associated with a function type.
/// This determines whether a member function's "this" object can be an
/// lvalue, rvalue, or neither.
enum RefQualifierKind {
  /// No ref-qualifier was provided.
  RQ_None = 0,

  /// An lvalue ref-qualifier was provided (\c &).
  RQ_LValue,

  /// An rvalue ref-qualifier was provided (\c &&).
  RQ_RValue
};

/// Which keyword(s) were used to create an AutoType.
enum class AutoTypeKeyword {
  /// auto
  Auto,

  /// decltype(auto)
  DecltypeAuto,

  /// __auto_type (GNU extension)
  GNUAutoType
};

/// Checked C generalizes pointer types to 3 different kinds of
/// pointers.  Each has different static and dynamic checking
/// to detect programming errors:
///   1. Unchecked C pointers: these are * pointers.  They have
///      have no checking.
///   2. Checked C _Ptr types: these have null checks before
///      memory accesses.  No pointer arithmetic is allowed.
///   3. Checked C _Array_ptr types: these have null checks
///      and bounds checks before memory accesses. Bounds
///      expressions must be statically specified.  Pointer
///     arithmetic.  It has overflow checking.
enum class CheckedPointerKind {
  /// \brief Unchecked C pointer.
  Unchecked = 0,
  /// \brief Checked C _Ptr type.
  Ptr,
  /// \brief Checked C _Array_ptr type.
  Array,
  /// \brief Checked C _Nt_array_ptr type (pointer-to null-terminated array)
  NtArray,
};

/// Checked C generalizes arrays to 3 different kinds of arrays.
enum class CheckedArrayKind {
  Unchecked = 0,
  Checked,        // Checked array
  NtChecked       // Null-terminated checked array
};

class BoundsAnnotations {
  BoundsExpr *Bounds;
  InteropTypeExpr *InteropType;

public:
  BoundsAnnotations() : Bounds(nullptr), InteropType(nullptr) {}

  BoundsAnnotations(BoundsExpr *B) : Bounds(B), InteropType(nullptr) {}

  BoundsAnnotations(BoundsExpr *B, InteropTypeExpr *IT) :
    Bounds(B), InteropType(IT) {}

  BoundsExpr *getBoundsExpr() const {
    return Bounds;
  }

  void setBoundsExpr(BoundsExpr *B) {
    Bounds = B;
  }

  InteropTypeExpr *getInteropTypeExpr() const {
    return InteropType;
  }

  void setInteropTypeExpr(InteropTypeExpr *IT) {
    InteropType = IT;
  }

  bool IsEmpty() const {
    return Bounds == nullptr && InteropType == nullptr;
  }

  /// \brief Always write data for individual elements.
  void Profile(llvm::FoldingSetNodeID &ID, const ASTContext &Ctx) const;
};

/// The base class of the type hierarchy.
///
/// A central concept with types is that each type always has a canonical
/// type.  A canonical type is the type with any typedef names stripped out
/// of it or the types it references.  For example, consider:
///
///  typedef int  foo;
///  typedef foo* bar;
///    'int *'    'foo *'    'bar'
///
/// There will be a Type object created for 'int'.  Since int is canonical, its
/// CanonicalType pointer points to itself.  There is also a Type for 'foo' (a
/// TypedefType).  Its CanonicalType pointer points to the 'int' Type.  Next
/// there is a PointerType that represents 'int*', which, like 'int', is
/// canonical.  Finally, there is a PointerType type for 'foo*' whose canonical
/// type is 'int*', and there is a TypedefType for 'bar', whose canonical type
/// is also 'int*'.
///
/// Non-canonical types are useful for emitting diagnostics, without losing
/// information about typedefs being used.  Canonical types are useful for type
/// comparisons (they allow by-pointer equality tests) and useful for reasoning
/// about whether something has a particular form (e.g. is a function type),
/// because they implicitly, recursively, strip all typedefs out of a type.
///
/// Types, once created, are immutable.
///
class Type : public ExtQualsTypeCommonBase {
public:
  enum TypeClass {
#define TYPE(Class, Base) Class,
#define LAST_TYPE(Class) TypeLast = Class,
#define ABSTRACT_TYPE(Class, Base)
#include "clang/AST/TypeNodes.def"
    TagFirst = Record, TagLast = Enum
  };

private:
  /// Bitfields required by the Type class.
  class TypeBitfields {
    friend class Type;
    template <class T> friend class TypePropertyCache;

    /// TypeClass bitfield - Enum that specifies what subclass this belongs to.
    unsigned TC : 8;

    /// Whether this type is a dependent type (C++ [temp.dep.type]).
    unsigned Dependent : 1;

    /// Whether this type somehow involves a template parameter, even
    /// if the resolution of the type does not depend on a template parameter.
    unsigned InstantiationDependent : 1;

    /// Whether this type is a variably-modified type (C99 6.7.5).
    unsigned VariablyModified : 1;

    /// Whether this type contains an unexpanded parameter pack
    /// (for C++11 variadic templates).
    unsigned ContainsUnexpandedParameterPack : 1;

    /// True if the cache (i.e. the bitfields here starting with
    /// 'Cache') is valid.
    mutable unsigned CacheValid : 1;

    /// Linkage of this type.
    mutable unsigned CachedLinkage : 3;

    /// Whether this type involves and local or unnamed types.
    mutable unsigned CachedLocalOrUnnamed : 1;

    /// Whether this type comes from an AST file.
    mutable unsigned FromAST : 1;

    bool isCacheValid() const {
      return CacheValid;
    }

    Linkage getLinkage() const {
      assert(isCacheValid() && "getting linkage from invalid cache");
      return static_cast<Linkage>(CachedLinkage);
    }

    bool hasLocalOrUnnamedType() const {
      assert(isCacheValid() && "getting linkage from invalid cache");
      return CachedLocalOrUnnamed;
    }
  };
  enum { NumTypeBits = 18 };

protected:
  // These classes allow subclasses to somewhat cleanly pack bitfields
  // into Type.
  class PointerTypeBitfields {
    friend class PointerType;

    unsigned : NumTypeBits;
    unsigned CheckedPointerKind : 2;
  };

  class ArrayTypeBitfields {
    friend class ArrayType;

    unsigned : NumTypeBits;

    /// CVR qualifiers from declarations like
    /// 'int X[static restrict 4]'. For function parameters only.
    unsigned IndexTypeQuals : 3;

    /// Storage class qualifiers from declarations like
    /// 'int X[static restrict 4]'. For function parameters only.
    /// Actually an ArrayType::ArraySizeModifier.
    unsigned SizeModifier : 3;

    // Kind of checked array
    unsigned CheckedArrayKind : 2;
  };

  class BuiltinTypeBitfields {
    friend class BuiltinType;

    unsigned : NumTypeBits;

    /// The kind (BuiltinType::Kind) of builtin type this is.
    unsigned Kind : 8;
  };

  /// FunctionTypeBitfields store various bits belonging to FunctionProtoType.
  /// Only common bits are stored here. Additional uncommon bits are stored
  /// in a trailing object after FunctionProtoType.
  class FunctionTypeBitfields {
    friend class FunctionProtoType;
    friend class FunctionType;

    unsigned : NumTypeBits;

    /// Extra information which affects how the function is called, like
    /// regparm and the calling convention.
    unsigned ExtInfo : 12;

    /// The ref-qualifier associated with a \c FunctionProtoType.
    ///
    /// This is a value of type \c RefQualifierKind.
    unsigned RefQualifier : 2;

    /// Used only by FunctionProtoType, put here to pack with the
    /// other bitfields.
    /// The qualifiers are part of FunctionProtoType because...
    ///
    /// C++ 8.3.5p4: The return type, the parameter type list and the
    /// cv-qualifier-seq, [...], are part of the function type.
    unsigned FastTypeQuals : Qualifiers::FastWidth;
    /// Whether this function has extended Qualifiers.
    unsigned HasExtQuals : 1;

    /// The number of parameters this function has, not counting '...'.
    /// According to [implimits] 8 bits should be enough here but this is
    /// somewhat easy to exceed with metaprogramming and so we would like to
    /// keep NumParams as wide as reasonably possible.
    unsigned NumParams : 16;

    /// The type of exception specification this function has.
    unsigned ExceptionSpecType : 4;

    /// Whether this function has extended parameter information.
    unsigned HasExtParameterInfos : 1;

    /// Whether the function is variadic.
    unsigned Variadic : 1;

    /// Whether this function has a trailing return type.
    unsigned HasTrailingReturn : 1;
  };

  class ObjCObjectTypeBitfields {
    friend class ObjCObjectType;

    unsigned : NumTypeBits;

    /// The number of type arguments stored directly on this object type.
    unsigned NumTypeArgs : 7;

    /// The number of protocols stored directly on this object type.
    unsigned NumProtocols : 6;

    /// Whether this is a "kindof" type.
    unsigned IsKindOf : 1;
  };

  class ReferenceTypeBitfields {
    friend class ReferenceType;

    unsigned : NumTypeBits;

    /// True if the type was originally spelled with an lvalue sigil.
    /// This is never true of rvalue references but can also be false
    /// on lvalue references because of C++0x [dcl.typedef]p9,
    /// as follows:
    ///
    ///   typedef int &ref;    // lvalue, spelled lvalue
    ///   typedef int &&rvref; // rvalue
    ///   ref &a;              // lvalue, inner ref, spelled lvalue
    ///   ref &&a;             // lvalue, inner ref
    ///   rvref &a;            // lvalue, inner ref, spelled lvalue
    ///   rvref &&a;           // rvalue, inner ref
    unsigned SpelledAsLValue : 1;

    /// True if the inner type is a reference type.  This only happens
    /// in non-canonical forms.
    unsigned InnerRef : 1;
  };

  class TypeWithKeywordBitfields {
    friend class TypeWithKeyword;

    unsigned : NumTypeBits;

    /// An ElaboratedTypeKeyword.  8 bits for efficient access.
    unsigned Keyword : 8;
  };

  enum { NumTypeWithKeywordBits = 8 };

  class ElaboratedTypeBitfields {
    friend class ElaboratedType;

    unsigned : NumTypeBits;
    unsigned : NumTypeWithKeywordBits;

    /// Whether the ElaboratedType has a trailing OwnedTagDecl.
    unsigned HasOwnedTagDecl : 1;
  };

  class VectorTypeBitfields {
    friend class VectorType;
    friend class DependentVectorType;

    unsigned : NumTypeBits;

    /// The kind of vector, either a generic vector type or some
    /// target-specific vector type such as for AltiVec or Neon.
    unsigned VecKind : 3;

    /// The number of elements in the vector.
    unsigned NumElements : 29 - NumTypeBits;

    enum { MaxNumElements = (1 << (29 - NumTypeBits)) - 1 };
  };

  class AttributedTypeBitfields {
    friend class AttributedType;

    unsigned : NumTypeBits;

    /// An AttributedType::Kind
    unsigned AttrKind : 32 - NumTypeBits;
  };

  class AutoTypeBitfields {
    friend class AutoType;

    unsigned : NumTypeBits;

    /// Was this placeholder type spelled as 'auto', 'decltype(auto)',
    /// or '__auto_type'?  AutoTypeKeyword value.
    unsigned Keyword : 2;
  };

  class SubstTemplateTypeParmPackTypeBitfields {
    friend class SubstTemplateTypeParmPackType;

    unsigned : NumTypeBits;

    /// The number of template arguments in \c Arguments, which is
    /// expected to be able to hold at least 1024 according to [implimits].
    /// However as this limit is somewhat easy to hit with template
    /// metaprogramming we'd prefer to keep it as large as possible.
    /// At the moment it has been left as a non-bitfield since this type
    /// safely fits in 64 bits as an unsigned, so there is no reason to
    /// introduce the performance impact of a bitfield.
    unsigned NumArgs;
  };

  class TemplateSpecializationTypeBitfields {
    friend class TemplateSpecializationType;

    unsigned : NumTypeBits;

    /// Whether this template specialization type is a substituted type alias.
    unsigned TypeAlias : 1;

    /// The number of template arguments named in this class template
    /// specialization, which is expected to be able to hold at least 1024
    /// according to [implimits]. However, as this limit is somewhat easy to
    /// hit with template metaprogramming we'd prefer to keep it as large
    /// as possible. At the moment it has been left as a non-bitfield since
    /// this type safely fits in 64 bits as an unsigned, so there is no reason
    /// to introduce the performance impact of a bitfield.
    unsigned NumArgs;
  };

  class DependentTemplateSpecializationTypeBitfields {
    friend class DependentTemplateSpecializationType;

    unsigned : NumTypeBits;
    unsigned : NumTypeWithKeywordBits;

    /// The number of template arguments named in this class template
    /// specialization, which is expected to be able to hold at least 1024
    /// according to [implimits]. However, as this limit is somewhat easy to
    /// hit with template metaprogramming we'd prefer to keep it as large
    /// as possible. At the moment it has been left as a non-bitfield since
    /// this type safely fits in 64 bits as an unsigned, so there is no reason
    /// to introduce the performance impact of a bitfield.
    unsigned NumArgs;
  };

  class PackExpansionTypeBitfields {
    friend class PackExpansionType;

    unsigned : NumTypeBits;

    /// The number of expansions that this pack expansion will
    /// generate when substituted (+1), which is expected to be able to
    /// hold at least 1024 according to [implimits]. However, as this limit
    /// is somewhat easy to hit with template metaprogramming we'd prefer to
    /// keep it as large as possible. At the moment it has been left as a
    /// non-bitfield since this type safely fits in 64 bits as an unsigned, so
    /// there is no reason to introduce the performance impact of a bitfield.
    ///
    /// This field will only have a non-zero value when some of the parameter
    /// packs that occur within the pattern have been substituted but others
    /// have not.
    unsigned NumExpansions;
  };

  union {
    TypeBitfields TypeBits;
    PointerTypeBitfields PointerTypeBits;
    ArrayTypeBitfields ArrayTypeBits;
    AttributedTypeBitfields AttributedTypeBits;
    AutoTypeBitfields AutoTypeBits;
    BuiltinTypeBitfields BuiltinTypeBits;
    FunctionTypeBitfields FunctionTypeBits;
    ObjCObjectTypeBitfields ObjCObjectTypeBits;
    ReferenceTypeBitfields ReferenceTypeBits;
    TypeWithKeywordBitfields TypeWithKeywordBits;
    ElaboratedTypeBitfields ElaboratedTypeBits;
    VectorTypeBitfields VectorTypeBits;
    SubstTemplateTypeParmPackTypeBitfields SubstTemplateTypeParmPackTypeBits;
    TemplateSpecializationTypeBitfields TemplateSpecializationTypeBits;
    DependentTemplateSpecializationTypeBitfields
      DependentTemplateSpecializationTypeBits;
    PackExpansionTypeBitfields PackExpansionTypeBits;

    static_assert(sizeof(TypeBitfields) <= 8,
                  "TypeBitfields is larger than 8 bytes!");
    static_assert(sizeof(ArrayTypeBitfields) <= 8,
                  "ArrayTypeBitfields is larger than 8 bytes!");
    static_assert(sizeof(AttributedTypeBitfields) <= 8,
                  "AttributedTypeBitfields is larger than 8 bytes!");
    static_assert(sizeof(AutoTypeBitfields) <= 8,
                  "AutoTypeBitfields is larger than 8 bytes!");
    static_assert(sizeof(BuiltinTypeBitfields) <= 8,
                  "BuiltinTypeBitfields is larger than 8 bytes!");
    static_assert(sizeof(FunctionTypeBitfields) <= 8,
                  "FunctionTypeBitfields is larger than 8 bytes!");
    static_assert(sizeof(ObjCObjectTypeBitfields) <= 8,
                  "ObjCObjectTypeBitfields is larger than 8 bytes!");
    static_assert(sizeof(ReferenceTypeBitfields) <= 8,
                  "ReferenceTypeBitfields is larger than 8 bytes!");
    static_assert(sizeof(TypeWithKeywordBitfields) <= 8,
                  "TypeWithKeywordBitfields is larger than 8 bytes!");
    static_assert(sizeof(ElaboratedTypeBitfields) <= 8,
                  "ElaboratedTypeBitfields is larger than 8 bytes!");
    static_assert(sizeof(VectorTypeBitfields) <= 8,
                  "VectorTypeBitfields is larger than 8 bytes!");
    static_assert(sizeof(SubstTemplateTypeParmPackTypeBitfields) <= 8,
                  "SubstTemplateTypeParmPackTypeBitfields is larger"
                  " than 8 bytes!");
    static_assert(sizeof(TemplateSpecializationTypeBitfields) <= 8,
                  "TemplateSpecializationTypeBitfields is larger"
                  " than 8 bytes!");
    static_assert(sizeof(DependentTemplateSpecializationTypeBitfields) <= 8,
                  "DependentTemplateSpecializationTypeBitfields is larger"
                  " than 8 bytes!");
    static_assert(sizeof(PackExpansionTypeBitfields) <= 8,
                  "PackExpansionTypeBitfields is larger than 8 bytes");
  };

private:
  template <class T> friend class TypePropertyCache;

  /// Set whether this type comes from an AST file.
  void setFromAST(bool V = true) const {
    TypeBits.FromAST = V;
  }

protected:
  friend class ASTContext;

  Type(TypeClass tc, QualType canon, bool Dependent,
       bool InstantiationDependent, bool VariablyModified,
       bool ContainsUnexpandedParameterPack)
      : ExtQualsTypeCommonBase(this,
                               canon.isNull() ? QualType(this_(), 0) : canon) {
    TypeBits.TC = tc;
    TypeBits.Dependent = Dependent;
    TypeBits.InstantiationDependent = Dependent || InstantiationDependent;
    TypeBits.VariablyModified = VariablyModified;
    TypeBits.ContainsUnexpandedParameterPack = ContainsUnexpandedParameterPack;
    TypeBits.CacheValid = false;
    TypeBits.CachedLocalOrUnnamed = false;
    TypeBits.CachedLinkage = NoLinkage;
    TypeBits.FromAST = false;
  }

  // silence VC++ warning C4355: 'this' : used in base member initializer list
  Type *this_() { return this; }

  void setDependent(bool D = true) {
    TypeBits.Dependent = D;
    if (D)
      TypeBits.InstantiationDependent = true;
  }

  void setInstantiationDependent(bool D = true) {
    TypeBits.InstantiationDependent = D; }

  void setVariablyModified(bool VM = true) { TypeBits.VariablyModified = VM; }

  void setContainsUnexpandedParameterPack(bool PP = true) {
    TypeBits.ContainsUnexpandedParameterPack = PP;
  }

public:
  friend class ASTReader;
  friend class ASTWriter;

  Type(const Type &) = delete;
  Type &operator=(const Type &) = delete;

  TypeClass getTypeClass() const { return static_cast<TypeClass>(TypeBits.TC); }

  /// Whether this type comes from an AST file.
  bool isFromAST() const { return TypeBits.FromAST; }

  /// Whether this type is or contains an unexpanded parameter
  /// pack, used to support C++0x variadic templates.
  ///
  /// A type that contains a parameter pack shall be expanded by the
  /// ellipsis operator at some point. For example, the typedef in the
  /// following example contains an unexpanded parameter pack 'T':
  ///
  /// \code
  /// template<typename ...T>
  /// struct X {
  ///   typedef T* pointer_types; // ill-formed; T is a parameter pack.
  /// };
  /// \endcode
  ///
  /// Note that this routine does not specify which
  bool containsUnexpandedParameterPack() const {
    return TypeBits.ContainsUnexpandedParameterPack;
  }

  /// Determines if this type would be canonical if it had no further
  /// qualification.
  bool isCanonicalUnqualified() const {
    return CanonicalType == QualType(this, 0);
  }

  /// Pull a single level of sugar off of this locally-unqualified type.
  /// Users should generally prefer SplitQualType::getSingleStepDesugaredType()
  /// or QualType::getSingleStepDesugaredType(const ASTContext&).
  QualType getLocallyUnqualifiedSingleStepDesugaredType() const;

  /// Types are partitioned into 3 broad categories (C99 6.2.5p1):
  /// object types, function types, and incomplete types.

  /// Return true if this is an incomplete type.
  /// A type that can describe objects, but which lacks information needed to
  /// determine its size (e.g. void, or a fwd declared struct). Clients of this
  /// routine will need to determine if the size is actually required.
  ///
  /// Def If non-null, and the type refers to some kind of declaration
  /// that can be completed (such as a C struct, C++ class, or Objective-C
  /// class), will be set to the declaration.
  bool isIncompleteType(NamedDecl **Def = nullptr) const;

  /// Return true if this is an incomplete or object
  /// type, in other words, not a function type.
  bool isIncompleteOrObjectType() const {
    return !isFunctionType();
  }

  /// Determine whether this type is an object type.
  bool isObjectType() const {
    // C++ [basic.types]p8:
    //   An object type is a (possibly cv-qualified) type that is not a
    //   function type, not a reference type, and not a void type.
    return !isReferenceType() && !isFunctionType() && !isVoidType();
  }

  /// Return true if this is a literal type
  /// (C++11 [basic.types]p10)
  bool isLiteralType(const ASTContext &Ctx) const;

  /// Test if this type is a standard-layout type.
  /// (C++0x [basic.type]p9)
  bool isStandardLayoutType() const;

  /// Helper methods to distinguish type categories. All type predicates
  /// operate on the canonical type, ignoring typedefs and qualifiers.

  /// Returns true if the type is a builtin type.
  bool isBuiltinType() const;

  /// Test for a particular builtin type.
  bool isSpecificBuiltinType(unsigned K) const;

  /// Test for a type which does not represent an actual type-system type but
  /// is instead used as a placeholder for various convenient purposes within
  /// Clang.  All such types are BuiltinTypes.
  bool isPlaceholderType() const;
  const BuiltinType *getAsPlaceholderType() const;

  /// Test for a specific placeholder type.
  bool isSpecificPlaceholderType(unsigned K) const;

  /// Test for a placeholder type other than Overload; see
  /// BuiltinType::isNonOverloadPlaceholderType.
  bool isNonOverloadPlaceholderType() const;

  /// isIntegerType() does *not* include complex integers (a GCC extension).
  /// isComplexIntegerType() can be used to test for complex integers.
  bool isIntegerType() const;     // C99 6.2.5p17 (int, char, bool, enum)
  bool isEnumeralType() const;

  /// Determine whether this type is a scoped enumeration type.
  bool isScopedEnumeralType() const;
  bool isBooleanType() const;
  bool isCharType() const;
  bool isWideCharType() const;
  bool isChar8Type() const;
  bool isChar16Type() const;
  bool isChar32Type() const;
  bool isAnyCharacterType() const;
  bool isIntegralType(const ASTContext &Ctx) const;

  /// Determine whether this type is an integral or enumeration type.
  bool isIntegralOrEnumerationType() const;

  /// Determine whether this type is an integral or unscoped enumeration type.
  bool isIntegralOrUnscopedEnumerationType() const;

  /// Floating point categories.
  bool isRealFloatingType() const; // C99 6.2.5p10 (float, double, long double)
  /// isComplexType() does *not* include complex integers (a GCC extension).
  /// isComplexIntegerType() can be used to test for complex integers.
  bool isComplexType() const;      // C99 6.2.5p11 (complex)
  bool isAnyComplexType() const;   // C99 6.2.5p11 (complex) + Complex Int.
  bool isFloatingType() const;     // C99 6.2.5p11 (real floating + complex)
  bool isHalfType() const;         // OpenCL 6.1.1.1, NEON (IEEE 754-2008 half)
  bool isFloat16Type() const;      // C11 extension ISO/IEC TS 18661
  bool isFloat128Type() const;
  bool isRealType() const;         // C99 6.2.5p17 (real floating + integer)
  bool isArithmeticType() const;   // C99 6.2.5p18 (integer + floating)
  bool isVoidType() const;         // C99 6.2.5p19
  bool isScalarType() const;       // C99 6.2.5p21 (arithmetic + pointers)
  bool isAggregateType() const;
  bool isFundamentalType() const;
  bool isCompoundType() const;

  // Type Predicates: Check to see if this type is structurally the specified
  // type, ignoring typedefs and qualifiers.
  bool isFunctionType() const;
  bool isFunctionNoProtoType() const { return getAs<FunctionNoProtoType>(); }
  bool isFunctionProtoType() const { return getAs<FunctionProtoType>(); }
  bool isGenericFunctionType() const;
  bool isItypeGenericFunctionType() const;
  bool isPointerType() const;
  bool isCheckedPointerType() const;
  bool isUncheckedPointerType() const;
  bool isCheckedPointerPtrType() const;            // Checked C _Ptr type.
  bool isCheckedPointerArrayType() const;          // Checked C _Array_ptr or
                                                   // _Nt_array_ptr type.
  bool isExactlyCheckedPointerArrayType() const;   // Checked C _Array_ptr type.
  bool isCheckedPointerNtArrayType() const;        // Checked C Nt_Array type.
  bool isAnyPointerType() const;   // Any C pointer or ObjC object pointer
  bool isBlockPointerType() const;
  bool isVoidPointerType() const;
  bool isReferenceType() const;
  bool isLValueReferenceType() const;
  bool isRValueReferenceType() const;
  bool isFunctionPointerType() const;
  bool isMemberPointerType() const;
  bool isMemberFunctionPointerType() const;
  bool isMemberDataPointerType() const;
  bool isArrayType() const;
  bool isConstantArrayType() const;
  bool isIncompleteArrayType() const;
  bool isVariableArrayType() const;
  bool isDependentSizedArrayType() const;
  /// \brief whether this is a Checked C checked array type.
  bool isCheckedArrayType() const; // includes _Nt_checked arrays
  bool isExactlyCheckedArrayType() const;
  bool isNtCheckedArrayType() const;
  bool isUncheckedArrayType() const;
  bool isRecordType() const;
  bool isClassType() const;
  bool isStructureType() const;
  bool isObjCBoxableRecordType() const;
  bool isInterfaceType() const;
  bool isStructureOrClassType() const;
  bool isUnionType() const;
  bool isComplexIntegerType() const;            // GCC _Complex integer type.
  bool isVectorType() const;                    // GCC vector type.
  bool isExtVectorType() const;                 // Extended vector type.
  bool isDependentAddressSpaceType() const;     // value-dependent address space qualifier
  bool isObjCObjectPointerType() const;         // pointer to ObjC object
  bool isObjCRetainableType() const;            // ObjC object or block pointer
  bool isObjCLifetimeType() const;              // (array of)* retainable type
  bool isObjCIndirectLifetimeType() const;      // (pointer to)* lifetime type
  bool isObjCNSObjectType() const;              // __attribute__((NSObject))
  bool isObjCIndependentClassType() const;      // __attribute__((objc_independent_class))
  // FIXME: change this to 'raw' interface type, so we can used 'interface' type
  // for the common case.
  bool isObjCObjectType() const;                // NSString or typeof(*(id)0)
  bool isObjCQualifiedInterfaceType() const;    // NSString<foo>
  bool isObjCQualifiedIdType() const;           // id<foo>
  bool isObjCQualifiedClassType() const;        // Class<foo>
  bool isObjCObjectOrInterfaceType() const;
  bool isObjCIdType() const;                    // id

  /// Was this type written with the special inert-in-ARC __unsafe_unretained
  /// qualifier?
  ///
  /// This approximates the answer to the following question: if this
  /// translation unit were compiled in ARC, would this type be qualified
  /// with __unsafe_unretained?
  bool isObjCInertUnsafeUnretainedType() const {
    return hasAttr(attr::ObjCInertUnsafeUnretained);
  }

  /// Whether the type is Objective-C 'id' or a __kindof type of an
  /// object type, e.g., __kindof NSView * or __kindof id
  /// <NSCopying>.
  ///
  /// \param bound Will be set to the bound on non-id subtype types,
  /// which will be (possibly specialized) Objective-C class type, or
  /// null for 'id.
  bool isObjCIdOrObjectKindOfType(const ASTContext &ctx,
                                  const ObjCObjectType *&bound) const;

  bool isObjCClassType() const;                 // Class

  /// Whether the type is Objective-C 'Class' or a __kindof type of an
  /// Class type, e.g., __kindof Class <NSCopying>.
  ///
  /// Unlike \c isObjCIdOrObjectKindOfType, there is no relevant bound
  /// here because Objective-C's type system cannot express "a class
  /// object for a subclass of NSFoo".
  bool isObjCClassOrClassKindOfType() const;

  bool isBlockCompatibleObjCPointerType(ASTContext &ctx) const;
  bool isObjCSelType() const;                 // Class
  bool isObjCBuiltinType() const;               // 'id' or 'Class'
  bool isObjCARCBridgableType() const;
  bool isCARCBridgableType() const;
  bool isTemplateTypeParmType() const;          // C++ template type parameter
  bool isNullPtrType() const;                   // C++11 std::nullptr_t
  bool isAlignValT() const;                     // C++17 std::align_val_t
  bool isStdByteType() const;                   // C++17 std::byte
  bool isAtomicType() const;                    // C11 _Atomic()



#define IMAGE_TYPE(ImgType, Id, SingletonId, Access, Suffix) \
  bool is##Id##Type() const;
#include "clang/Basic/OpenCLImageTypes.def"

  bool isImageType() const;                     // Any OpenCL image type

  bool isSamplerT() const;                      // OpenCL sampler_t
  bool isEventT() const;                        // OpenCL event_t
  bool isClkEventT() const;                     // OpenCL clk_event_t
  bool isQueueT() const;                        // OpenCL queue_t
  bool isReserveIDT() const;                    // OpenCL reserve_id_t

#define EXT_OPAQUE_TYPE(ExtType, Id, Ext) \
  bool is##Id##Type() const;
#include "clang/Basic/OpenCLExtensionTypes.def"
  // Type defined in cl_intel_device_side_avc_motion_estimation OpenCL extension
  bool isOCLIntelSubgroupAVCType() const;
  bool isOCLExtOpaqueType() const;              // Any OpenCL extension type

  bool isPipeType() const;                      // OpenCL pipe type
  bool isOpenCLSpecificType() const;            // Any OpenCL specific type

  /// Determines if this type, which must satisfy
  /// isObjCLifetimeType(), is implicitly __unsafe_unretained rather
  /// than implicitly __strong.
  bool isObjCARCImplicitlyUnretainedType() const;

  /// Return the implicit lifetime for this type, which must not be dependent.
  Qualifiers::ObjCLifetime getObjCARCImplicitLifetime() const;

  enum ScalarTypeKind {
    STK_CPointer,
    STK_BlockPointer,
    STK_ObjCObjectPointer,
    STK_MemberPointer,
    STK_Bool,
    STK_Integral,
    STK_Floating,
    STK_IntegralComplex,
    STK_FloatingComplex,
    STK_FixedPoint
  };

  /// Given that this is a scalar type, classify it.
  ScalarTypeKind getScalarTypeKind() const;

  /// Whether this type is a dependent type, meaning that its definition
  /// somehow depends on a template parameter (C++ [temp.dep.type]).
  bool isDependentType() const { return TypeBits.Dependent; }

  /// Determine whether this type is an instantiation-dependent type,
  /// meaning that the type involves a template parameter (even if the
  /// definition does not actually depend on the type substituted for that
  /// template parameter).
  bool isInstantiationDependentType() const {
    return TypeBits.InstantiationDependent;
  }

  /// Determine whether this type is an undeduced type, meaning that
  /// it somehow involves a C++11 'auto' type or similar which has not yet been
  /// deduced.
  bool isUndeducedType() const;

  /// Whether this type is a variably-modified type (C99 6.7.5).
  bool isVariablyModifiedType() const { return TypeBits.VariablyModified; }

  /// Whether this type involves a variable-length array type
  /// with a definite size.
  bool hasSizedVLAType() const;

  /// Whether this type is or contains a local or unnamed type.
  bool hasUnnamedOrLocalType() const;

  /// \brief Whether this type is or contains a checked type
  bool isOrContainsCheckedType() const;

  enum CheckedValueKind {
    NoCheckedValue,
    HasCheckedValue,
    HasIntWithBounds,
    HasUncheckedPointer
  };

  /// \brief check whether an array, or an object of struct/union type contains a checked value
  CheckedValueKind containsCheckedValue(bool InCheckedScope) const;

  /// \brief Whether this type is or contains an unchecked type.
  /// This ignores the presence of bounds-safe interface types.
  bool isOrContainsUncheckedType() const;

  /// \brief Whether this type is or contains a variadic type
  bool hasVariadicType() const;

  bool isOverloadableType() const;

  /// Determine wither this type is a C++ elaborated-type-specifier.
  bool isElaboratedTypeSpecifier() const;

  bool canDecayToPointerType() const;

  /// Whether this type is represented natively as a pointer.  This includes
  /// pointers, references, block pointers, and Objective-C interface,
  /// qualified id, and qualified interface types, as well as nullptr_t.
  bool hasPointerRepresentation() const;

  /// Whether this type can represent an objective pointer type for the
  /// purpose of GC'ability
  bool hasObjCPointerRepresentation() const;

  /// Determine whether this type has an integer representation
  /// of some sort, e.g., it is an integer type or a vector.
  bool hasIntegerRepresentation() const;

  /// Determine whether this type has an signed integer representation
  /// of some sort, e.g., it is an signed integer type or a vector.
  bool hasSignedIntegerRepresentation() const;

  /// Determine whether this type has an unsigned integer representation
  /// of some sort, e.g., it is an unsigned integer type or a vector.
  bool hasUnsignedIntegerRepresentation() const;

  /// Determine whether this type has a floating-point representation
  /// of some sort, e.g., it is a floating-point type or a vector thereof.
  bool hasFloatingRepresentation() const;

  // Type Checking Functions: Check to see if this type is structurally the
  // specified type, ignoring typedefs and qualifiers, and return a pointer to
  // the best type we can.
  const RecordType *getAsStructureType() const;
  /// NOTE: getAs*ArrayType are methods on ASTContext.
  const RecordType *getAsUnionType() const;
  const ComplexType *getAsComplexIntegerType() const; // GCC complex int type.
  const ObjCObjectType *getAsObjCInterfaceType() const;

  // The following is a convenience method that returns an ObjCObjectPointerType
  // for object declared using an interface.
  const ObjCObjectPointerType *getAsObjCInterfacePointerType() const;
  const ObjCObjectPointerType *getAsObjCQualifiedIdType() const;
  const ObjCObjectPointerType *getAsObjCQualifiedClassType() const;
  const ObjCObjectType *getAsObjCQualifiedInterfaceType() const;

  /// Retrieves the CXXRecordDecl that this type refers to, either
  /// because the type is a RecordType or because it is the injected-class-name
  /// type of a class template or class template partial specialization.
  CXXRecordDecl *getAsCXXRecordDecl() const;

  /// Retrieves the RecordDecl this type refers to.
  RecordDecl *getAsRecordDecl() const;

  /// Retrieves the TagDecl that this type refers to, either
  /// because the type is a TagType or because it is the injected-class-name
  /// type of a class template or class template partial specialization.
  TagDecl *getAsTagDecl() const;

  /// If this is a pointer or reference to a RecordType, return the
  /// CXXRecordDecl that the type refers to.
  ///
  /// If this is not a pointer or reference, or the type being pointed to does
  /// not refer to a CXXRecordDecl, returns NULL.
  const CXXRecordDecl *getPointeeCXXRecordDecl() const;

  /// Get the DeducedType whose type will be deduced for a variable with
  /// an initializer of this type. This looks through declarators like pointer
  /// types, but not through decltype or typedefs.
  DeducedType *getContainedDeducedType() const;

  /// Get the AutoType whose type will be deduced for a variable with
  /// an initializer of this type. This looks through declarators like pointer
  /// types, but not through decltype or typedefs.
  AutoType *getContainedAutoType() const {
    return dyn_cast_or_null<AutoType>(getContainedDeducedType());
  }

  /// Determine whether this type was written with a leading 'auto'
  /// corresponding to a trailing return type (possibly for a nested
  /// function type within a pointer to function type or similar).
  bool hasAutoForTrailingReturnType() const;

  /// Member-template getAs<specific type>'.  Look through sugar for
  /// an instance of \<specific type>.   This scheme will eventually
  /// replace the specific getAsXXXX methods above.
  ///
  /// There are some specializations of this member template listed
  /// immediately following this class.
  template <typename T> const T *getAs() const;

  /// Member-template getAsAdjusted<specific type>. Look through specific kinds
  /// of sugar (parens, attributes, etc) for an instance of \<specific type>.
  /// This is used when you need to walk over sugar nodes that represent some
  /// kind of type adjustment from a type that was written as a \<specific type>
  /// to another type that is still canonically a \<specific type>.
  template <typename T> const T *getAsAdjusted() const;

  /// A variant of getAs<> for array types which silently discards
  /// qualifiers from the outermost type.
  const ArrayType *getAsArrayTypeUnsafe() const;

  /// Member-template castAs<specific type>.  Look through sugar for
  /// the underlying instance of \<specific type>.
  ///
  /// This method has the same relationship to getAs<T> as cast<T> has
  /// to dyn_cast<T>; which is to say, the underlying type *must*
  /// have the intended type, and this method will never return null.
  template <typename T> const T *castAs() const;

  /// A variant of castAs<> for array type which silently discards
  /// qualifiers from the outermost type.
  const ArrayType *castAsArrayTypeUnsafe() const;

  /// Determine whether this type had the specified attribute applied to it
  /// (looking through top-level type sugar).
  bool hasAttr(attr::Kind AK) const;

  /// Get the base element type of this type, potentially discarding type
  /// qualifiers.  This should never be used when type qualifiers
  /// are meaningful.
  const Type *getBaseElementTypeUnsafe() const;

  /// If this is an array type, return the element type of the array,
  /// potentially with type qualifiers missing.
  /// This should never be used when type qualifiers are meaningful.
  const Type *getArrayElementTypeNoTypeQual() const;

  /// If this is a pointer type, return the pointee type.
  /// If this is an array type, return the array element type.
  /// This should never be used when type qualifiers are meaningful.
  const Type *getPointeeOrArrayElementType() const;

  /// If this is a pointer, ObjC object pointer, or block
  /// pointer, this returns the respective pointee.
  QualType getPointeeType() const;

  /// Return the specified type with any "sugar" removed from the type,
  /// removing any typedefs, typeofs, etc., as well as any qualifiers.
  const Type *getUnqualifiedDesugaredType() const;

  /// More type predicates useful for type checking/promotion
  bool isPromotableIntegerType() const; // C99 6.3.1.1p2

  /// Return true if this is an integer type that is
  /// signed, according to C99 6.2.5p4 [char, signed char, short, int, long..],
  /// or an enum decl which has a signed representation.
  bool isSignedIntegerType() const;

  /// Return true if this is an integer type that is
  /// unsigned, according to C99 6.2.5p6 [which returns true for _Bool],
  /// or an enum decl which has an unsigned representation.
  bool isUnsignedIntegerType() const;

  /// Determines whether this is an integer type that is signed or an
  /// enumeration types whose underlying type is a signed integer type.
  bool isSignedIntegerOrEnumerationType() const;

  /// Determines whether this is an integer type that is unsigned or an
  /// enumeration types whose underlying type is a unsigned integer type.
  bool isUnsignedIntegerOrEnumerationType() const;

  /// Return true if this is a fixed point type according to
  /// ISO/IEC JTC1 SC22 WG14 N1169.
  bool isFixedPointType() const;

  /// Return true if this is a saturated fixed point type according to
  /// ISO/IEC JTC1 SC22 WG14 N1169. This type can be signed or unsigned.
  bool isSaturatedFixedPointType() const;

  /// Return true if this is a saturated fixed point type according to
  /// ISO/IEC JTC1 SC22 WG14 N1169. This type can be signed or unsigned.
  bool isUnsaturatedFixedPointType() const;

  /// Return true if this is a fixed point type that is signed according
  /// to ISO/IEC JTC1 SC22 WG14 N1169. This type can also be saturated.
  bool isSignedFixedPointType() const;

  /// Return true if this is a fixed point type that is unsigned according
  /// to ISO/IEC JTC1 SC22 WG14 N1169. This type can also be saturated.
  bool isUnsignedFixedPointType() const;

  /// Return true if this is not a variable sized type,
  /// according to the rules of C99 6.7.5p3.  It is not legal to call this on
  /// incomplete types.
  bool isConstantSizeType() const;

  /// Returns true if this type can be represented by some
  /// set of type specifiers.
  bool isSpecifierType() const;

  /// Determine the linkage of this type.
  Linkage getLinkage() const;

  /// Determine the visibility of this type.
  Visibility getVisibility() const {
    return getLinkageAndVisibility().getVisibility();
  }

  /// Return true if the visibility was explicitly set is the code.
  bool isVisibilityExplicit() const {
    return getLinkageAndVisibility().isVisibilityExplicit();
  }

  /// Determine the linkage and visibility of this type.
  LinkageInfo getLinkageAndVisibility() const;

  /// True if the computed linkage is valid. Used for consistency
  /// checking. Should always return true.
  bool isLinkageValid() const;

  /// Determine the nullability of the given type.
  ///
  /// Note that nullability is only captured as sugar within the type
  /// system, not as part of the canonical type, so nullability will
  /// be lost by canonicalization and desugaring.
  Optional<NullabilityKind> getNullability(const ASTContext &context) const;

  /// Determine whether the given type can have a nullability
  /// specifier applied to it, i.e., if it is any kind of pointer type.
  ///
  /// \param ResultIfUnknown The value to return if we don't yet know whether
  ///        this type can have nullability because it is dependent.
  bool canHaveNullability(bool ResultIfUnknown = true) const;

  /// Retrieve the set of substitutions required when accessing a member
  /// of the Objective-C receiver type that is declared in the given context.
  ///
  /// \c *this is the type of the object we're operating on, e.g., the
  /// receiver for a message send or the base of a property access, and is
  /// expected to be of some object or object pointer type.
  ///
  /// \param dc The declaration context for which we are building up a
  /// substitution mapping, which should be an Objective-C class, extension,
  /// category, or method within.
  ///
  /// \returns an array of type arguments that can be substituted for
  /// the type parameters of the given declaration context in any type described
  /// within that context, or an empty optional to indicate that no
  /// substitution is required.
  Optional<ArrayRef<QualType>>
  getObjCSubstitutions(const DeclContext *dc) const;

  /// Determines if this is an ObjC interface type that may accept type
  /// parameters.
  bool acceptsObjCTypeParams() const;

  const char *getTypeClassName() const;

  QualType getCanonicalTypeInternal() const {
    return CanonicalType;
  }

  CanQualType getCanonicalTypeUnqualified() const; // in CanonicalType.h
  void dump() const;
  void dump(llvm::raw_ostream &OS) const;
};

/// This will check for a TypedefType by removing any existing sugar
/// until it reaches a TypedefType or a non-sugared type.
template <> const TypedefType *Type::getAs() const;

/// This will check for a TemplateSpecializationType by removing any
/// existing sugar until it reaches a TemplateSpecializationType or a
/// non-sugared type.
template <> const TemplateSpecializationType *Type::getAs() const;

/// This will check for an AttributedType by removing any existing sugar
/// until it reaches an AttributedType or a non-sugared type.
template <> const AttributedType *Type::getAs() const;

// We can do canonical leaf types faster, because we don't have to
// worry about preserving child type decoration.
#define TYPE(Class, Base)
#define LEAF_TYPE(Class) \
template <> inline const Class##Type *Type::getAs() const { \
  return dyn_cast<Class##Type>(CanonicalType); \
} \
template <> inline const Class##Type *Type::castAs() const { \
  return cast<Class##Type>(CanonicalType); \
}
#include "clang/AST/TypeNodes.def"

/// This class is used for builtin types like 'int'.  Builtin
/// types are always canonical and have a literal name field.
class BuiltinType : public Type {
public:
  enum Kind {
// OpenCL image types
#define IMAGE_TYPE(ImgType, Id, SingletonId, Access, Suffix) Id,
#include "clang/Basic/OpenCLImageTypes.def"
// OpenCL extension types
#define EXT_OPAQUE_TYPE(ExtType, Id, Ext) Id,
#include "clang/Basic/OpenCLExtensionTypes.def"
// All other builtin types
#define BUILTIN_TYPE(Id, SingletonId) Id,
#define LAST_BUILTIN_TYPE(Id) LastKind = Id
#include "clang/AST/BuiltinTypes.def"
  };

private:
  friend class ASTContext; // ASTContext creates these.

  BuiltinType(Kind K)
      : Type(Builtin, QualType(), /*Dependent=*/(K == Dependent),
             /*InstantiationDependent=*/(K == Dependent),
             /*VariablyModified=*/false,
             /*Unexpanded parameter pack=*/false) {
    BuiltinTypeBits.Kind = K;
  }

public:
  Kind getKind() const { return static_cast<Kind>(BuiltinTypeBits.Kind); }
  StringRef getName(const PrintingPolicy &Policy) const;

  const char *getNameAsCString(const PrintingPolicy &Policy) const {
    // The StringRef is null-terminated.
    StringRef str = getName(Policy);
    assert(!str.empty() && str.data()[str.size()] == '\0');
    return str.data();
  }

  bool isSugared() const { return false; }
  QualType desugar() const { return QualType(this, 0); }

  bool isInteger() const {
    return getKind() >= Bool && getKind() <= Int128;
  }

  bool isSignedInteger() const {
    return getKind() >= Char_S && getKind() <= Int128;
  }

  bool isUnsignedInteger() const {
    return getKind() >= Bool && getKind() <= UInt128;
  }

  bool isFloatingPoint() const {
    return getKind() >= Half && getKind() <= Float128;
  }

  /// Determines whether the given kind corresponds to a placeholder type.
  static bool isPlaceholderTypeKind(Kind K) {
    return K >= Overload;
  }

  /// Determines whether this type is a placeholder type, i.e. a type
  /// which cannot appear in arbitrary positions in a fully-formed
  /// expression.
  bool isPlaceholderType() const {
    return isPlaceholderTypeKind(getKind());
  }

  /// Determines whether this type is a placeholder type other than
  /// Overload.  Most placeholder types require only syntactic
  /// information about their context in order to be resolved (e.g.
  /// whether it is a call expression), which means they can (and
  /// should) be resolved in an earlier "phase" of analysis.
  /// Overload expressions sometimes pick up further information
  /// from their context, like whether the context expects a
  /// specific function-pointer type, and so frequently need
  /// special treatment.
  bool isNonOverloadPlaceholderType() const {
    return getKind() > Overload;
  }

  static bool classof(const Type *T) { return T->getTypeClass() == Builtin; }
};

/// Complex values, per C99 6.2.5p11.  This supports the C99 complex
/// types (_Complex float etc) as well as the GCC integer complex extensions.
class ComplexType : public Type, public llvm::FoldingSetNode {
  friend class ASTContext; // ASTContext creates these.

  QualType ElementType;

  ComplexType(QualType Element, QualType CanonicalPtr)
      : Type(Complex, CanonicalPtr, Element->isDependentType(),
             Element->isInstantiationDependentType(),
             Element->isVariablyModifiedType(),
             Element->containsUnexpandedParameterPack()),
        ElementType(Element) {}

public:
  QualType getElementType() const { return ElementType; }

  bool isSugared() const { return false; }
  QualType desugar() const { return QualType(this, 0); }

  void Profile(llvm::FoldingSetNodeID &ID) {
    Profile(ID, getElementType());
  }

  static void Profile(llvm::FoldingSetNodeID &ID, QualType Element) {
    ID.AddPointer(Element.getAsOpaquePtr());
  }

  static bool classof(const Type *T) { return T->getTypeClass() == Complex; }
};

/// Sugar for parentheses used when specifying types.
class ParenType : public Type, public llvm::FoldingSetNode {
  friend class ASTContext; // ASTContext creates these.

  QualType Inner;

  ParenType(QualType InnerType, QualType CanonType)
      : Type(Paren, CanonType, InnerType->isDependentType(),
             InnerType->isInstantiationDependentType(),
             InnerType->isVariablyModifiedType(),
             InnerType->containsUnexpandedParameterPack()),
        Inner(InnerType) {}

public:
  QualType getInnerType() const { return Inner; }

  bool isSugared() const { return true; }
  QualType desugar() const { return getInnerType(); }

  void Profile(llvm::FoldingSetNodeID &ID) {
    Profile(ID, getInnerType());
  }

  static void Profile(llvm::FoldingSetNodeID &ID, QualType Inner) {
    Inner.Profile(ID);
  }

  static bool classof(const Type *T) { return T->getTypeClass() == Paren; }
};

/// PointerType - C99 6.7.5.1 - Pointer Declarators.
class PointerType : public Type, public llvm::FoldingSetNode {
  friend class ASTContext; // ASTContext creates these.

  QualType PointeeType;

<<<<<<< HEAD
  PointerType(QualType Pointee, QualType CanonicalPtr)
      : Type(Pointer, CanonicalPtr, Pointee->isDependentType(),
             Pointee->isInstantiationDependentType(),
             Pointee->isVariablyModifiedType(),
             Pointee->containsUnexpandedParameterPack()),
        PointeeType(Pointee) {}
=======
  PointerType(QualType Pointee, QualType CanonicalPtr, CheckedPointerKind ptrKind) :
    Type(Pointer, CanonicalPtr, Pointee->isDependentType(),
         Pointee->isInstantiationDependentType(),
         Pointee->isVariablyModifiedType(),
         Pointee->containsUnexpandedParameterPack()),
    PointeeType(Pointee) {
      PointerTypeBits.CheckedPointerKind = (unsigned)ptrKind;
  }
  friend class ASTContext;  // ASTContext creates these.
>>>>>>> 96940ffe

public:
  QualType getPointeeType() const { return PointeeType; }

  CheckedPointerKind getKind() const { return CheckedPointerKind(PointerTypeBits.CheckedPointerKind); }

  /// Returns true if address spaces of pointers overlap.
  /// OpenCL v2.0 defines conversion rules for pointers to different
  /// address spaces (OpenCLC v2.0 s6.5.5) and notion of overlapping
  /// address spaces.
  /// CL1.1 or CL1.2:
  ///   address spaces overlap iff they are they same.
  /// CL2.0 adds:
  ///   __generic overlaps with any address space except for __constant.
  bool isAddressSpaceOverlapping(const PointerType &other) const {
    Qualifiers thisQuals = PointeeType.getQualifiers();
    Qualifiers otherQuals = other.getPointeeType().getQualifiers();
    // Address spaces overlap if at least one of them is a superset of another
    return thisQuals.isAddressSpaceSupersetOf(otherQuals) ||
           otherQuals.isAddressSpaceSupersetOf(thisQuals);
  }

  bool isNTChecked() const { return getKind() == CheckedPointerKind::NtArray; }
  bool isChecked() const { return getKind() != CheckedPointerKind::Unchecked; }
  bool isUnchecked() const { return getKind() == CheckedPointerKind::Unchecked; }
  bool isSugared() const { return false; }
  QualType desugar() const { return QualType(this, 0); }

  void Profile(llvm::FoldingSetNodeID &ID) {
    Profile(ID, getPointeeType(), getKind());
  }
<<<<<<< HEAD

  static void Profile(llvm::FoldingSetNodeID &ID, QualType Pointee) {
    ID.AddPointer(Pointee.getAsOpaquePtr());
=======
  static void Profile(llvm::FoldingSetNodeID &ID, QualType Pointee, CheckedPointerKind kind) {
      ID.AddPointer(Pointee.getAsOpaquePtr());
      ID.AddInteger((unsigned)kind);
>>>>>>> 96940ffe
  }

  static bool classof(const Type *T) { return T->getTypeClass() == Pointer; }
};

/// Represents a type which was implicitly adjusted by the semantic
/// engine for arbitrary reasons.  For example, array and function types can
/// decay, and function types can have their calling conventions adjusted.
class AdjustedType : public Type, public llvm::FoldingSetNode {
  QualType OriginalTy;
  QualType AdjustedTy;

protected:
  friend class ASTContext; // ASTContext creates these.

  AdjustedType(TypeClass TC, QualType OriginalTy, QualType AdjustedTy,
               QualType CanonicalPtr)
      : Type(TC, CanonicalPtr, OriginalTy->isDependentType(),
             OriginalTy->isInstantiationDependentType(),
             OriginalTy->isVariablyModifiedType(),
             OriginalTy->containsUnexpandedParameterPack()),
        OriginalTy(OriginalTy), AdjustedTy(AdjustedTy) {}

public:
  QualType getOriginalType() const { return OriginalTy; }
  QualType getAdjustedType() const { return AdjustedTy; }

  bool isSugared() const { return true; }
  QualType desugar() const { return AdjustedTy; }

  void Profile(llvm::FoldingSetNodeID &ID) {
    Profile(ID, OriginalTy, AdjustedTy);
  }

  static void Profile(llvm::FoldingSetNodeID &ID, QualType Orig, QualType New) {
    ID.AddPointer(Orig.getAsOpaquePtr());
    ID.AddPointer(New.getAsOpaquePtr());
  }

  static bool classof(const Type *T) {
    return T->getTypeClass() == Adjusted || T->getTypeClass() == Decayed;
  }
};

/// Represents a pointer type decayed from an array or function type.
class DecayedType : public AdjustedType {
  friend class ASTContext; // ASTContext creates these.

  inline
  DecayedType(QualType OriginalType, QualType Decayed, QualType Canonical);

public:
  QualType getDecayedType() const { return getAdjustedType(); }

  inline QualType getPointeeType() const;

  static bool classof(const Type *T) { return T->getTypeClass() == Decayed; }
};

/// Pointer to a block type.
/// This type is to represent types syntactically represented as
/// "void (^)(int)", etc. Pointee is required to always be a function type.
class BlockPointerType : public Type, public llvm::FoldingSetNode {
  friend class ASTContext; // ASTContext creates these.

  // Block is some kind of pointer type
  QualType PointeeType;

  BlockPointerType(QualType Pointee, QualType CanonicalCls)
      : Type(BlockPointer, CanonicalCls, Pointee->isDependentType(),
             Pointee->isInstantiationDependentType(),
             Pointee->isVariablyModifiedType(),
             Pointee->containsUnexpandedParameterPack()),
        PointeeType(Pointee) {}

public:
  // Get the pointee type. Pointee is required to always be a function type.
  QualType getPointeeType() const { return PointeeType; }

  bool isSugared() const { return false; }
  QualType desugar() const { return QualType(this, 0); }

  void Profile(llvm::FoldingSetNodeID &ID) {
      Profile(ID, getPointeeType());
  }

  static void Profile(llvm::FoldingSetNodeID &ID, QualType Pointee) {
      ID.AddPointer(Pointee.getAsOpaquePtr());
  }

  static bool classof(const Type *T) {
    return T->getTypeClass() == BlockPointer;
  }
};

/// Base for LValueReferenceType and RValueReferenceType
class ReferenceType : public Type, public llvm::FoldingSetNode {
  QualType PointeeType;

protected:
  ReferenceType(TypeClass tc, QualType Referencee, QualType CanonicalRef,
                bool SpelledAsLValue)
      : Type(tc, CanonicalRef, Referencee->isDependentType(),
             Referencee->isInstantiationDependentType(),
             Referencee->isVariablyModifiedType(),
             Referencee->containsUnexpandedParameterPack()),
        PointeeType(Referencee) {
    ReferenceTypeBits.SpelledAsLValue = SpelledAsLValue;
    ReferenceTypeBits.InnerRef = Referencee->isReferenceType();
  }

public:
  bool isSpelledAsLValue() const { return ReferenceTypeBits.SpelledAsLValue; }
  bool isInnerRef() const { return ReferenceTypeBits.InnerRef; }

  QualType getPointeeTypeAsWritten() const { return PointeeType; }

  QualType getPointeeType() const {
    // FIXME: this might strip inner qualifiers; okay?
    const ReferenceType *T = this;
    while (T->isInnerRef())
      T = T->PointeeType->castAs<ReferenceType>();
    return T->PointeeType;
  }

  void Profile(llvm::FoldingSetNodeID &ID) {
    Profile(ID, PointeeType, isSpelledAsLValue());
  }

  static void Profile(llvm::FoldingSetNodeID &ID,
                      QualType Referencee,
                      bool SpelledAsLValue) {
    ID.AddPointer(Referencee.getAsOpaquePtr());
    ID.AddBoolean(SpelledAsLValue);
  }

  static bool classof(const Type *T) {
    return T->getTypeClass() == LValueReference ||
           T->getTypeClass() == RValueReference;
  }
};

/// An lvalue reference type, per C++11 [dcl.ref].
class LValueReferenceType : public ReferenceType {
  friend class ASTContext; // ASTContext creates these

  LValueReferenceType(QualType Referencee, QualType CanonicalRef,
                      bool SpelledAsLValue)
      : ReferenceType(LValueReference, Referencee, CanonicalRef,
                      SpelledAsLValue) {}

public:
  bool isSugared() const { return false; }
  QualType desugar() const { return QualType(this, 0); }

  static bool classof(const Type *T) {
    return T->getTypeClass() == LValueReference;
  }
};

/// An rvalue reference type, per C++11 [dcl.ref].
class RValueReferenceType : public ReferenceType {
  friend class ASTContext; // ASTContext creates these

  RValueReferenceType(QualType Referencee, QualType CanonicalRef)
       : ReferenceType(RValueReference, Referencee, CanonicalRef, false) {}

public:
  bool isSugared() const { return false; }
  QualType desugar() const { return QualType(this, 0); }

  static bool classof(const Type *T) {
    return T->getTypeClass() == RValueReference;
  }
};

/// A pointer to member type per C++ 8.3.3 - Pointers to members.
///
/// This includes both pointers to data members and pointer to member functions.
class MemberPointerType : public Type, public llvm::FoldingSetNode {
  friend class ASTContext; // ASTContext creates these.

  QualType PointeeType;

  /// The class of which the pointee is a member. Must ultimately be a
  /// RecordType, but could be a typedef or a template parameter too.
  const Type *Class;

  MemberPointerType(QualType Pointee, const Type *Cls, QualType CanonicalPtr)
      : Type(MemberPointer, CanonicalPtr,
             Cls->isDependentType() || Pointee->isDependentType(),
             (Cls->isInstantiationDependentType() ||
              Pointee->isInstantiationDependentType()),
             Pointee->isVariablyModifiedType(),
             (Cls->containsUnexpandedParameterPack() ||
              Pointee->containsUnexpandedParameterPack())),
             PointeeType(Pointee), Class(Cls) {}

public:
  QualType getPointeeType() const { return PointeeType; }

  /// Returns true if the member type (i.e. the pointee type) is a
  /// function type rather than a data-member type.
  bool isMemberFunctionPointer() const {
    return PointeeType->isFunctionProtoType();
  }

  /// Returns true if the member type (i.e. the pointee type) is a
  /// data type rather than a function type.
  bool isMemberDataPointer() const {
    return !PointeeType->isFunctionProtoType();
  }

  const Type *getClass() const { return Class; }
  CXXRecordDecl *getMostRecentCXXRecordDecl() const;

  bool isSugared() const { return false; }
  QualType desugar() const { return QualType(this, 0); }

  void Profile(llvm::FoldingSetNodeID &ID) {
    Profile(ID, getPointeeType(), getClass());
  }

  static void Profile(llvm::FoldingSetNodeID &ID, QualType Pointee,
                      const Type *Class) {
    ID.AddPointer(Pointee.getAsOpaquePtr());
    ID.AddPointer(Class);
  }

  static bool classof(const Type *T) {
    return T->getTypeClass() == MemberPointer;
  }
};

/// Represents an array type, per C99 6.7.5.2 - Array Declarators.
class ArrayType : public Type, public llvm::FoldingSetNode {
public:
  /// Capture whether this is a normal array (e.g. int X[4])
  /// an array with a static size (e.g. int X[static 4]), or an array
  /// with a star size (e.g. int X[*]).
  /// 'static' is only allowed on function parameters.
  enum ArraySizeModifier {
    Normal, Static, Star
  };

private:
  /// The element type of the array.
  QualType ElementType;

protected:
  friend class ASTContext; // ASTContext creates these.

  // C++ [temp.dep.type]p1:
  //   A type is dependent if it is...
  //     - an array type constructed from any dependent type or whose
  //       size is specified by a constant expression that is
  //       value-dependent,
  ArrayType(TypeClass tc, QualType et, QualType can,
            ArraySizeModifier sm, unsigned tq,
<<<<<<< HEAD
            bool ContainsUnexpandedParameterPack)
      : Type(tc, can, et->isDependentType() || tc == DependentSizedArray,
             et->isInstantiationDependentType() || tc == DependentSizedArray,
             (tc == VariableArray || et->isVariablyModifiedType()),
             ContainsUnexpandedParameterPack),
        ElementType(et) {
=======
            bool ContainsUnexpandedParameterPack,
            CheckedArrayKind k)
    : Type(tc, can, et->isDependentType() || tc == DependentSizedArray,
           et->isInstantiationDependentType() || tc == DependentSizedArray,
           (tc == VariableArray || et->isVariablyModifiedType()),
           ContainsUnexpandedParameterPack),
      ElementType(et) {
>>>>>>> 96940ffe
    ArrayTypeBits.IndexTypeQuals = tq;
    ArrayTypeBits.SizeModifier = sm;
    ArrayTypeBits.CheckedArrayKind = (unsigned) k;
  }

public:
  CheckedArrayKind getKind() const {
    return CheckedArrayKind(ArrayTypeBits.CheckedArrayKind);
  }
  bool isChecked() const { return getKind() != CheckedArrayKind::Unchecked; }
  bool isUnchecked() const { return getKind() == CheckedArrayKind::Unchecked; }
  bool isExactlyChecked() const {
    return  getKind() == CheckedArrayKind::Checked;
  }
  bool isNtChecked() const { return getKind() == CheckedArrayKind::NtChecked; }
  QualType getElementType() const { return ElementType; }

  ArraySizeModifier getSizeModifier() const {
    return ArraySizeModifier(ArrayTypeBits.SizeModifier);
  }

  Qualifiers getIndexTypeQualifiers() const {
    return Qualifiers::fromCVRMask(getIndexTypeCVRQualifiers());
  }

  unsigned getIndexTypeCVRQualifiers() const {
    return ArrayTypeBits.IndexTypeQuals;
  }

  static bool classof(const Type *T) {
    return T->getTypeClass() == ConstantArray ||
           T->getTypeClass() == VariableArray ||
           T->getTypeClass() == IncompleteArray ||
           T->getTypeClass() == DependentSizedArray;
  }
};

/// Represents the canonical version of C arrays with a specified constant size.
/// For example, the canonical type for 'int A[4 + 4*100]' is a
/// ConstantArrayType where the element type is 'int' and the size is 404.
class ConstantArrayType : public ArrayType {
  llvm::APInt Size; // Allows us to unique the type.

  ConstantArrayType(QualType et, QualType can, const llvm::APInt &size,
<<<<<<< HEAD
                    ArraySizeModifier sm, unsigned tq)
      : ArrayType(ConstantArray, et, can, sm, tq,
                  et->containsUnexpandedParameterPack()),
        Size(size) {}

=======
                    ArraySizeModifier sm, unsigned tq, CheckedArrayKind kind)
    : ArrayType(ConstantArray, et, can, sm, tq,
                et->containsUnexpandedParameterPack(), kind),
      Size(size) {}
>>>>>>> 96940ffe
protected:
  friend class ASTContext; // ASTContext creates these.

  ConstantArrayType(TypeClass tc, QualType et, QualType can,
<<<<<<< HEAD
                    const llvm::APInt &size, ArraySizeModifier sm, unsigned tq)
      : ArrayType(tc, et, can, sm, tq, et->containsUnexpandedParameterPack()),
        Size(size) {}

=======
                    const llvm::APInt &size, ArraySizeModifier sm, unsigned tq,
                    CheckedArrayKind kind)
    : ArrayType(tc, et, can, sm, tq, et->containsUnexpandedParameterPack(),
                kind),
      Size(size) {}
  friend class ASTContext;  // ASTContext creates these.
>>>>>>> 96940ffe
public:
  const llvm::APInt &getSize() const { return Size; }
  bool isSugared() const { return false; }
  QualType desugar() const { return QualType(this, 0); }

  /// Determine the number of bits required to address a member of
  // an array with the given element type and number of elements.
  static unsigned getNumAddressingBits(const ASTContext &Context,
                                       QualType ElementType,
                                       const llvm::APInt &NumElements);

  /// Determine the maximum number of active bits that an array's size
  /// can require, which limits the maximum size of the array.
  static unsigned getMaxSizeBits(const ASTContext &Context);

  void Profile(llvm::FoldingSetNodeID &ID) {
    Profile(ID, getElementType(), getSize(),
            getSizeModifier(), getIndexTypeCVRQualifiers(), getKind());
  }

  static void Profile(llvm::FoldingSetNodeID &ID, QualType ET,
                      const llvm::APInt &ArraySize, ArraySizeModifier SizeMod,
                      unsigned TypeQuals, CheckedArrayKind kind) {
    ID.AddPointer(ET.getAsOpaquePtr());
    ID.AddInteger(ArraySize.getZExtValue());
    ID.AddInteger(SizeMod);
    ID.AddInteger(TypeQuals);
    ID.AddInteger((unsigned)kind);
  }

  static bool classof(const Type *T) {
    return T->getTypeClass() == ConstantArray;
  }
};

/// Represents a C array with an unspecified size.  For example 'int A[]' has
/// an IncompleteArrayType where the element type is 'int' and the size is
/// unspecified.
class IncompleteArrayType : public ArrayType {
  friend class ASTContext; // ASTContext creates these.

  IncompleteArrayType(QualType et, QualType can,
<<<<<<< HEAD
                      ArraySizeModifier sm, unsigned tq)
      : ArrayType(IncompleteArray, et, can, sm, tq,
                  et->containsUnexpandedParameterPack()) {}

=======
                      ArraySizeModifier sm, unsigned tq, CheckedArrayKind kind)
    : ArrayType(IncompleteArray, et, can, sm, tq,
                et->containsUnexpandedParameterPack(), kind) {}
  friend class ASTContext;  // ASTContext creates these.
>>>>>>> 96940ffe
public:
  friend class StmtIteratorBase;

  bool isSugared() const { return false; }
  QualType desugar() const { return QualType(this, 0); }

  static bool classof(const Type *T) {
    return T->getTypeClass() == IncompleteArray;
  }

  void Profile(llvm::FoldingSetNodeID &ID) {
    Profile(ID, getElementType(), getSizeModifier(),
            getIndexTypeCVRQualifiers(), getKind());
  }

  static void Profile(llvm::FoldingSetNodeID &ID, QualType ET,
                      ArraySizeModifier SizeMod, unsigned TypeQuals,
                      CheckedArrayKind  Kind) {
    ID.AddPointer(ET.getAsOpaquePtr());
    ID.AddInteger(SizeMod);
    ID.AddInteger(TypeQuals);
    ID.AddInteger((unsigned)Kind);
  }
};

/// Represents a C array with a specified size that is not an
/// integer-constant-expression.  For example, 'int s[x+foo()]'.
/// Since the size expression is an arbitrary expression, we store it as such.
///
/// Note: VariableArrayType's aren't uniqued (since the expressions aren't) and
/// should not be: two lexically equivalent variable array types could mean
/// different things, for example, these variables do not have the same type
/// dynamically:
///
/// void foo(int x) {
///   int Y[x];
///   ++x;
///   int Z[x];
/// }
class VariableArrayType : public ArrayType {
  friend class ASTContext; // ASTContext creates these.

  /// An assignment-expression. VLA's are only permitted within
  /// a function block.
  Stmt *SizeExpr;

  /// The range spanned by the left and right array brackets.
  SourceRange Brackets;

  VariableArrayType(QualType et, QualType can, Expr *e,
                    ArraySizeModifier sm, unsigned tq,
                    SourceRange brackets)
<<<<<<< HEAD
      : ArrayType(VariableArray, et, can, sm, tq,
                  et->containsUnexpandedParameterPack()),
        SizeExpr((Stmt*) e), Brackets(brackets) {}
=======
    : ArrayType(VariableArray, et, can, sm, tq,
                et->containsUnexpandedParameterPack(),
                CheckedArrayKind::Unchecked),
      SizeExpr((Stmt*) e), Brackets(brackets) {}
  friend class ASTContext;  // ASTContext creates these.
>>>>>>> 96940ffe

public:
  friend class StmtIteratorBase;

  Expr *getSizeExpr() const {
    // We use C-style casts instead of cast<> here because we do not wish
    // to have a dependency of Type.h on Stmt.h/Expr.h.
    return (Expr*) SizeExpr;
  }

  SourceRange getBracketsRange() const { return Brackets; }
  SourceLocation getLBracketLoc() const { return Brackets.getBegin(); }
  SourceLocation getRBracketLoc() const { return Brackets.getEnd(); }

  bool isSugared() const { return false; }
  QualType desugar() const { return QualType(this, 0); }

  static bool classof(const Type *T) {
    return T->getTypeClass() == VariableArray;
  }

  void Profile(llvm::FoldingSetNodeID &ID) {
    llvm_unreachable("Cannot unique VariableArrayTypes.");
  }
};

/// Represents an array type in C++ whose size is a value-dependent expression.
///
/// For example:
/// \code
/// template<typename T, int Size>
/// class array {
///   T data[Size];
/// };
/// \endcode
///
/// For these types, we won't actually know what the array bound is
/// until template instantiation occurs, at which point this will
/// become either a ConstantArrayType or a VariableArrayType.
class DependentSizedArrayType : public ArrayType {
  friend class ASTContext; // ASTContext creates these.

  const ASTContext &Context;

  /// An assignment expression that will instantiate to the
  /// size of the array.
  ///
  /// The expression itself might be null, in which case the array
  /// type will have its size deduced from an initializer.
  Stmt *SizeExpr;

  /// The range spanned by the left and right array brackets.
  SourceRange Brackets;

  DependentSizedArrayType(const ASTContext &Context, QualType et, QualType can,
                          Expr *e, ArraySizeModifier sm, unsigned tq,
                          SourceRange brackets);

public:
  friend class StmtIteratorBase;

  Expr *getSizeExpr() const {
    // We use C-style casts instead of cast<> here because we do not wish
    // to have a dependency of Type.h on Stmt.h/Expr.h.
    return (Expr*) SizeExpr;
  }

  SourceRange getBracketsRange() const { return Brackets; }
  SourceLocation getLBracketLoc() const { return Brackets.getBegin(); }
  SourceLocation getRBracketLoc() const { return Brackets.getEnd(); }

  bool isSugared() const { return false; }
  QualType desugar() const { return QualType(this, 0); }

  static bool classof(const Type *T) {
    return T->getTypeClass() == DependentSizedArray;
  }

  void Profile(llvm::FoldingSetNodeID &ID) {
    Profile(ID, Context, getElementType(),
            getSizeModifier(), getIndexTypeCVRQualifiers(), getSizeExpr());
  }

  static void Profile(llvm::FoldingSetNodeID &ID, const ASTContext &Context,
                      QualType ET, ArraySizeModifier SizeMod,
                      unsigned TypeQuals, Expr *E);
};

/// Represents an extended address space qualifier where the input address space
/// value is dependent. Non-dependent address spaces are not represented with a
/// special Type subclass; they are stored on an ExtQuals node as part of a QualType.
///
/// For example:
/// \code
/// template<typename T, int AddrSpace>
/// class AddressSpace {
///   typedef T __attribute__((address_space(AddrSpace))) type;
/// }
/// \endcode
class DependentAddressSpaceType : public Type, public llvm::FoldingSetNode {
  friend class ASTContext;

  const ASTContext &Context;
  Expr *AddrSpaceExpr;
  QualType PointeeType;
  SourceLocation loc;

  DependentAddressSpaceType(const ASTContext &Context, QualType PointeeType,
                            QualType can, Expr *AddrSpaceExpr,
                            SourceLocation loc);

public:
  Expr *getAddrSpaceExpr() const { return AddrSpaceExpr; }
  QualType getPointeeType() const { return PointeeType; }
  SourceLocation getAttributeLoc() const { return loc; }

  bool isSugared() const { return false; }
  QualType desugar() const { return QualType(this, 0); }

  static bool classof(const Type *T) {
    return T->getTypeClass() == DependentAddressSpace;
  }

  void Profile(llvm::FoldingSetNodeID &ID) {
    Profile(ID, Context, getPointeeType(), getAddrSpaceExpr());
  }

  static void Profile(llvm::FoldingSetNodeID &ID, const ASTContext &Context,
                      QualType PointeeType, Expr *AddrSpaceExpr);
};

/// Represents an extended vector type where either the type or size is
/// dependent.
///
/// For example:
/// \code
/// template<typename T, int Size>
/// class vector {
///   typedef T __attribute__((ext_vector_type(Size))) type;
/// }
/// \endcode
class DependentSizedExtVectorType : public Type, public llvm::FoldingSetNode {
  friend class ASTContext;

  const ASTContext &Context;
  Expr *SizeExpr;

  /// The element type of the array.
  QualType ElementType;

  SourceLocation loc;

  DependentSizedExtVectorType(const ASTContext &Context, QualType ElementType,
                              QualType can, Expr *SizeExpr, SourceLocation loc);

public:
  Expr *getSizeExpr() const { return SizeExpr; }
  QualType getElementType() const { return ElementType; }
  SourceLocation getAttributeLoc() const { return loc; }

  bool isSugared() const { return false; }
  QualType desugar() const { return QualType(this, 0); }

  static bool classof(const Type *T) {
    return T->getTypeClass() == DependentSizedExtVector;
  }

  void Profile(llvm::FoldingSetNodeID &ID) {
    Profile(ID, Context, getElementType(), getSizeExpr());
  }

  static void Profile(llvm::FoldingSetNodeID &ID, const ASTContext &Context,
                      QualType ElementType, Expr *SizeExpr);
};


/// Represents a GCC generic vector type. This type is created using
/// __attribute__((vector_size(n)), where "n" specifies the vector size in
/// bytes; or from an Altivec __vector or vector declaration.
/// Since the constructor takes the number of vector elements, the
/// client is responsible for converting the size into the number of elements.
class VectorType : public Type, public llvm::FoldingSetNode {
public:
  enum VectorKind {
    /// not a target-specific vector type
    GenericVector,

    /// is AltiVec vector
    AltiVecVector,

    /// is AltiVec 'vector Pixel'
    AltiVecPixel,

    /// is AltiVec 'vector bool ...'
    AltiVecBool,

    /// is ARM Neon vector
    NeonVector,

    /// is ARM Neon polynomial vector
    NeonPolyVector
  };

protected:
  friend class ASTContext; // ASTContext creates these.

  /// The element type of the vector.
  QualType ElementType;

  VectorType(QualType vecType, unsigned nElements, QualType canonType,
             VectorKind vecKind);

  VectorType(TypeClass tc, QualType vecType, unsigned nElements,
             QualType canonType, VectorKind vecKind);

public:
  QualType getElementType() const { return ElementType; }
  unsigned getNumElements() const { return VectorTypeBits.NumElements; }

  static bool isVectorSizeTooLarge(unsigned NumElements) {
    return NumElements > VectorTypeBitfields::MaxNumElements;
  }

  bool isSugared() const { return false; }
  QualType desugar() const { return QualType(this, 0); }

  VectorKind getVectorKind() const {
    return VectorKind(VectorTypeBits.VecKind);
  }

  void Profile(llvm::FoldingSetNodeID &ID) {
    Profile(ID, getElementType(), getNumElements(),
            getTypeClass(), getVectorKind());
  }

  static void Profile(llvm::FoldingSetNodeID &ID, QualType ElementType,
                      unsigned NumElements, TypeClass TypeClass,
                      VectorKind VecKind) {
    ID.AddPointer(ElementType.getAsOpaquePtr());
    ID.AddInteger(NumElements);
    ID.AddInteger(TypeClass);
    ID.AddInteger(VecKind);
  }

  static bool classof(const Type *T) {
    return T->getTypeClass() == Vector || T->getTypeClass() == ExtVector;
  }
};

/// Represents a vector type where either the type or size is dependent.
////
/// For example:
/// \code
/// template<typename T, int Size>
/// class vector {
///   typedef T __attribute__((vector_size(Size))) type;
/// }
/// \endcode
class DependentVectorType : public Type, public llvm::FoldingSetNode {
  friend class ASTContext;

  const ASTContext &Context;
  QualType ElementType;
  Expr *SizeExpr;
  SourceLocation Loc;

  DependentVectorType(const ASTContext &Context, QualType ElementType,
                           QualType CanonType, Expr *SizeExpr,
                           SourceLocation Loc, VectorType::VectorKind vecKind);

public:
  Expr *getSizeExpr() const { return SizeExpr; }
  QualType getElementType() const { return ElementType; }
  SourceLocation getAttributeLoc() const { return Loc; }
  VectorType::VectorKind getVectorKind() const {
    return VectorType::VectorKind(VectorTypeBits.VecKind);
  }

  bool isSugared() const { return false; }
  QualType desugar() const { return QualType(this, 0); }

  static bool classof(const Type *T) {
    return T->getTypeClass() == DependentVector;
  }

  void Profile(llvm::FoldingSetNodeID &ID) {
    Profile(ID, Context, getElementType(), getSizeExpr(), getVectorKind());
  }

  static void Profile(llvm::FoldingSetNodeID &ID, const ASTContext &Context,
                      QualType ElementType, const Expr *SizeExpr,
                      VectorType::VectorKind VecKind);
};

/// ExtVectorType - Extended vector type. This type is created using
/// __attribute__((ext_vector_type(n)), where "n" is the number of elements.
/// Unlike vector_size, ext_vector_type is only allowed on typedef's. This
/// class enables syntactic extensions, like Vector Components for accessing
/// points (as .xyzw), colors (as .rgba), and textures (modeled after OpenGL
/// Shading Language).
class ExtVectorType : public VectorType {
  friend class ASTContext; // ASTContext creates these.

  ExtVectorType(QualType vecType, unsigned nElements, QualType canonType)
      : VectorType(ExtVector, vecType, nElements, canonType, GenericVector) {}

public:
  static int getPointAccessorIdx(char c) {
    switch (c) {
    default: return -1;
    case 'x': case 'r': return 0;
    case 'y': case 'g': return 1;
    case 'z': case 'b': return 2;
    case 'w': case 'a': return 3;
    }
  }

  static int getNumericAccessorIdx(char c) {
    switch (c) {
      default: return -1;
      case '0': return 0;
      case '1': return 1;
      case '2': return 2;
      case '3': return 3;
      case '4': return 4;
      case '5': return 5;
      case '6': return 6;
      case '7': return 7;
      case '8': return 8;
      case '9': return 9;
      case 'A':
      case 'a': return 10;
      case 'B':
      case 'b': return 11;
      case 'C':
      case 'c': return 12;
      case 'D':
      case 'd': return 13;
      case 'E':
      case 'e': return 14;
      case 'F':
      case 'f': return 15;
    }
  }

  static int getAccessorIdx(char c, bool isNumericAccessor) {
    if (isNumericAccessor)
      return getNumericAccessorIdx(c);
    else
      return getPointAccessorIdx(c);
  }

  bool isAccessorWithinNumElements(char c, bool isNumericAccessor) const {
    if (int idx = getAccessorIdx(c, isNumericAccessor)+1)
      return unsigned(idx-1) < getNumElements();
    return false;
  }

  bool isSugared() const { return false; }
  QualType desugar() const { return QualType(this, 0); }

  static bool classof(const Type *T) {
    return T->getTypeClass() == ExtVector;
  }
};

/// FunctionType - C99 6.7.5.3 - Function Declarators.  This is the common base
/// class of FunctionNoProtoType and FunctionProtoType.
class FunctionType : public Type {
  // The type returned by the function.
  QualType ResultType;

public:
  /// Interesting information about a specific parameter that can't simply
  /// be reflected in parameter's type. This is only used by FunctionProtoType
  /// but is in FunctionType to make this class available during the
  /// specification of the bases of FunctionProtoType.
  ///
  /// It makes sense to model language features this way when there's some
  /// sort of parameter-specific override (such as an attribute) that
  /// affects how the function is called.  For example, the ARC ns_consumed
  /// attribute changes whether a parameter is passed at +0 (the default)
  /// or +1 (ns_consumed).  This must be reflected in the function type,
  /// but isn't really a change to the parameter type.
  ///
  /// One serious disadvantage of modelling language features this way is
  /// that they generally do not work with language features that attempt
  /// to destructure types.  For example, template argument deduction will
  /// not be able to match a parameter declared as
  ///   T (*)(U)
  /// against an argument of type
  ///   void (*)(__attribute__((ns_consumed)) id)
  /// because the substitution of T=void, U=id into the former will
  /// not produce the latter.
  class ExtParameterInfo {
    enum {
      ABIMask = 0x0F,
      IsConsumed = 0x10,
      HasPassObjSize = 0x20,
      IsNoEscape = 0x40,
    };
    unsigned char Data = 0;

  public:
    ExtParameterInfo() = default;

    /// Return the ABI treatment of this parameter.
    ParameterABI getABI() const { return ParameterABI(Data & ABIMask); }
    ExtParameterInfo withABI(ParameterABI kind) const {
      ExtParameterInfo copy = *this;
      copy.Data = (copy.Data & ~ABIMask) | unsigned(kind);
      return copy;
    }

    /// Is this parameter considered "consumed" by Objective-C ARC?
    /// Consumed parameters must have retainable object type.
    bool isConsumed() const { return (Data & IsConsumed); }
    ExtParameterInfo withIsConsumed(bool consumed) const {
      ExtParameterInfo copy = *this;
      if (consumed)
        copy.Data |= IsConsumed;
      else
        copy.Data &= ~IsConsumed;
      return copy;
    }

    bool hasPassObjectSize() const { return Data & HasPassObjSize; }
    ExtParameterInfo withHasPassObjectSize() const {
      ExtParameterInfo Copy = *this;
      Copy.Data |= HasPassObjSize;
      return Copy;
    }

    bool isNoEscape() const { return Data & IsNoEscape; }
    ExtParameterInfo withIsNoEscape(bool NoEscape) const {
      ExtParameterInfo Copy = *this;
      if (NoEscape)
        Copy.Data |= IsNoEscape;
      else
        Copy.Data &= ~IsNoEscape;
      return Copy;
    }

    unsigned char getOpaqueValue() const { return Data; }
    static ExtParameterInfo getFromOpaqueValue(unsigned char data) {
      ExtParameterInfo result;
      result.Data = data;
      return result;
    }

    friend bool operator==(ExtParameterInfo lhs, ExtParameterInfo rhs) {
      return lhs.Data == rhs.Data;
    }

    friend bool operator!=(ExtParameterInfo lhs, ExtParameterInfo rhs) {
      return lhs.Data != rhs.Data;
    }
  };

  /// A class which abstracts out some details necessary for
  /// making a call.
  ///
  /// It is not actually used directly for storing this information in
  /// a FunctionType, although FunctionType does currently use the
  /// same bit-pattern.
  ///
  // If you add a field (say Foo), other than the obvious places (both,
  // constructors, compile failures), what you need to update is
  // * Operator==
  // * getFoo
  // * withFoo
  // * functionType. Add Foo, getFoo.
  // * ASTContext::getFooType
  // * ASTContext::mergeFunctionTypes
  // * FunctionNoProtoType::Profile
  // * FunctionProtoType::Profile
  // * TypePrinter::PrintFunctionProto
  // * AST read and write
  // * Codegen
  class ExtInfo {
    friend class FunctionType;

    // Feel free to rearrange or add bits, but if you go over 12,
    // you'll need to adjust both the Bits field below and
    // Type::FunctionTypeBitfields.

    //   |  CC  |noreturn|produces|nocallersavedregs|regparm|nocfcheck|
    //   |0 .. 4|   5    |    6   |       7         |8 .. 10|    11   |
    //
    // regparm is either 0 (no regparm attribute) or the regparm value+1.
    enum { CallConvMask = 0x1F };
    enum { NoReturnMask = 0x20 };
    enum { ProducesResultMask = 0x40 };
    enum { NoCallerSavedRegsMask = 0x80 };
    enum { NoCfCheckMask = 0x800 };
    enum {
      RegParmMask = ~(CallConvMask | NoReturnMask | ProducesResultMask |
                      NoCallerSavedRegsMask | NoCfCheckMask),
      RegParmOffset = 8
    }; // Assumed to be the last field
    uint16_t Bits = CC_C;

    ExtInfo(unsigned Bits) : Bits(static_cast<uint16_t>(Bits)) {}

   public:
     // Constructor with no defaults. Use this when you know that you
     // have all the elements (when reading an AST file for example).
     ExtInfo(bool noReturn, bool hasRegParm, unsigned regParm, CallingConv cc,
             bool producesResult, bool noCallerSavedRegs, bool NoCfCheck) {
       assert((!hasRegParm || regParm < 7) && "Invalid regparm value");
       Bits = ((unsigned)cc) | (noReturn ? NoReturnMask : 0) |
              (producesResult ? ProducesResultMask : 0) |
              (noCallerSavedRegs ? NoCallerSavedRegsMask : 0) |
              (hasRegParm ? ((regParm + 1) << RegParmOffset) : 0) |
              (NoCfCheck ? NoCfCheckMask : 0);
    }

    // Constructor with all defaults. Use when for example creating a
    // function known to use defaults.
    ExtInfo() = default;

    // Constructor with just the calling convention, which is an important part
    // of the canonical type.
    ExtInfo(CallingConv CC) : Bits(CC) {}

    bool getNoReturn() const { return Bits & NoReturnMask; }
    bool getProducesResult() const { return Bits & ProducesResultMask; }
    bool getNoCallerSavedRegs() const { return Bits & NoCallerSavedRegsMask; }
    bool getNoCfCheck() const { return Bits & NoCfCheckMask; }
    bool getHasRegParm() const { return (Bits >> RegParmOffset) != 0; }

    unsigned getRegParm() const {
      unsigned RegParm = (Bits & RegParmMask) >> RegParmOffset;
      if (RegParm > 0)
        --RegParm;
      return RegParm;
    }

    CallingConv getCC() const { return CallingConv(Bits & CallConvMask); }

    bool operator==(ExtInfo Other) const {
      return Bits == Other.Bits;
    }
    bool operator!=(ExtInfo Other) const {
      return Bits != Other.Bits;
    }

    // Note that we don't have setters. That is by design, use
    // the following with methods instead of mutating these objects.

    ExtInfo withNoReturn(bool noReturn) const {
      if (noReturn)
        return ExtInfo(Bits | NoReturnMask);
      else
        return ExtInfo(Bits & ~NoReturnMask);
    }

    ExtInfo withProducesResult(bool producesResult) const {
      if (producesResult)
        return ExtInfo(Bits | ProducesResultMask);
      else
        return ExtInfo(Bits & ~ProducesResultMask);
    }

    ExtInfo withNoCallerSavedRegs(bool noCallerSavedRegs) const {
      if (noCallerSavedRegs)
        return ExtInfo(Bits | NoCallerSavedRegsMask);
      else
        return ExtInfo(Bits & ~NoCallerSavedRegsMask);
    }

    ExtInfo withNoCfCheck(bool noCfCheck) const {
      if (noCfCheck)
        return ExtInfo(Bits | NoCfCheckMask);
      else
        return ExtInfo(Bits & ~NoCfCheckMask);
    }

    ExtInfo withRegParm(unsigned RegParm) const {
      assert(RegParm < 7 && "Invalid regparm value");
      return ExtInfo((Bits & ~RegParmMask) |
                     ((RegParm + 1) << RegParmOffset));
    }

    ExtInfo withCallingConv(CallingConv cc) const {
      return ExtInfo((Bits & ~CallConvMask) | (unsigned) cc);
    }

    void Profile(llvm::FoldingSetNodeID &ID) const {
      ID.AddInteger(Bits);
    }
  };

  /// A simple holder for a QualType representing a type in an
  /// exception specification. Unfortunately needed by FunctionProtoType
  /// because TrailingObjects cannot handle repeated types.
  struct ExceptionType { QualType Type; };

  /// A simple holder for various uncommon bits which do not fit in
  /// FunctionTypeBitfields. Aligned to alignof(void *) to maintain the
  /// alignment of subsequent objects in TrailingObjects. You must update
  /// hasExtraBitfields in FunctionProtoType after adding extra data here.
  struct alignas(void *) FunctionTypeExtraBitfields {
    /// The number of types in the exception specification.
    /// A whole unsigned is not needed here and according to
    /// [implimits] 8 bits would be enough here.
    unsigned NumExceptionType;
  };

protected:
  FunctionType(TypeClass tc, QualType res,
               QualType Canonical, bool Dependent,
               bool InstantiationDependent,
               bool VariablyModified, bool ContainsUnexpandedParameterPack,
               ExtInfo Info)
      : Type(tc, Canonical, Dependent, InstantiationDependent, VariablyModified,
             ContainsUnexpandedParameterPack),
        ResultType(res) {
    FunctionTypeBits.ExtInfo = Info.Bits;
  }

  Qualifiers getFastTypeQuals() const {
    return Qualifiers::fromFastMask(FunctionTypeBits.FastTypeQuals);
  }

public:
  QualType getReturnType() const { return ResultType; }

  bool getHasRegParm() const { return getExtInfo().getHasRegParm(); }
  unsigned getRegParmType() const { return getExtInfo().getRegParm(); }

  /// Determine whether this function type includes the GNU noreturn
  /// attribute. The C++11 [[noreturn]] attribute does not affect the function
  /// type.
  bool getNoReturnAttr() const { return getExtInfo().getNoReturn(); }

  CallingConv getCallConv() const { return getExtInfo().getCC(); }
  ExtInfo getExtInfo() const { return ExtInfo(FunctionTypeBits.ExtInfo); }

  static_assert((~Qualifiers::FastMask & Qualifiers::CVRMask) == 0,
                "Const, volatile and restrict are assumed to be a subset of "
                "the fast qualifiers.");

  bool isConst() const { return getFastTypeQuals().hasConst(); }
  bool isVolatile() const { return getFastTypeQuals().hasVolatile(); }
  bool isRestrict() const { return getFastTypeQuals().hasRestrict(); }

  /// Determine the type of an expression that calls a function of
  /// this type.
  QualType getCallResultType(const ASTContext &Context) const {
    return getReturnType().getNonLValueExprType(Context);
  }

  static StringRef getNameForCallConv(CallingConv CC);

  static bool classof(const Type *T) {
    return T->getTypeClass() == FunctionNoProto ||
           T->getTypeClass() == FunctionProto;
  }
};

/// Represents a K&R-style 'int foo()' function, which has
/// no information available about its arguments.
class FunctionNoProtoType : public FunctionType, public llvm::FoldingSetNode {
  friend class ASTContext; // ASTContext creates these.

  FunctionNoProtoType(QualType Result, QualType Canonical, ExtInfo Info)
      : FunctionType(FunctionNoProto, Result, Canonical,
                     /*Dependent=*/false, /*InstantiationDependent=*/false,
                     Result->isVariablyModifiedType(),
                     /*ContainsUnexpandedParameterPack=*/false, Info) {}

public:
  // No additional state past what FunctionType provides.

  bool isSugared() const { return false; }
  QualType desugar() const { return QualType(this, 0); }

  void Profile(llvm::FoldingSetNodeID &ID) {
    Profile(ID, getReturnType(), getExtInfo());
  }

  static void Profile(llvm::FoldingSetNodeID &ID, QualType ResultType,
                      ExtInfo Info) {
    Info.Profile(ID);
    ID.AddPointer(ResultType.getAsOpaquePtr());
  }

  static bool classof(const Type *T) {
    return T->getTypeClass() == FunctionNoProto;
  }
};

/// Represents a prototype with parameter type info, e.g.
/// 'int foo(int)' or 'int foo(void)'.  'void' is represented as having no
/// parameters, not as having a single void parameter. Such a type can have
/// an exception specification, but this specification is not part of the
/// canonical type. FunctionProtoType has several trailing objects, some of
/// which optional. For more information about the trailing objects see
/// the first comment inside FunctionProtoType.
class FunctionProtoType final
    : public FunctionType,
      public llvm::FoldingSetNode,
      private llvm::TrailingObjects<
          FunctionProtoType, QualType, FunctionType::FunctionTypeExtraBitfields,
          FunctionType::ExceptionType, Expr *, FunctionDecl *,
          FunctionType::ExtParameterInfo, Qualifiers> {
  friend class ASTContext; // ASTContext creates these.
  friend TrailingObjects;

  // FunctionProtoType is followed by several trailing objects, some of
  // which optional. They are in order:
  //
  // * An array of getNumParams() QualType holding the parameter types.
  //   Always present. Note that for the vast majority of FunctionProtoType,
  //   these will be the only trailing objects.
  //
  // * Optionally if some extra data is stored in FunctionTypeExtraBitfields
  //   (see FunctionTypeExtraBitfields and FunctionTypeBitfields):
  //   a single FunctionTypeExtraBitfields. Present if and only if
  //   hasExtraBitfields() is true.
  //
  // * Optionally exactly one of:
  //   * an array of getNumExceptions() ExceptionType,
  //   * a single Expr *,
  //   * a pair of FunctionDecl *,
  //   * a single FunctionDecl *
  //   used to store information about the various types of exception
  //   specification. See getExceptionSpecSize for the details.
  //
  // * Optionally an array of getNumParams() ExtParameterInfo holding
  //   an ExtParameterInfo for each of the parameters. Present if and
  //   only if hasExtParameterInfos() is true.
  //
  // * Optionally a Qualifiers object to represent extra qualifiers that can't
  //   be represented by FunctionTypeBitfields.FastTypeQuals. Present if and only
  //   if hasExtQualifiers() is true.
  //
  // The optional FunctionTypeExtraBitfields has to be before the data
  // related to the exception specification since it contains the number
  // of exception types.
  //
  // We put the ExtParameterInfos last.  If all were equal, it would make
  // more sense to put these before the exception specification, because
  // it's much easier to skip past them compared to the elaborate switch
  // required to skip the exception specification.  However, all is not
  // equal; ExtParameterInfos are used to model very uncommon features,
  // and it's better not to burden the more common paths.

public:
  /// Holds information about the various types of exception specification.
  /// ExceptionSpecInfo is not stored as such in FunctionProtoType but is
  /// used to group together the various bits of information about the
  /// exception specification.
  struct ExceptionSpecInfo {
    /// The kind of exception specification this is.
    ExceptionSpecificationType Type = EST_None;

    /// Explicitly-specified list of exception types.
    ArrayRef<QualType> Exceptions;

    /// Noexcept expression, if this is a computed noexcept specification.
    Expr *NoexceptExpr = nullptr;

    /// The function whose exception specification this is, for
    /// EST_Unevaluated and EST_Uninstantiated.
    FunctionDecl *SourceDecl = nullptr;

    /// The function template whose exception specification this is instantiated
    /// from, for EST_Uninstantiated.
    FunctionDecl *SourceTemplate = nullptr;

    ExceptionSpecInfo() = default;

    ExceptionSpecInfo(ExceptionSpecificationType EST) : Type(EST) {}
  };

  /// Extra information about a function prototype. ExtProtoInfo is not
  /// stored as such in FunctionProtoType but is used to group together
  /// the various bits of extra information about a function prototype.
  struct ExtProtoInfo {
<<<<<<< HEAD
    FunctionType::ExtInfo ExtInfo;
    bool Variadic : 1;
    bool HasTrailingReturn : 1;
    Qualifiers TypeQuals;
    RefQualifierKind RefQualifier = RQ_None;
    ExceptionSpecInfo ExceptionSpec;
    const ExtParameterInfo *ExtParameterInfos = nullptr;

    ExtProtoInfo() : Variadic(false), HasTrailingReturn(false) {}

    ExtProtoInfo(CallingConv CC)
        : ExtInfo(CC), Variadic(false), HasTrailingReturn(false) {}
=======
    ExtProtoInfo()
        : Variadic(false), HasTrailingReturn(false), numTypeVars(0),
          GenericFunction(false), ItypeGenericFunction(false),
          TypeQuals(0), RefQualifier(RQ_None), ExtParameterInfos(nullptr),
          ParamAnnots(nullptr), ReturnAnnots() {}

    ExtProtoInfo(CallingConv CC)
        : ExtInfo(CC), Variadic(false), HasTrailingReturn(false), numTypeVars(0),
          GenericFunction(false), ItypeGenericFunction(false),
          TypeQuals(0), RefQualifier(RQ_None), ExtParameterInfos(nullptr),
          ParamAnnots(nullptr), ReturnAnnots() {}
>>>>>>> 96940ffe

    ExtProtoInfo withExceptionSpec(const ExceptionSpecInfo &ESI) {
      ExtProtoInfo Result(*this);
      Result.ExceptionSpec = ESI;
      return Result;
    }
<<<<<<< HEAD
=======

    FunctionType::ExtInfo ExtInfo;
    bool Variadic : 1;
    bool HasTrailingReturn : 1;
    unsigned numTypeVars : 15;
    bool GenericFunction : 1;
    bool ItypeGenericFunction : 1;
    unsigned char TypeQuals;
    RefQualifierKind RefQualifier;
    ExceptionSpecInfo ExceptionSpec;
    const ExtParameterInfo *ExtParameterInfos;
    const BoundsAnnotations *ParamAnnots;
    BoundsAnnotations ReturnAnnots;
>>>>>>> 96940ffe
  };

private:
  unsigned numTrailingObjects(OverloadToken<QualType>) const {
    return getNumParams();
  }

  unsigned numTrailingObjects(OverloadToken<FunctionTypeExtraBitfields>) const {
    return hasExtraBitfields();
  }

  unsigned numTrailingObjects(OverloadToken<ExceptionType>) const {
    return getExceptionSpecSize().NumExceptionType;
  }

  unsigned numTrailingObjects(OverloadToken<Expr *>) const {
    return getExceptionSpecSize().NumExprPtr;
  }

  unsigned numTrailingObjects(OverloadToken<FunctionDecl *>) const {
    return getExceptionSpecSize().NumFunctionDeclPtr;
  }

  unsigned numTrailingObjects(OverloadToken<ExtParameterInfo>) const {
    return hasExtParameterInfos() ? getNumParams() : 0;
  }

  /// Determine whether there are any argument types that
  /// contain an unexpanded parameter pack.
  static bool containsAnyUnexpandedParameterPack(const QualType *ArgArray,
                                                 unsigned numArgs) {
    for (unsigned Idx = 0; Idx < numArgs; ++Idx)
      if (ArgArray[Idx]->containsUnexpandedParameterPack())
        return true;

    return false;
  }

  FunctionProtoType(QualType result, ArrayRef<QualType> params,
                    QualType canonical, const ExtProtoInfo &epi);

<<<<<<< HEAD
  /// This struct is returned by getExceptionSpecSize and is used to
  /// translate an ExceptionSpecificationType to the number and kind
  /// of trailing objects related to the exception specification.
  struct ExceptionSpecSizeHolder {
    unsigned NumExceptionType;
    unsigned NumExprPtr;
    unsigned NumFunctionDeclPtr;
  };
=======
  /// The number of parameters this function has, not counting '...'.
  unsigned NumParams : 15;
  unsigned NumTypeVars : 15;

  /// The number of types in the exception spec, if any.
  unsigned NumExceptions : 9;

  /// The type of exception specification this function has.
  unsigned ExceptionSpecType : 4;

  /// Whether this function has extended parameter information.
  unsigned HasExtParameterInfos : 1;

  /// Whether the function is variadic.
  unsigned Variadic : 1;

  bool GenericFunction : 1;
  bool ItypeGenericFunction : 1;

  /// Whether this function has a trailing return type.
  unsigned HasTrailingReturn : 1;

  /// Whether this function has annotations for parameters.
  unsigned HasParamAnnots : 1;

  // The return annotations for a function.
  const BoundsAnnotations ReturnAnnots;

  // ParamInfo - There is an variable size array after the class in memory that
  // holds the parameter types.

  // ParamAnnots - A variable size array after ParamInfo that holds the
  // annotations for parameters.  A nullptr is stored if a parameter has no
  // annotations.

  // Exceptions - There is another variable size array after ArgInfo that
  // holds the exception types.

  // NoexceptExpr - Instead of Exceptions, there may be a single Expr* pointing
  // to the expression in the noexcept() specifier.

  // ExceptionSpecDecl, ExceptionSpecTemplate - Instead of Exceptions, there may
  // be a pair of FunctionDecl* pointing to the function which should be used to
  // instantiate this function type's exception specification, and the function
  // from which it should be instantiated.

  // ExtParameterInfos - A variable size array, following the exception
  // specification and of length NumParams, holding an ExtParameterInfo
  // for each of the parameters.  This only appears if HasExtParameterInfos
  // is true.
>>>>>>> 96940ffe

  /// Return the number and kind of trailing objects
  /// related to the exception specification.
  static ExceptionSpecSizeHolder
  getExceptionSpecSize(ExceptionSpecificationType EST, unsigned NumExceptions) {
    switch (EST) {
    case EST_None:
    case EST_DynamicNone:
    case EST_MSAny:
    case EST_BasicNoexcept:
    case EST_Unparsed:
      return {0, 0, 0};

    case EST_Dynamic:
      return {NumExceptions, 0, 0};

    case EST_DependentNoexcept:
    case EST_NoexceptFalse:
    case EST_NoexceptTrue:
      return {0, 1, 0};

    case EST_Uninstantiated:
      return {0, 0, 2};

    case EST_Unevaluated:
      return {0, 0, 1};
    }
    llvm_unreachable("bad exception specification kind");
  }

  /// Return the number and kind of trailing objects
  /// related to the exception specification.
  ExceptionSpecSizeHolder getExceptionSpecSize() const {
    return getExceptionSpecSize(getExceptionSpecType(), getNumExceptions());
  }

  /// Whether the trailing FunctionTypeExtraBitfields is present.
  static bool hasExtraBitfields(ExceptionSpecificationType EST) {
    // If the exception spec type is EST_Dynamic then we have > 0 exception
    // types and the exact number is stored in FunctionTypeExtraBitfields.
    return EST == EST_Dynamic;
  }

  /// Whether the trailing FunctionTypeExtraBitfields is present.
  bool hasExtraBitfields() const {
    return hasExtraBitfields(getExceptionSpecType());
  }

  bool hasExtQualifiers() const {
    return FunctionTypeBits.HasExtQuals;
  }

public:
  unsigned getNumParams() const { return FunctionTypeBits.NumParams; }

  QualType getParamType(unsigned i) const {
    assert(i < getNumParams() && "invalid parameter index");
    return param_type_begin()[i];
  }
<<<<<<< HEAD
=======
  unsigned getNumTypeVars() const { return NumTypeVars; }
  bool isGenericFunction() const { return GenericFunction; }
  bool isItypeGenericFunction() const { return ItypeGenericFunction; }
  bool isNonGenericFunction() const {
    return !(GenericFunction || ItypeGenericFunction);
  }
>>>>>>> 96940ffe

  ArrayRef<QualType> getParamTypes() const {
    return llvm::makeArrayRef(param_type_begin(), param_type_end());
  }

  const BoundsAnnotations getParamAnnots(unsigned i) const {
    assert(i < NumParams && "invalid parameter index");
    BoundsAnnotations Result;
    if (hasParamAnnots())
      Result = param_annots_begin()[i];
    return Result;
  }

  ExtProtoInfo getExtProtoInfo() const {
    ExtProtoInfo EPI;
    EPI.ExtInfo = getExtInfo();
    EPI.Variadic = isVariadic();
    EPI.HasTrailingReturn = hasTrailingReturn();
    EPI.ExceptionSpec.Type = getExceptionSpecType();
    EPI.TypeQuals = getTypeQuals();
    EPI.RefQualifier = getRefQualifier();
    if (EPI.ExceptionSpec.Type == EST_Dynamic) {
      EPI.ExceptionSpec.Exceptions = exceptions();
    } else if (isComputedNoexcept(EPI.ExceptionSpec.Type)) {
      EPI.ExceptionSpec.NoexceptExpr = getNoexceptExpr();
    } else if (EPI.ExceptionSpec.Type == EST_Uninstantiated) {
      EPI.ExceptionSpec.SourceDecl = getExceptionSpecDecl();
      EPI.ExceptionSpec.SourceTemplate = getExceptionSpecTemplate();
    } else if (EPI.ExceptionSpec.Type == EST_Unevaluated) {
      EPI.ExceptionSpec.SourceDecl = getExceptionSpecDecl();
    }
<<<<<<< HEAD
    EPI.ExtParameterInfos = getExtParameterInfosOrNull();
=======
    if (hasExtParameterInfos())
      EPI.ExtParameterInfos = getExtParameterInfosBuffer();
    EPI.ParamAnnots = hasParamAnnots() ? param_annots_begin() : nullptr;
    EPI.ReturnAnnots = getReturnAnnots();
    EPI.numTypeVars = getNumTypeVars();
    EPI.GenericFunction = isGenericFunction();
    EPI.ItypeGenericFunction = isItypeGenericFunction();
>>>>>>> 96940ffe
    return EPI;
  }

  /// Get the kind of exception specification on this function.
  ExceptionSpecificationType getExceptionSpecType() const {
    return static_cast<ExceptionSpecificationType>(
        FunctionTypeBits.ExceptionSpecType);
  }

  /// Return whether this function has any kind of exception spec.
  bool hasExceptionSpec() const { return getExceptionSpecType() != EST_None; }

  /// Return whether this function has a dynamic (throw) exception spec.
  bool hasDynamicExceptionSpec() const {
    return isDynamicExceptionSpec(getExceptionSpecType());
  }

  /// Return whether this function has a noexcept exception spec.
  bool hasNoexceptExceptionSpec() const {
    return isNoexceptExceptionSpec(getExceptionSpecType());
  }

  /// Return whether this function has a dependent exception spec.
  bool hasDependentExceptionSpec() const;

  /// Return whether this function has an instantiation-dependent exception
  /// spec.
  bool hasInstantiationDependentExceptionSpec() const;

  /// Return the number of types in the exception specification.
  unsigned getNumExceptions() const {
    return getExceptionSpecType() == EST_Dynamic
               ? getTrailingObjects<FunctionTypeExtraBitfields>()
                     ->NumExceptionType
               : 0;
  }

  /// Return the ith exception type, where 0 <= i < getNumExceptions().
  QualType getExceptionType(unsigned i) const {
    assert(i < getNumExceptions() && "Invalid exception number!");
    return exception_begin()[i];
  }

  /// Return the expression inside noexcept(expression), or a null pointer
  /// if there is none (because the exception spec is not of this form).
  Expr *getNoexceptExpr() const {
    if (!isComputedNoexcept(getExceptionSpecType()))
      return nullptr;
    return *getTrailingObjects<Expr *>();
  }

  /// If this function type has an exception specification which hasn't
  /// been determined yet (either because it has not been evaluated or because
  /// it has not been instantiated), this is the function whose exception
  /// specification is represented by this type.
  FunctionDecl *getExceptionSpecDecl() const {
    if (getExceptionSpecType() != EST_Uninstantiated &&
        getExceptionSpecType() != EST_Unevaluated)
      return nullptr;
    return getTrailingObjects<FunctionDecl *>()[0];
  }

  /// If this function type has an uninstantiated exception
  /// specification, this is the function whose exception specification
  /// should be instantiated to find the exception specification for
  /// this type.
  FunctionDecl *getExceptionSpecTemplate() const {
    if (getExceptionSpecType() != EST_Uninstantiated)
      return nullptr;
    return getTrailingObjects<FunctionDecl *>()[1];
  }

  /// Determine whether this function type has a non-throwing exception
  /// specification.
  CanThrowResult canThrow() const;

  /// Determine whether this function type has a non-throwing exception
  /// specification. If this depends on template arguments, returns
  /// \c ResultIfDependent.
  bool isNothrow(bool ResultIfDependent = false) const {
    return ResultIfDependent ? canThrow() != CT_Can : canThrow() == CT_Cannot;
  }

  /// Whether this function prototype is variadic.
  bool isVariadic() const { return FunctionTypeBits.Variadic; }

  /// Determines whether this function prototype contains a
  /// parameter pack at the end.
  ///
  /// A function template whose last parameter is a parameter pack can be
  /// called with an arbitrary number of arguments, much like a variadic
  /// function.
  bool isTemplateVariadic() const;

  /// Whether this function prototype has a trailing return type.
  bool hasTrailingReturn() const { return FunctionTypeBits.HasTrailingReturn; }

<<<<<<< HEAD
  Qualifiers getTypeQuals() const {
    if (hasExtQualifiers())
      return *getTrailingObjects<Qualifiers>();
    else
      return getFastTypeQuals();
=======
  bool hasParamAnnots() const { return HasParamAnnots; }

  bool hasReturnAnnots() const {
    return ReturnAnnots.getBoundsExpr() != nullptr ||
           ReturnAnnots.getInteropTypeExpr() != nullptr;
>>>>>>> 96940ffe
  }

  /// Retrieve the ref-qualifier associated with this function type.
  RefQualifierKind getRefQualifier() const {
    return static_cast<RefQualifierKind>(FunctionTypeBits.RefQualifier);
  }

  using param_type_iterator = const QualType *;
  using param_type_range = llvm::iterator_range<param_type_iterator>;

  param_type_range param_types() const {
    return param_type_range(param_type_begin(), param_type_end());
  }

  param_type_iterator param_type_begin() const {
    return getTrailingObjects<QualType>();
  }

  param_type_iterator param_type_end() const {
    return param_type_begin() + getNumParams();
  }

<<<<<<< HEAD
  using exception_iterator = const QualType *;
=======
  // Checked C parameter annotation information.
  typedef const BoundsAnnotations *annots_iterator;

  ArrayRef<BoundsAnnotations> parameter_annots() const {
    return llvm::makeArrayRef(param_annots_begin(),
                              param_annots_end());
  }

  annots_iterator param_annots_begin() const {
    return reinterpret_cast<annots_iterator>(param_type_end());
  }

  annots_iterator param_annots_end() const {
    if (!hasParamAnnots())
      return param_annots_begin();
    else
      return param_annots_begin() + NumParams;
  }

  // Checked C return annotations information
  const BoundsAnnotations getReturnAnnots() const {
    return ReturnAnnots;
  }

  typedef const QualType *exception_iterator;
>>>>>>> 96940ffe

  ArrayRef<QualType> exceptions() const {
    return llvm::makeArrayRef(exception_begin(), exception_end());
  }

  exception_iterator exception_begin() const {
<<<<<<< HEAD
    return reinterpret_cast<exception_iterator>(
        getTrailingObjects<ExceptionType>());
=======
    // exceptions begin where annotations end
    return (exception_iterator) param_annots_end();
>>>>>>> 96940ffe
  }

  exception_iterator exception_end() const {
    return exception_begin() + getNumExceptions();
  }

  /// Is there any interesting extra information for any of the parameters
  /// of this function type?
  bool hasExtParameterInfos() const {
    return FunctionTypeBits.HasExtParameterInfos;
  }

  ArrayRef<ExtParameterInfo> getExtParameterInfos() const {
    assert(hasExtParameterInfos());
    return ArrayRef<ExtParameterInfo>(getTrailingObjects<ExtParameterInfo>(),
                                      getNumParams());
  }

  /// Return a pointer to the beginning of the array of extra parameter
  /// information, if present, or else null if none of the parameters
  /// carry it.  This is equivalent to getExtProtoInfo().ExtParameterInfos.
  const ExtParameterInfo *getExtParameterInfosOrNull() const {
    if (!hasExtParameterInfos())
      return nullptr;
    return getTrailingObjects<ExtParameterInfo>();
  }

  ExtParameterInfo getExtParameterInfo(unsigned I) const {
    assert(I < getNumParams() && "parameter index out of range");
    if (hasExtParameterInfos())
      return getTrailingObjects<ExtParameterInfo>()[I];
    return ExtParameterInfo();
  }

  ParameterABI getParameterABI(unsigned I) const {
    assert(I < getNumParams() && "parameter index out of range");
    if (hasExtParameterInfos())
      return getTrailingObjects<ExtParameterInfo>()[I].getABI();
    return ParameterABI::Ordinary;
  }

  bool isParamConsumed(unsigned I) const {
    assert(I < getNumParams() && "parameter index out of range");
    if (hasExtParameterInfos())
      return getTrailingObjects<ExtParameterInfo>()[I].isConsumed();
    return false;
  }

  bool isSugared() const { return false; }
  QualType desugar() const { return QualType(this, 0); }

  void printExceptionSpecification(raw_ostream &OS,
                                   const PrintingPolicy &Policy) const;

  static bool classof(const Type *T) {
    return T->getTypeClass() == FunctionProto;
  }

  void Profile(llvm::FoldingSetNodeID &ID, const ASTContext &Ctx);
  static void Profile(llvm::FoldingSetNodeID &ID, QualType Result,
                      param_type_iterator ArgTys, unsigned NumArgs,
                      const ExtProtoInfo &EPI, const ASTContext &Context,
                      bool Canonical);
};

/// Represents the dependent type named by a dependently-scoped
/// typename using declaration, e.g.
///   using typename Base<T>::foo;
///
/// Template instantiation turns these into the underlying type.
class UnresolvedUsingType : public Type {
  friend class ASTContext; // ASTContext creates these.

  UnresolvedUsingTypenameDecl *Decl;

  UnresolvedUsingType(const UnresolvedUsingTypenameDecl *D)
      : Type(UnresolvedUsing, QualType(), true, true, false,
             /*ContainsUnexpandedParameterPack=*/false),
        Decl(const_cast<UnresolvedUsingTypenameDecl*>(D)) {}

public:
  UnresolvedUsingTypenameDecl *getDecl() const { return Decl; }

  bool isSugared() const { return false; }
  QualType desugar() const { return QualType(this, 0); }

  static bool classof(const Type *T) {
    return T->getTypeClass() == UnresolvedUsing;
  }

  void Profile(llvm::FoldingSetNodeID &ID) {
    return Profile(ID, Decl);
  }

  static void Profile(llvm::FoldingSetNodeID &ID,
                      UnresolvedUsingTypenameDecl *D) {
    ID.AddPointer(D);
  }
};

<<<<<<< HEAD
=======

class TypeVariableType : public Type, public llvm::FoldingSetNode {
  // Similar to ParmVarDecl's depth. However, instead of keeping track of
  // prototype scope depth, this keeps track of the depth of forany scope.
  unsigned int depth;
  unsigned int index;
  bool isBoundsInterfaceType; // TODO: pack this into a bitfield.
protected:
  TypeVariableType(unsigned int inDepth, unsigned int inIndex, bool inBoundsInterface)
    : Type(TypeVariable, QualType(), false, false, false, false),
    depth(inDepth), index(inIndex), isBoundsInterfaceType(inBoundsInterface) { }
  friend class ASTContext;
public:
  bool isSugared(void) const { return false; }
  QualType desugar(void) const { return QualType(this, 0); }
  unsigned int GetDepth(void) const { return depth; }
  void SetDepth(unsigned int i) { depth = i; }
  unsigned int GetIndex(void) const { return index; }
  void SetIndex(unsigned int i) { index = i; }
  void SetInBoundsInterface (bool isInBoundsInterface) {
    isBoundsInterfaceType = isInBoundsInterface;
  }
  bool IsBoundsInterfaceType () const {
    return isBoundsInterfaceType;
  }

  void Profile(llvm::FoldingSetNodeID &ID) {
    Profile(ID, depth, index, isBoundsInterfaceType);
  }
  static void Profile(llvm::FoldingSetNodeID &ID, unsigned int inDepth, unsigned int inIndex,
                      bool isBoundsInterfaceType) {
    ID.AddInteger(inDepth);
    ID.AddInteger(inIndex);
    ID.AddBoolean(isBoundsInterfaceType);
  }

  static bool classof(const Type *T) { return T->getTypeClass() == TypeVariable; }
};


>>>>>>> 96940ffe
class TypedefType : public Type {
  TypedefNameDecl *Decl;

protected:
  friend class ASTContext; // ASTContext creates these.

  TypedefType(TypeClass tc, const TypedefNameDecl *D, QualType can)
      : Type(tc, can, can->isDependentType(),
             can->isInstantiationDependentType(),
             can->isVariablyModifiedType(),
             /*ContainsUnexpandedParameterPack=*/false),
        Decl(const_cast<TypedefNameDecl*>(D)) {
    assert(!isa<TypedefType>(can) && "Invalid canonical type");
  }

public:
  TypedefNameDecl *getDecl() const { return Decl; }

  bool isSugared() const { return true; }
  QualType desugar() const;

  static bool classof(const Type *T) { return T->getTypeClass() == Typedef; }
};

/// Represents a `typeof` (or __typeof__) expression (a GCC extension).
class TypeOfExprType : public Type {
  Expr *TOExpr;

protected:
  friend class ASTContext; // ASTContext creates these.

  TypeOfExprType(Expr *E, QualType can = QualType());

public:
  Expr *getUnderlyingExpr() const { return TOExpr; }

  /// Remove a single level of sugar.
  QualType desugar() const;

  /// Returns whether this type directly provides sugar.
  bool isSugared() const;

  static bool classof(const Type *T) { return T->getTypeClass() == TypeOfExpr; }
};

/// Internal representation of canonical, dependent
/// `typeof(expr)` types.
///
/// This class is used internally by the ASTContext to manage
/// canonical, dependent types, only. Clients will only see instances
/// of this class via TypeOfExprType nodes.
class DependentTypeOfExprType
  : public TypeOfExprType, public llvm::FoldingSetNode {
  const ASTContext &Context;

public:
  DependentTypeOfExprType(const ASTContext &Context, Expr *E)
      : TypeOfExprType(E), Context(Context) {}

  void Profile(llvm::FoldingSetNodeID &ID) {
    Profile(ID, Context, getUnderlyingExpr());
  }

  static void Profile(llvm::FoldingSetNodeID &ID, const ASTContext &Context,
                      Expr *E);
};

/// Represents `typeof(type)`, a GCC extension.
class TypeOfType : public Type {
  friend class ASTContext; // ASTContext creates these.

  QualType TOType;

  TypeOfType(QualType T, QualType can)
      : Type(TypeOf, can, T->isDependentType(),
             T->isInstantiationDependentType(),
             T->isVariablyModifiedType(),
             T->containsUnexpandedParameterPack()),
        TOType(T) {
    assert(!isa<TypedefType>(can) && "Invalid canonical type");
  }

public:
  QualType getUnderlyingType() const { return TOType; }

  /// Remove a single level of sugar.
  QualType desugar() const { return getUnderlyingType(); }

  /// Returns whether this type directly provides sugar.
  bool isSugared() const { return true; }

  static bool classof(const Type *T) { return T->getTypeClass() == TypeOf; }
};

/// Represents the type `decltype(expr)` (C++11).
class DecltypeType : public Type {
  Expr *E;
  QualType UnderlyingType;

protected:
  friend class ASTContext; // ASTContext creates these.

  DecltypeType(Expr *E, QualType underlyingType, QualType can = QualType());

public:
  Expr *getUnderlyingExpr() const { return E; }
  QualType getUnderlyingType() const { return UnderlyingType; }

  /// Remove a single level of sugar.
  QualType desugar() const;

  /// Returns whether this type directly provides sugar.
  bool isSugared() const;

  static bool classof(const Type *T) { return T->getTypeClass() == Decltype; }
};

/// Internal representation of canonical, dependent
/// decltype(expr) types.
///
/// This class is used internally by the ASTContext to manage
/// canonical, dependent types, only. Clients will only see instances
/// of this class via DecltypeType nodes.
class DependentDecltypeType : public DecltypeType, public llvm::FoldingSetNode {
  const ASTContext &Context;

public:
  DependentDecltypeType(const ASTContext &Context, Expr *E);

  void Profile(llvm::FoldingSetNodeID &ID) {
    Profile(ID, Context, getUnderlyingExpr());
  }

  static void Profile(llvm::FoldingSetNodeID &ID, const ASTContext &Context,
                      Expr *E);
};

/// A unary type transform, which is a type constructed from another.
class UnaryTransformType : public Type {
public:
  enum UTTKind {
    EnumUnderlyingType
  };

private:
  /// The untransformed type.
  QualType BaseType;

  /// The transformed type if not dependent, otherwise the same as BaseType.
  QualType UnderlyingType;

  UTTKind UKind;

protected:
  friend class ASTContext;

  UnaryTransformType(QualType BaseTy, QualType UnderlyingTy, UTTKind UKind,
                     QualType CanonicalTy);

public:
  bool isSugared() const { return !isDependentType(); }
  QualType desugar() const { return UnderlyingType; }

  QualType getUnderlyingType() const { return UnderlyingType; }
  QualType getBaseType() const { return BaseType; }

  UTTKind getUTTKind() const { return UKind; }

  static bool classof(const Type *T) {
    return T->getTypeClass() == UnaryTransform;
  }
};

/// Internal representation of canonical, dependent
/// __underlying_type(type) types.
///
/// This class is used internally by the ASTContext to manage
/// canonical, dependent types, only. Clients will only see instances
/// of this class via UnaryTransformType nodes.
class DependentUnaryTransformType : public UnaryTransformType,
                                    public llvm::FoldingSetNode {
public:
  DependentUnaryTransformType(const ASTContext &C, QualType BaseType,
                              UTTKind UKind);

  void Profile(llvm::FoldingSetNodeID &ID) {
    Profile(ID, getBaseType(), getUTTKind());
  }

  static void Profile(llvm::FoldingSetNodeID &ID, QualType BaseType,
                      UTTKind UKind) {
    ID.AddPointer(BaseType.getAsOpaquePtr());
    ID.AddInteger((unsigned)UKind);
  }
};

class TagType : public Type {
  friend class ASTReader;

  /// Stores the TagDecl associated with this type. The decl may point to any
  /// TagDecl that declares the entity.
  TagDecl *decl;

protected:
  TagType(TypeClass TC, const TagDecl *D, QualType can);

public:
  TagDecl *getDecl() const;

  /// Determines whether this type is in the process of being defined.
  bool isBeingDefined() const;

  static bool classof(const Type *T) {
    return T->getTypeClass() >= TagFirst && T->getTypeClass() <= TagLast;
  }
};

/// A helper class that allows the use of isa/cast/dyncast
/// to detect TagType objects of structs/unions/classes.
class RecordType : public TagType {
protected:
  friend class ASTContext; // ASTContext creates these.

  explicit RecordType(const RecordDecl *D)
      : TagType(Record, reinterpret_cast<const TagDecl*>(D), QualType()) {}
  explicit RecordType(TypeClass TC, RecordDecl *D)
      : TagType(TC, reinterpret_cast<const TagDecl*>(D), QualType()) {}

public:
  RecordDecl *getDecl() const {
    return reinterpret_cast<RecordDecl*>(TagType::getDecl());
  }

  /// Recursively check all fields in the record for const-ness. If any field
  /// is declared const, return true. Otherwise, return false.
  bool hasConstFields() const;

  bool isSugared() const { return false; }
  QualType desugar() const { return QualType(this, 0); }

  static bool classof(const Type *T) { return T->getTypeClass() == Record; }
};

/// A helper class that allows the use of isa/cast/dyncast
/// to detect TagType objects of enums.
class EnumType : public TagType {
  friend class ASTContext; // ASTContext creates these.

  explicit EnumType(const EnumDecl *D)
      : TagType(Enum, reinterpret_cast<const TagDecl*>(D), QualType()) {}

public:
  EnumDecl *getDecl() const {
    return reinterpret_cast<EnumDecl*>(TagType::getDecl());
  }

  bool isSugared() const { return false; }
  QualType desugar() const { return QualType(this, 0); }

  static bool classof(const Type *T) { return T->getTypeClass() == Enum; }
};

/// An attributed type is a type to which a type attribute has been applied.
///
/// The "modified type" is the fully-sugared type to which the attributed
/// type was applied; generally it is not canonically equivalent to the
/// attributed type. The "equivalent type" is the minimally-desugared type
/// which the type is canonically equivalent to.
///
/// For example, in the following attributed type:
///     int32_t __attribute__((vector_size(16)))
///   - the modified type is the TypedefType for int32_t
///   - the equivalent type is VectorType(16, int32_t)
///   - the canonical type is VectorType(16, int)
class AttributedType : public Type, public llvm::FoldingSetNode {
public:
  using Kind = attr::Kind;

private:
  friend class ASTContext; // ASTContext creates these

  QualType ModifiedType;
  QualType EquivalentType;

  AttributedType(QualType canon, attr::Kind attrKind, QualType modified,
                 QualType equivalent)
      : Type(Attributed, canon, equivalent->isDependentType(),
             equivalent->isInstantiationDependentType(),
             equivalent->isVariablyModifiedType(),
             equivalent->containsUnexpandedParameterPack()),
        ModifiedType(modified), EquivalentType(equivalent) {
    AttributedTypeBits.AttrKind = attrKind;
  }

public:
  Kind getAttrKind() const {
    return static_cast<Kind>(AttributedTypeBits.AttrKind);
  }

  QualType getModifiedType() const { return ModifiedType; }
  QualType getEquivalentType() const { return EquivalentType; }

  bool isSugared() const { return true; }
  QualType desugar() const { return getEquivalentType(); }

  /// Does this attribute behave like a type qualifier?
  ///
  /// A type qualifier adjusts a type to provide specialized rules for
  /// a specific object, like the standard const and volatile qualifiers.
  /// This includes attributes controlling things like nullability,
  /// address spaces, and ARC ownership.  The value of the object is still
  /// largely described by the modified type.
  ///
  /// In contrast, many type attributes "rewrite" their modified type to
  /// produce a fundamentally different type, not necessarily related in any
  /// formalizable way to the original type.  For example, calling convention
  /// and vector attributes are not simple type qualifiers.
  ///
  /// Type qualifiers are often, but not always, reflected in the canonical
  /// type.
  bool isQualifier() const;

  bool isMSTypeSpec() const;

  bool isCallingConv() const;

  llvm::Optional<NullabilityKind> getImmediateNullability() const;

  /// Retrieve the attribute kind corresponding to the given
  /// nullability kind.
  static Kind getNullabilityAttrKind(NullabilityKind kind) {
    switch (kind) {
    case NullabilityKind::NonNull:
      return attr::TypeNonNull;

    case NullabilityKind::Nullable:
      return attr::TypeNullable;

    case NullabilityKind::Unspecified:
      return attr::TypeNullUnspecified;
    }
    llvm_unreachable("Unknown nullability kind.");
  }

  /// Strip off the top-level nullability annotation on the given
  /// type, if it's there.
  ///
  /// \param T The type to strip. If the type is exactly an
  /// AttributedType specifying nullability (without looking through
  /// type sugar), the nullability is returned and this type changed
  /// to the underlying modified type.
  ///
  /// \returns the top-level nullability, if present.
  static Optional<NullabilityKind> stripOuterNullability(QualType &T);

  void Profile(llvm::FoldingSetNodeID &ID) {
    Profile(ID, getAttrKind(), ModifiedType, EquivalentType);
  }

  static void Profile(llvm::FoldingSetNodeID &ID, Kind attrKind,
                      QualType modified, QualType equivalent) {
    ID.AddInteger(attrKind);
    ID.AddPointer(modified.getAsOpaquePtr());
    ID.AddPointer(equivalent.getAsOpaquePtr());
  }

  static bool classof(const Type *T) {
    return T->getTypeClass() == Attributed;
  }
};

class TemplateTypeParmType : public Type, public llvm::FoldingSetNode {
  friend class ASTContext; // ASTContext creates these

  // Helper data collector for canonical types.
  struct CanonicalTTPTInfo {
    unsigned Depth : 15;
    unsigned ParameterPack : 1;
    unsigned Index : 16;
  };

  union {
    // Info for the canonical type.
    CanonicalTTPTInfo CanTTPTInfo;

    // Info for the non-canonical type.
    TemplateTypeParmDecl *TTPDecl;
  };

  /// Build a non-canonical type.
  TemplateTypeParmType(TemplateTypeParmDecl *TTPDecl, QualType Canon)
      : Type(TemplateTypeParm, Canon, /*Dependent=*/true,
             /*InstantiationDependent=*/true,
             /*VariablyModified=*/false,
             Canon->containsUnexpandedParameterPack()),
        TTPDecl(TTPDecl) {}

  /// Build the canonical type.
  TemplateTypeParmType(unsigned D, unsigned I, bool PP)
      : Type(TemplateTypeParm, QualType(this, 0),
             /*Dependent=*/true,
             /*InstantiationDependent=*/true,
             /*VariablyModified=*/false, PP) {
    CanTTPTInfo.Depth = D;
    CanTTPTInfo.Index = I;
    CanTTPTInfo.ParameterPack = PP;
  }

  const CanonicalTTPTInfo& getCanTTPTInfo() const {
    QualType Can = getCanonicalTypeInternal();
    return Can->castAs<TemplateTypeParmType>()->CanTTPTInfo;
  }

public:
  unsigned getDepth() const { return getCanTTPTInfo().Depth; }
  unsigned getIndex() const { return getCanTTPTInfo().Index; }
  bool isParameterPack() const { return getCanTTPTInfo().ParameterPack; }

  TemplateTypeParmDecl *getDecl() const {
    return isCanonicalUnqualified() ? nullptr : TTPDecl;
  }

  IdentifierInfo *getIdentifier() const;

  bool isSugared() const { return false; }
  QualType desugar() const { return QualType(this, 0); }

  void Profile(llvm::FoldingSetNodeID &ID) {
    Profile(ID, getDepth(), getIndex(), isParameterPack(), getDecl());
  }

  static void Profile(llvm::FoldingSetNodeID &ID, unsigned Depth,
                      unsigned Index, bool ParameterPack,
                      TemplateTypeParmDecl *TTPDecl) {
    ID.AddInteger(Depth);
    ID.AddInteger(Index);
    ID.AddBoolean(ParameterPack);
    ID.AddPointer(TTPDecl);
  }

  static bool classof(const Type *T) {
    return T->getTypeClass() == TemplateTypeParm;
  }
};

/// Represents the result of substituting a type for a template
/// type parameter.
///
/// Within an instantiated template, all template type parameters have
/// been replaced with these.  They are used solely to record that a
/// type was originally written as a template type parameter;
/// therefore they are never canonical.
class SubstTemplateTypeParmType : public Type, public llvm::FoldingSetNode {
  friend class ASTContext;

  // The original type parameter.
  const TemplateTypeParmType *Replaced;

  SubstTemplateTypeParmType(const TemplateTypeParmType *Param, QualType Canon)
      : Type(SubstTemplateTypeParm, Canon, Canon->isDependentType(),
             Canon->isInstantiationDependentType(),
             Canon->isVariablyModifiedType(),
             Canon->containsUnexpandedParameterPack()),
        Replaced(Param) {}

public:
  /// Gets the template parameter that was substituted for.
  const TemplateTypeParmType *getReplacedParameter() const {
    return Replaced;
  }

  /// Gets the type that was substituted for the template
  /// parameter.
  QualType getReplacementType() const {
    return getCanonicalTypeInternal();
  }

  bool isSugared() const { return true; }
  QualType desugar() const { return getReplacementType(); }

  void Profile(llvm::FoldingSetNodeID &ID) {
    Profile(ID, getReplacedParameter(), getReplacementType());
  }

  static void Profile(llvm::FoldingSetNodeID &ID,
                      const TemplateTypeParmType *Replaced,
                      QualType Replacement) {
    ID.AddPointer(Replaced);
    ID.AddPointer(Replacement.getAsOpaquePtr());
  }

  static bool classof(const Type *T) {
    return T->getTypeClass() == SubstTemplateTypeParm;
  }
};

/// Represents the result of substituting a set of types for a template
/// type parameter pack.
///
/// When a pack expansion in the source code contains multiple parameter packs
/// and those parameter packs correspond to different levels of template
/// parameter lists, this type node is used to represent a template type
/// parameter pack from an outer level, which has already had its argument pack
/// substituted but that still lives within a pack expansion that itself
/// could not be instantiated. When actually performing a substitution into
/// that pack expansion (e.g., when all template parameters have corresponding
/// arguments), this type will be replaced with the \c SubstTemplateTypeParmType
/// at the current pack substitution index.
class SubstTemplateTypeParmPackType : public Type, public llvm::FoldingSetNode {
  friend class ASTContext;

  /// The original type parameter.
  const TemplateTypeParmType *Replaced;

  /// A pointer to the set of template arguments that this
  /// parameter pack is instantiated with.
  const TemplateArgument *Arguments;

  SubstTemplateTypeParmPackType(const TemplateTypeParmType *Param,
                                QualType Canon,
                                const TemplateArgument &ArgPack);

public:
  IdentifierInfo *getIdentifier() const { return Replaced->getIdentifier(); }

  /// Gets the template parameter that was substituted for.
  const TemplateTypeParmType *getReplacedParameter() const {
    return Replaced;
  }

  unsigned getNumArgs() const {
    return SubstTemplateTypeParmPackTypeBits.NumArgs;
  }

  bool isSugared() const { return false; }
  QualType desugar() const { return QualType(this, 0); }

  TemplateArgument getArgumentPack() const;

  void Profile(llvm::FoldingSetNodeID &ID);
  static void Profile(llvm::FoldingSetNodeID &ID,
                      const TemplateTypeParmType *Replaced,
                      const TemplateArgument &ArgPack);

  static bool classof(const Type *T) {
    return T->getTypeClass() == SubstTemplateTypeParmPack;
  }
};

/// Common base class for placeholders for types that get replaced by
/// placeholder type deduction: C++11 auto, C++14 decltype(auto), C++17 deduced
/// class template types, and (eventually) constrained type names from the C++
/// Concepts TS.
///
/// These types are usually a placeholder for a deduced type. However, before
/// the initializer is attached, or (usually) if the initializer is
/// type-dependent, there is no deduced type and the type is canonical. In
/// the latter case, it is also a dependent type.
class DeducedType : public Type {
protected:
  DeducedType(TypeClass TC, QualType DeducedAsType, bool IsDependent,
              bool IsInstantiationDependent, bool ContainsParameterPack)
      : Type(TC,
             // FIXME: Retain the sugared deduced type?
             DeducedAsType.isNull() ? QualType(this, 0)
                                    : DeducedAsType.getCanonicalType(),
             IsDependent, IsInstantiationDependent,
             /*VariablyModified=*/false, ContainsParameterPack) {
    if (!DeducedAsType.isNull()) {
      if (DeducedAsType->isDependentType())
        setDependent();
      if (DeducedAsType->isInstantiationDependentType())
        setInstantiationDependent();
      if (DeducedAsType->containsUnexpandedParameterPack())
        setContainsUnexpandedParameterPack();
    }
  }

public:
  bool isSugared() const { return !isCanonicalUnqualified(); }
  QualType desugar() const { return getCanonicalTypeInternal(); }

  /// Get the type deduced for this placeholder type, or null if it's
  /// either not been deduced or was deduced to a dependent type.
  QualType getDeducedType() const {
    return !isCanonicalUnqualified() ? getCanonicalTypeInternal() : QualType();
  }
  bool isDeduced() const {
    return !isCanonicalUnqualified() || isDependentType();
  }

  static bool classof(const Type *T) {
    return T->getTypeClass() == Auto ||
           T->getTypeClass() == DeducedTemplateSpecialization;
  }
};

/// Represents a C++11 auto or C++14 decltype(auto) type.
class AutoType : public DeducedType, public llvm::FoldingSetNode {
  friend class ASTContext; // ASTContext creates these

  AutoType(QualType DeducedAsType, AutoTypeKeyword Keyword,
           bool IsDeducedAsDependent)
      : DeducedType(Auto, DeducedAsType, IsDeducedAsDependent,
                    IsDeducedAsDependent, /*ContainsPack=*/false) {
    AutoTypeBits.Keyword = (unsigned)Keyword;
  }

public:
  bool isDecltypeAuto() const {
    return getKeyword() == AutoTypeKeyword::DecltypeAuto;
  }

  AutoTypeKeyword getKeyword() const {
    return (AutoTypeKeyword)AutoTypeBits.Keyword;
  }

  void Profile(llvm::FoldingSetNodeID &ID) {
    Profile(ID, getDeducedType(), getKeyword(), isDependentType());
  }

  static void Profile(llvm::FoldingSetNodeID &ID, QualType Deduced,
                      AutoTypeKeyword Keyword, bool IsDependent) {
    ID.AddPointer(Deduced.getAsOpaquePtr());
    ID.AddInteger((unsigned)Keyword);
    ID.AddBoolean(IsDependent);
  }

  static bool classof(const Type *T) {
    return T->getTypeClass() == Auto;
  }
};

/// Represents a C++17 deduced template specialization type.
class DeducedTemplateSpecializationType : public DeducedType,
                                          public llvm::FoldingSetNode {
  friend class ASTContext; // ASTContext creates these

  /// The name of the template whose arguments will be deduced.
  TemplateName Template;

  DeducedTemplateSpecializationType(TemplateName Template,
                                    QualType DeducedAsType,
                                    bool IsDeducedAsDependent)
      : DeducedType(DeducedTemplateSpecialization, DeducedAsType,
                    IsDeducedAsDependent || Template.isDependent(),
                    IsDeducedAsDependent || Template.isInstantiationDependent(),
                    Template.containsUnexpandedParameterPack()),
        Template(Template) {}

public:
  /// Retrieve the name of the template that we are deducing.
  TemplateName getTemplateName() const { return Template;}

  void Profile(llvm::FoldingSetNodeID &ID) {
    Profile(ID, getTemplateName(), getDeducedType(), isDependentType());
  }

  static void Profile(llvm::FoldingSetNodeID &ID, TemplateName Template,
                      QualType Deduced, bool IsDependent) {
    Template.Profile(ID);
    ID.AddPointer(Deduced.getAsOpaquePtr());
    ID.AddBoolean(IsDependent);
  }

  static bool classof(const Type *T) {
    return T->getTypeClass() == DeducedTemplateSpecialization;
  }
};

/// Represents a type template specialization; the template
/// must be a class template, a type alias template, or a template
/// template parameter.  A template which cannot be resolved to one of
/// these, e.g. because it is written with a dependent scope
/// specifier, is instead represented as a
/// @c DependentTemplateSpecializationType.
///
/// A non-dependent template specialization type is always "sugar",
/// typically for a \c RecordType.  For example, a class template
/// specialization type of \c vector<int> will refer to a tag type for
/// the instantiation \c std::vector<int, std::allocator<int>>
///
/// Template specializations are dependent if either the template or
/// any of the template arguments are dependent, in which case the
/// type may also be canonical.
///
/// Instances of this type are allocated with a trailing array of
/// TemplateArguments, followed by a QualType representing the
/// non-canonical aliased type when the template is a type alias
/// template.
class alignas(8) TemplateSpecializationType
    : public Type,
      public llvm::FoldingSetNode {
  friend class ASTContext; // ASTContext creates these

  /// The name of the template being specialized.  This is
  /// either a TemplateName::Template (in which case it is a
  /// ClassTemplateDecl*, a TemplateTemplateParmDecl*, or a
  /// TypeAliasTemplateDecl*), a
  /// TemplateName::SubstTemplateTemplateParmPack, or a
  /// TemplateName::SubstTemplateTemplateParm (in which case the
  /// replacement must, recursively, be one of these).
  TemplateName Template;

  TemplateSpecializationType(TemplateName T,
                             ArrayRef<TemplateArgument> Args,
                             QualType Canon,
                             QualType Aliased);

public:
  /// Determine whether any of the given template arguments are dependent.
  static bool anyDependentTemplateArguments(ArrayRef<TemplateArgumentLoc> Args,
                                            bool &InstantiationDependent);

  static bool anyDependentTemplateArguments(const TemplateArgumentListInfo &,
                                            bool &InstantiationDependent);

  /// True if this template specialization type matches a current
  /// instantiation in the context in which it is found.
  bool isCurrentInstantiation() const {
    return isa<InjectedClassNameType>(getCanonicalTypeInternal());
  }

  /// Determine if this template specialization type is for a type alias
  /// template that has been substituted.
  ///
  /// Nearly every template specialization type whose template is an alias
  /// template will be substituted. However, this is not the case when
  /// the specialization contains a pack expansion but the template alias
  /// does not have a corresponding parameter pack, e.g.,
  ///
  /// \code
  /// template<typename T, typename U, typename V> struct S;
  /// template<typename T, typename U> using A = S<T, int, U>;
  /// template<typename... Ts> struct X {
  ///   typedef A<Ts...> type; // not a type alias
  /// };
  /// \endcode
  bool isTypeAlias() const { return TemplateSpecializationTypeBits.TypeAlias; }

  /// Get the aliased type, if this is a specialization of a type alias
  /// template.
  QualType getAliasedType() const {
    assert(isTypeAlias() && "not a type alias template specialization");
    return *reinterpret_cast<const QualType*>(end());
  }

  using iterator = const TemplateArgument *;

  iterator begin() const { return getArgs(); }
  iterator end() const; // defined inline in TemplateBase.h

  /// Retrieve the name of the template that we are specializing.
  TemplateName getTemplateName() const { return Template; }

  /// Retrieve the template arguments.
  const TemplateArgument *getArgs() const {
    return reinterpret_cast<const TemplateArgument *>(this + 1);
  }

  /// Retrieve the number of template arguments.
  unsigned getNumArgs() const {
    return TemplateSpecializationTypeBits.NumArgs;
  }

  /// Retrieve a specific template argument as a type.
  /// \pre \c isArgType(Arg)
  const TemplateArgument &getArg(unsigned Idx) const; // in TemplateBase.h

  ArrayRef<TemplateArgument> template_arguments() const {
    return {getArgs(), getNumArgs()};
  }

  bool isSugared() const {
    return !isDependentType() || isCurrentInstantiation() || isTypeAlias();
  }

  QualType desugar() const {
    return isTypeAlias() ? getAliasedType() : getCanonicalTypeInternal();
  }

  void Profile(llvm::FoldingSetNodeID &ID, const ASTContext &Ctx) {
    Profile(ID, Template, template_arguments(), Ctx);
    if (isTypeAlias())
      getAliasedType().Profile(ID);
  }

  static void Profile(llvm::FoldingSetNodeID &ID, TemplateName T,
                      ArrayRef<TemplateArgument> Args,
                      const ASTContext &Context);

  static bool classof(const Type *T) {
    return T->getTypeClass() == TemplateSpecialization;
  }
};

/// Print a template argument list, including the '<' and '>'
/// enclosing the template arguments.
void printTemplateArgumentList(raw_ostream &OS,
                               ArrayRef<TemplateArgument> Args,
                               const PrintingPolicy &Policy);

void printTemplateArgumentList(raw_ostream &OS,
                               ArrayRef<TemplateArgumentLoc> Args,
                               const PrintingPolicy &Policy);

void printTemplateArgumentList(raw_ostream &OS,
                               const TemplateArgumentListInfo &Args,
                               const PrintingPolicy &Policy);

/// The injected class name of a C++ class template or class
/// template partial specialization.  Used to record that a type was
/// spelled with a bare identifier rather than as a template-id; the
/// equivalent for non-templated classes is just RecordType.
///
/// Injected class name types are always dependent.  Template
/// instantiation turns these into RecordTypes.
///
/// Injected class name types are always canonical.  This works
/// because it is impossible to compare an injected class name type
/// with the corresponding non-injected template type, for the same
/// reason that it is impossible to directly compare template
/// parameters from different dependent contexts: injected class name
/// types can only occur within the scope of a particular templated
/// declaration, and within that scope every template specialization
/// will canonicalize to the injected class name (when appropriate
/// according to the rules of the language).
class InjectedClassNameType : public Type {
  friend class ASTContext; // ASTContext creates these.
  friend class ASTNodeImporter;
  friend class ASTReader; // FIXME: ASTContext::getInjectedClassNameType is not
                          // currently suitable for AST reading, too much
                          // interdependencies.

  CXXRecordDecl *Decl;

  /// The template specialization which this type represents.
  /// For example, in
  ///   template <class T> class A { ... };
  /// this is A<T>, whereas in
  ///   template <class X, class Y> class A<B<X,Y> > { ... };
  /// this is A<B<X,Y> >.
  ///
  /// It is always unqualified, always a template specialization type,
  /// and always dependent.
  QualType InjectedType;

  InjectedClassNameType(CXXRecordDecl *D, QualType TST)
      : Type(InjectedClassName, QualType(), /*Dependent=*/true,
             /*InstantiationDependent=*/true,
             /*VariablyModified=*/false,
             /*ContainsUnexpandedParameterPack=*/false),
        Decl(D), InjectedType(TST) {
    assert(isa<TemplateSpecializationType>(TST));
    assert(!TST.hasQualifiers());
    assert(TST->isDependentType());
  }

public:
  QualType getInjectedSpecializationType() const { return InjectedType; }

  const TemplateSpecializationType *getInjectedTST() const {
    return cast<TemplateSpecializationType>(InjectedType.getTypePtr());
  }

  TemplateName getTemplateName() const {
    return getInjectedTST()->getTemplateName();
  }

  CXXRecordDecl *getDecl() const;

  bool isSugared() const { return false; }
  QualType desugar() const { return QualType(this, 0); }

  static bool classof(const Type *T) {
    return T->getTypeClass() == InjectedClassName;
  }
};

/// The kind of a tag type.
enum TagTypeKind {
  /// The "struct" keyword.
  TTK_Struct,

  /// The "__interface" keyword.
  TTK_Interface,

  /// The "union" keyword.
  TTK_Union,

  /// The "class" keyword.
  TTK_Class,

  /// The "enum" keyword.
  TTK_Enum
};

/// The elaboration keyword that precedes a qualified type name or
/// introduces an elaborated-type-specifier.
enum ElaboratedTypeKeyword {
  /// The "struct" keyword introduces the elaborated-type-specifier.
  ETK_Struct,

  /// The "__interface" keyword introduces the elaborated-type-specifier.
  ETK_Interface,

  /// The "union" keyword introduces the elaborated-type-specifier.
  ETK_Union,

  /// The "class" keyword introduces the elaborated-type-specifier.
  ETK_Class,

  /// The "enum" keyword introduces the elaborated-type-specifier.
  ETK_Enum,

  /// The "typename" keyword precedes the qualified type name, e.g.,
  /// \c typename T::type.
  ETK_Typename,

  /// No keyword precedes the qualified type name.
  ETK_None
};

/// A helper class for Type nodes having an ElaboratedTypeKeyword.
/// The keyword in stored in the free bits of the base class.
/// Also provides a few static helpers for converting and printing
/// elaborated type keyword and tag type kind enumerations.
class TypeWithKeyword : public Type {
protected:
  TypeWithKeyword(ElaboratedTypeKeyword Keyword, TypeClass tc,
                  QualType Canonical, bool Dependent,
                  bool InstantiationDependent, bool VariablyModified,
                  bool ContainsUnexpandedParameterPack)
      : Type(tc, Canonical, Dependent, InstantiationDependent, VariablyModified,
             ContainsUnexpandedParameterPack) {
    TypeWithKeywordBits.Keyword = Keyword;
  }

public:
  ElaboratedTypeKeyword getKeyword() const {
    return static_cast<ElaboratedTypeKeyword>(TypeWithKeywordBits.Keyword);
  }

  /// Converts a type specifier (DeclSpec::TST) into an elaborated type keyword.
  static ElaboratedTypeKeyword getKeywordForTypeSpec(unsigned TypeSpec);

  /// Converts a type specifier (DeclSpec::TST) into a tag type kind.
  /// It is an error to provide a type specifier which *isn't* a tag kind here.
  static TagTypeKind getTagTypeKindForTypeSpec(unsigned TypeSpec);

  /// Converts a TagTypeKind into an elaborated type keyword.
  static ElaboratedTypeKeyword getKeywordForTagTypeKind(TagTypeKind Tag);

  /// Converts an elaborated type keyword into a TagTypeKind.
  /// It is an error to provide an elaborated type keyword
  /// which *isn't* a tag kind here.
  static TagTypeKind getTagTypeKindForKeyword(ElaboratedTypeKeyword Keyword);

  static bool KeywordIsTagTypeKind(ElaboratedTypeKeyword Keyword);

  static StringRef getKeywordName(ElaboratedTypeKeyword Keyword);

  static StringRef getTagTypeKindName(TagTypeKind Kind) {
    return getKeywordName(getKeywordForTagTypeKind(Kind));
  }

  class CannotCastToThisType {};
  static CannotCastToThisType classof(const Type *);
};

/// Represents a type that was referred to using an elaborated type
/// keyword, e.g., struct S, or via a qualified name, e.g., N::M::type,
/// or both.
///
/// This type is used to keep track of a type name as written in the
/// source code, including tag keywords and any nested-name-specifiers.
/// The type itself is always "sugar", used to express what was written
/// in the source code but containing no additional semantic information.
class ElaboratedType final
    : public TypeWithKeyword,
      public llvm::FoldingSetNode,
      private llvm::TrailingObjects<ElaboratedType, TagDecl *> {
  friend class ASTContext; // ASTContext creates these
  friend TrailingObjects;

  /// The nested name specifier containing the qualifier.
  NestedNameSpecifier *NNS;

  /// The type that this qualified name refers to.
  QualType NamedType;

  /// The (re)declaration of this tag type owned by this occurrence is stored
  /// as a trailing object if there is one. Use getOwnedTagDecl to obtain
  /// it, or obtain a null pointer if there is none.

  ElaboratedType(ElaboratedTypeKeyword Keyword, NestedNameSpecifier *NNS,
                 QualType NamedType, QualType CanonType, TagDecl *OwnedTagDecl)
      : TypeWithKeyword(Keyword, Elaborated, CanonType,
                        NamedType->isDependentType(),
                        NamedType->isInstantiationDependentType(),
                        NamedType->isVariablyModifiedType(),
                        NamedType->containsUnexpandedParameterPack()),
        NNS(NNS), NamedType(NamedType) {
    ElaboratedTypeBits.HasOwnedTagDecl = false;
    if (OwnedTagDecl) {
      ElaboratedTypeBits.HasOwnedTagDecl = true;
      *getTrailingObjects<TagDecl *>() = OwnedTagDecl;
    }
    assert(!(Keyword == ETK_None && NNS == nullptr) &&
           "ElaboratedType cannot have elaborated type keyword "
           "and name qualifier both null.");
  }

public:
  /// Retrieve the qualification on this type.
  NestedNameSpecifier *getQualifier() const { return NNS; }

  /// Retrieve the type named by the qualified-id.
  QualType getNamedType() const { return NamedType; }

  /// Remove a single level of sugar.
  QualType desugar() const { return getNamedType(); }

  /// Returns whether this type directly provides sugar.
  bool isSugared() const { return true; }

  /// Return the (re)declaration of this type owned by this occurrence of this
  /// type, or nullptr if there is none.
  TagDecl *getOwnedTagDecl() const {
    return ElaboratedTypeBits.HasOwnedTagDecl ? *getTrailingObjects<TagDecl *>()
                                              : nullptr;
  }

  void Profile(llvm::FoldingSetNodeID &ID) {
    Profile(ID, getKeyword(), NNS, NamedType, getOwnedTagDecl());
  }

  static void Profile(llvm::FoldingSetNodeID &ID, ElaboratedTypeKeyword Keyword,
                      NestedNameSpecifier *NNS, QualType NamedType,
                      TagDecl *OwnedTagDecl) {
    ID.AddInteger(Keyword);
    ID.AddPointer(NNS);
    NamedType.Profile(ID);
    ID.AddPointer(OwnedTagDecl);
  }

  static bool classof(const Type *T) { return T->getTypeClass() == Elaborated; }
};

/// Represents a qualified type name for which the type name is
/// dependent.
///
/// DependentNameType represents a class of dependent types that involve a
/// possibly dependent nested-name-specifier (e.g., "T::") followed by a
/// name of a type. The DependentNameType may start with a "typename" (for a
/// typename-specifier), "class", "struct", "union", or "enum" (for a
/// dependent elaborated-type-specifier), or nothing (in contexts where we
/// know that we must be referring to a type, e.g., in a base class specifier).
/// Typically the nested-name-specifier is dependent, but in MSVC compatibility
/// mode, this type is used with non-dependent names to delay name lookup until
/// instantiation.
class DependentNameType : public TypeWithKeyword, public llvm::FoldingSetNode {
  friend class ASTContext; // ASTContext creates these

  /// The nested name specifier containing the qualifier.
  NestedNameSpecifier *NNS;

  /// The type that this typename specifier refers to.
  const IdentifierInfo *Name;

  DependentNameType(ElaboratedTypeKeyword Keyword, NestedNameSpecifier *NNS,
                    const IdentifierInfo *Name, QualType CanonType)
      : TypeWithKeyword(Keyword, DependentName, CanonType, /*Dependent=*/true,
                        /*InstantiationDependent=*/true,
                        /*VariablyModified=*/false,
                        NNS->containsUnexpandedParameterPack()),
        NNS(NNS), Name(Name) {}

public:
  /// Retrieve the qualification on this type.
  NestedNameSpecifier *getQualifier() const { return NNS; }

  /// Retrieve the type named by the typename specifier as an identifier.
  ///
  /// This routine will return a non-NULL identifier pointer when the
  /// form of the original typename was terminated by an identifier,
  /// e.g., "typename T::type".
  const IdentifierInfo *getIdentifier() const {
    return Name;
  }

  bool isSugared() const { return false; }
  QualType desugar() const { return QualType(this, 0); }

  void Profile(llvm::FoldingSetNodeID &ID) {
    Profile(ID, getKeyword(), NNS, Name);
  }

  static void Profile(llvm::FoldingSetNodeID &ID, ElaboratedTypeKeyword Keyword,
                      NestedNameSpecifier *NNS, const IdentifierInfo *Name) {
    ID.AddInteger(Keyword);
    ID.AddPointer(NNS);
    ID.AddPointer(Name);
  }

  static bool classof(const Type *T) {
    return T->getTypeClass() == DependentName;
  }
};

/// Represents a template specialization type whose template cannot be
/// resolved, e.g.
///   A<T>::template B<T>
class alignas(8) DependentTemplateSpecializationType
    : public TypeWithKeyword,
      public llvm::FoldingSetNode {
  friend class ASTContext; // ASTContext creates these

  /// The nested name specifier containing the qualifier.
  NestedNameSpecifier *NNS;

  /// The identifier of the template.
  const IdentifierInfo *Name;

  DependentTemplateSpecializationType(ElaboratedTypeKeyword Keyword,
                                      NestedNameSpecifier *NNS,
                                      const IdentifierInfo *Name,
                                      ArrayRef<TemplateArgument> Args,
                                      QualType Canon);

  const TemplateArgument *getArgBuffer() const {
    return reinterpret_cast<const TemplateArgument*>(this+1);
  }

  TemplateArgument *getArgBuffer() {
    return reinterpret_cast<TemplateArgument*>(this+1);
  }

public:
  NestedNameSpecifier *getQualifier() const { return NNS; }
  const IdentifierInfo *getIdentifier() const { return Name; }

  /// Retrieve the template arguments.
  const TemplateArgument *getArgs() const {
    return getArgBuffer();
  }

  /// Retrieve the number of template arguments.
  unsigned getNumArgs() const {
    return DependentTemplateSpecializationTypeBits.NumArgs;
  }

  const TemplateArgument &getArg(unsigned Idx) const; // in TemplateBase.h

  ArrayRef<TemplateArgument> template_arguments() const {
    return {getArgs(), getNumArgs()};
  }

  using iterator = const TemplateArgument *;

  iterator begin() const { return getArgs(); }
  iterator end() const; // inline in TemplateBase.h

  bool isSugared() const { return false; }
  QualType desugar() const { return QualType(this, 0); }

  void Profile(llvm::FoldingSetNodeID &ID, const ASTContext &Context) {
    Profile(ID, Context, getKeyword(), NNS, Name, {getArgs(), getNumArgs()});
  }

  static void Profile(llvm::FoldingSetNodeID &ID,
                      const ASTContext &Context,
                      ElaboratedTypeKeyword Keyword,
                      NestedNameSpecifier *Qualifier,
                      const IdentifierInfo *Name,
                      ArrayRef<TemplateArgument> Args);

  static bool classof(const Type *T) {
    return T->getTypeClass() == DependentTemplateSpecialization;
  }
};

/// Represents a pack expansion of types.
///
/// Pack expansions are part of C++11 variadic templates. A pack
/// expansion contains a pattern, which itself contains one or more
/// "unexpanded" parameter packs. When instantiated, a pack expansion
/// produces a series of types, each instantiated from the pattern of
/// the expansion, where the Ith instantiation of the pattern uses the
/// Ith arguments bound to each of the unexpanded parameter packs. The
/// pack expansion is considered to "expand" these unexpanded
/// parameter packs.
///
/// \code
/// template<typename ...Types> struct tuple;
///
/// template<typename ...Types>
/// struct tuple_of_references {
///   typedef tuple<Types&...> type;
/// };
/// \endcode
///
/// Here, the pack expansion \c Types&... is represented via a
/// PackExpansionType whose pattern is Types&.
class PackExpansionType : public Type, public llvm::FoldingSetNode {
  friend class ASTContext; // ASTContext creates these

  /// The pattern of the pack expansion.
  QualType Pattern;

  PackExpansionType(QualType Pattern, QualType Canon,
                    Optional<unsigned> NumExpansions)
      : Type(PackExpansion, Canon, /*Dependent=*/Pattern->isDependentType(),
             /*InstantiationDependent=*/true,
             /*VariablyModified=*/Pattern->isVariablyModifiedType(),
             /*ContainsUnexpandedParameterPack=*/false),
        Pattern(Pattern) {
    PackExpansionTypeBits.NumExpansions =
        NumExpansions ? *NumExpansions + 1 : 0;
  }

public:
  /// Retrieve the pattern of this pack expansion, which is the
  /// type that will be repeatedly instantiated when instantiating the
  /// pack expansion itself.
  QualType getPattern() const { return Pattern; }

  /// Retrieve the number of expansions that this pack expansion will
  /// generate, if known.
  Optional<unsigned> getNumExpansions() const {
    if (PackExpansionTypeBits.NumExpansions)
      return PackExpansionTypeBits.NumExpansions - 1;
    return None;
  }

  bool isSugared() const { return !Pattern->isDependentType(); }
  QualType desugar() const { return isSugared() ? Pattern : QualType(this, 0); }

  void Profile(llvm::FoldingSetNodeID &ID) {
    Profile(ID, getPattern(), getNumExpansions());
  }

  static void Profile(llvm::FoldingSetNodeID &ID, QualType Pattern,
                      Optional<unsigned> NumExpansions) {
    ID.AddPointer(Pattern.getAsOpaquePtr());
    ID.AddBoolean(NumExpansions.hasValue());
    if (NumExpansions)
      ID.AddInteger(*NumExpansions);
  }

  static bool classof(const Type *T) {
    return T->getTypeClass() == PackExpansion;
  }
};

/// This class wraps the list of protocol qualifiers. For types that can
/// take ObjC protocol qualifers, they can subclass this class.
template <class T>
class ObjCProtocolQualifiers {
protected:
  ObjCProtocolQualifiers() = default;

  ObjCProtocolDecl * const *getProtocolStorage() const {
    return const_cast<ObjCProtocolQualifiers*>(this)->getProtocolStorage();
  }

  ObjCProtocolDecl **getProtocolStorage() {
    return static_cast<T*>(this)->getProtocolStorageImpl();
  }

  void setNumProtocols(unsigned N) {
    static_cast<T*>(this)->setNumProtocolsImpl(N);
  }

  void initialize(ArrayRef<ObjCProtocolDecl *> protocols) {
    setNumProtocols(protocols.size());
    assert(getNumProtocols() == protocols.size() &&
           "bitfield overflow in protocol count");
    if (!protocols.empty())
      memcpy(getProtocolStorage(), protocols.data(),
             protocols.size() * sizeof(ObjCProtocolDecl*));
  }

public:
  using qual_iterator = ObjCProtocolDecl * const *;
  using qual_range = llvm::iterator_range<qual_iterator>;

  qual_range quals() const { return qual_range(qual_begin(), qual_end()); }
  qual_iterator qual_begin() const { return getProtocolStorage(); }
  qual_iterator qual_end() const { return qual_begin() + getNumProtocols(); }

  bool qual_empty() const { return getNumProtocols() == 0; }

  /// Return the number of qualifying protocols in this type, or 0 if
  /// there are none.
  unsigned getNumProtocols() const {
    return static_cast<const T*>(this)->getNumProtocolsImpl();
  }

  /// Fetch a protocol by index.
  ObjCProtocolDecl *getProtocol(unsigned I) const {
    assert(I < getNumProtocols() && "Out-of-range protocol access");
    return qual_begin()[I];
  }

  /// Retrieve all of the protocol qualifiers.
  ArrayRef<ObjCProtocolDecl *> getProtocols() const {
    return ArrayRef<ObjCProtocolDecl *>(qual_begin(), getNumProtocols());
  }
};

/// Represents a type parameter type in Objective C. It can take
/// a list of protocols.
class ObjCTypeParamType : public Type,
                          public ObjCProtocolQualifiers<ObjCTypeParamType>,
                          public llvm::FoldingSetNode {
  friend class ASTContext;
  friend class ObjCProtocolQualifiers<ObjCTypeParamType>;

  /// The number of protocols stored on this type.
  unsigned NumProtocols : 6;

  ObjCTypeParamDecl *OTPDecl;

  /// The protocols are stored after the ObjCTypeParamType node. In the
  /// canonical type, the list of protocols are sorted alphabetically
  /// and uniqued.
  ObjCProtocolDecl **getProtocolStorageImpl();

  /// Return the number of qualifying protocols in this interface type,
  /// or 0 if there are none.
  unsigned getNumProtocolsImpl() const {
    return NumProtocols;
  }

  void setNumProtocolsImpl(unsigned N) {
    NumProtocols = N;
  }

  ObjCTypeParamType(const ObjCTypeParamDecl *D,
                    QualType can,
                    ArrayRef<ObjCProtocolDecl *> protocols);

public:
  bool isSugared() const { return true; }
  QualType desugar() const { return getCanonicalTypeInternal(); }

  static bool classof(const Type *T) {
    return T->getTypeClass() == ObjCTypeParam;
  }

  void Profile(llvm::FoldingSetNodeID &ID);
  static void Profile(llvm::FoldingSetNodeID &ID,
                      const ObjCTypeParamDecl *OTPDecl,
                      ArrayRef<ObjCProtocolDecl *> protocols);

  ObjCTypeParamDecl *getDecl() const { return OTPDecl; }
};

/// Represents a class type in Objective C.
///
/// Every Objective C type is a combination of a base type, a set of
/// type arguments (optional, for parameterized classes) and a list of
/// protocols.
///
/// Given the following declarations:
/// \code
///   \@class C<T>;
///   \@protocol P;
/// \endcode
///
/// 'C' is an ObjCInterfaceType C.  It is sugar for an ObjCObjectType
/// with base C and no protocols.
///
/// 'C<P>' is an unspecialized ObjCObjectType with base C and protocol list [P].
/// 'C<C*>' is a specialized ObjCObjectType with type arguments 'C*' and no
/// protocol list.
/// 'C<C*><P>' is a specialized ObjCObjectType with base C, type arguments 'C*',
/// and protocol list [P].
///
/// 'id' is a TypedefType which is sugar for an ObjCObjectPointerType whose
/// pointee is an ObjCObjectType with base BuiltinType::ObjCIdType
/// and no protocols.
///
/// 'id<P>' is an ObjCObjectPointerType whose pointee is an ObjCObjectType
/// with base BuiltinType::ObjCIdType and protocol list [P].  Eventually
/// this should get its own sugar class to better represent the source.
class ObjCObjectType : public Type,
                       public ObjCProtocolQualifiers<ObjCObjectType> {
  friend class ObjCProtocolQualifiers<ObjCObjectType>;

  // ObjCObjectType.NumTypeArgs - the number of type arguments stored
  // after the ObjCObjectPointerType node.
  // ObjCObjectType.NumProtocols - the number of protocols stored
  // after the type arguments of ObjCObjectPointerType node.
  //
  // These protocols are those written directly on the type.  If
  // protocol qualifiers ever become additive, the iterators will need
  // to get kindof complicated.
  //
  // In the canonical object type, these are sorted alphabetically
  // and uniqued.

  /// Either a BuiltinType or an InterfaceType or sugar for either.
  QualType BaseType;

  /// Cached superclass type.
  mutable llvm::PointerIntPair<const ObjCObjectType *, 1, bool>
    CachedSuperClassType;

  QualType *getTypeArgStorage();
  const QualType *getTypeArgStorage() const {
    return const_cast<ObjCObjectType *>(this)->getTypeArgStorage();
  }

  ObjCProtocolDecl **getProtocolStorageImpl();
  /// Return the number of qualifying protocols in this interface type,
  /// or 0 if there are none.
  unsigned getNumProtocolsImpl() const {
    return ObjCObjectTypeBits.NumProtocols;
  }
  void setNumProtocolsImpl(unsigned N) {
    ObjCObjectTypeBits.NumProtocols = N;
  }

protected:
  enum Nonce_ObjCInterface { Nonce_ObjCInterface };

  ObjCObjectType(QualType Canonical, QualType Base,
                 ArrayRef<QualType> typeArgs,
                 ArrayRef<ObjCProtocolDecl *> protocols,
                 bool isKindOf);

  ObjCObjectType(enum Nonce_ObjCInterface)
        : Type(ObjCInterface, QualType(), false, false, false, false),
          BaseType(QualType(this_(), 0)) {
    ObjCObjectTypeBits.NumProtocols = 0;
    ObjCObjectTypeBits.NumTypeArgs = 0;
    ObjCObjectTypeBits.IsKindOf = 0;
  }

  void computeSuperClassTypeSlow() const;

public:
  /// Gets the base type of this object type.  This is always (possibly
  /// sugar for) one of:
  ///  - the 'id' builtin type (as opposed to the 'id' type visible to the
  ///    user, which is a typedef for an ObjCObjectPointerType)
  ///  - the 'Class' builtin type (same caveat)
  ///  - an ObjCObjectType (currently always an ObjCInterfaceType)
  QualType getBaseType() const { return BaseType; }

  bool isObjCId() const {
    return getBaseType()->isSpecificBuiltinType(BuiltinType::ObjCId);
  }

  bool isObjCClass() const {
    return getBaseType()->isSpecificBuiltinType(BuiltinType::ObjCClass);
  }

  bool isObjCUnqualifiedId() const { return qual_empty() && isObjCId(); }
  bool isObjCUnqualifiedClass() const { return qual_empty() && isObjCClass(); }
  bool isObjCUnqualifiedIdOrClass() const {
    if (!qual_empty()) return false;
    if (const BuiltinType *T = getBaseType()->getAs<BuiltinType>())
      return T->getKind() == BuiltinType::ObjCId ||
             T->getKind() == BuiltinType::ObjCClass;
    return false;
  }
  bool isObjCQualifiedId() const { return !qual_empty() && isObjCId(); }
  bool isObjCQualifiedClass() const { return !qual_empty() && isObjCClass(); }

  /// Gets the interface declaration for this object type, if the base type
  /// really is an interface.
  ObjCInterfaceDecl *getInterface() const;

  /// Determine whether this object type is "specialized", meaning
  /// that it has type arguments.
  bool isSpecialized() const;

  /// Determine whether this object type was written with type arguments.
  bool isSpecializedAsWritten() const {
    return ObjCObjectTypeBits.NumTypeArgs > 0;
  }

  /// Determine whether this object type is "unspecialized", meaning
  /// that it has no type arguments.
  bool isUnspecialized() const { return !isSpecialized(); }

  /// Determine whether this object type is "unspecialized" as
  /// written, meaning that it has no type arguments.
  bool isUnspecializedAsWritten() const { return !isSpecializedAsWritten(); }

  /// Retrieve the type arguments of this object type (semantically).
  ArrayRef<QualType> getTypeArgs() const;

  /// Retrieve the type arguments of this object type as they were
  /// written.
  ArrayRef<QualType> getTypeArgsAsWritten() const {
    return llvm::makeArrayRef(getTypeArgStorage(),
                              ObjCObjectTypeBits.NumTypeArgs);
  }

  /// Whether this is a "__kindof" type as written.
  bool isKindOfTypeAsWritten() const { return ObjCObjectTypeBits.IsKindOf; }

  /// Whether this ia a "__kindof" type (semantically).
  bool isKindOfType() const;

  /// Retrieve the type of the superclass of this object type.
  ///
  /// This operation substitutes any type arguments into the
  /// superclass of the current class type, potentially producing a
  /// specialization of the superclass type. Produces a null type if
  /// there is no superclass.
  QualType getSuperClassType() const {
    if (!CachedSuperClassType.getInt())
      computeSuperClassTypeSlow();

    assert(CachedSuperClassType.getInt() && "Superclass not set?");
    return QualType(CachedSuperClassType.getPointer(), 0);
  }

  /// Strip off the Objective-C "kindof" type and (with it) any
  /// protocol qualifiers.
  QualType stripObjCKindOfTypeAndQuals(const ASTContext &ctx) const;

  bool isSugared() const { return false; }
  QualType desugar() const { return QualType(this, 0); }

  static bool classof(const Type *T) {
    return T->getTypeClass() == ObjCObject ||
           T->getTypeClass() == ObjCInterface;
  }
};

/// A class providing a concrete implementation
/// of ObjCObjectType, so as to not increase the footprint of
/// ObjCInterfaceType.  Code outside of ASTContext and the core type
/// system should not reference this type.
class ObjCObjectTypeImpl : public ObjCObjectType, public llvm::FoldingSetNode {
  friend class ASTContext;

  // If anyone adds fields here, ObjCObjectType::getProtocolStorage()
  // will need to be modified.

  ObjCObjectTypeImpl(QualType Canonical, QualType Base,
                     ArrayRef<QualType> typeArgs,
                     ArrayRef<ObjCProtocolDecl *> protocols,
                     bool isKindOf)
      : ObjCObjectType(Canonical, Base, typeArgs, protocols, isKindOf) {}

public:
  void Profile(llvm::FoldingSetNodeID &ID);
  static void Profile(llvm::FoldingSetNodeID &ID,
                      QualType Base,
                      ArrayRef<QualType> typeArgs,
                      ArrayRef<ObjCProtocolDecl *> protocols,
                      bool isKindOf);
};

inline QualType *ObjCObjectType::getTypeArgStorage() {
  return reinterpret_cast<QualType *>(static_cast<ObjCObjectTypeImpl*>(this)+1);
}

inline ObjCProtocolDecl **ObjCObjectType::getProtocolStorageImpl() {
    return reinterpret_cast<ObjCProtocolDecl**>(
             getTypeArgStorage() + ObjCObjectTypeBits.NumTypeArgs);
}

inline ObjCProtocolDecl **ObjCTypeParamType::getProtocolStorageImpl() {
    return reinterpret_cast<ObjCProtocolDecl**>(
             static_cast<ObjCTypeParamType*>(this)+1);
}

/// Interfaces are the core concept in Objective-C for object oriented design.
/// They basically correspond to C++ classes.  There are two kinds of interface
/// types: normal interfaces like `NSString`, and qualified interfaces, which
/// are qualified with a protocol list like `NSString<NSCopyable, NSAmazing>`.
///
/// ObjCInterfaceType guarantees the following properties when considered
/// as a subtype of its superclass, ObjCObjectType:
///   - There are no protocol qualifiers.  To reinforce this, code which
///     tries to invoke the protocol methods via an ObjCInterfaceType will
///     fail to compile.
///   - It is its own base type.  That is, if T is an ObjCInterfaceType*,
///     T->getBaseType() == QualType(T, 0).
class ObjCInterfaceType : public ObjCObjectType {
  friend class ASTContext; // ASTContext creates these.
  friend class ASTReader;
  friend class ObjCInterfaceDecl;

  mutable ObjCInterfaceDecl *Decl;

  ObjCInterfaceType(const ObjCInterfaceDecl *D)
      : ObjCObjectType(Nonce_ObjCInterface),
        Decl(const_cast<ObjCInterfaceDecl*>(D)) {}

public:
  /// Get the declaration of this interface.
  ObjCInterfaceDecl *getDecl() const { return Decl; }

  bool isSugared() const { return false; }
  QualType desugar() const { return QualType(this, 0); }

  static bool classof(const Type *T) {
    return T->getTypeClass() == ObjCInterface;
  }

  // Nonsense to "hide" certain members of ObjCObjectType within this
  // class.  People asking for protocols on an ObjCInterfaceType are
  // not going to get what they want: ObjCInterfaceTypes are
  // guaranteed to have no protocols.
  enum {
    qual_iterator,
    qual_begin,
    qual_end,
    getNumProtocols,
    getProtocol
  };
};

inline ObjCInterfaceDecl *ObjCObjectType::getInterface() const {
  QualType baseType = getBaseType();
  while (const auto *ObjT = baseType->getAs<ObjCObjectType>()) {
    if (const auto *T = dyn_cast<ObjCInterfaceType>(ObjT))
      return T->getDecl();

    baseType = ObjT->getBaseType();
  }

  return nullptr;
}

/// Represents a pointer to an Objective C object.
///
/// These are constructed from pointer declarators when the pointee type is
/// an ObjCObjectType (or sugar for one).  In addition, the 'id' and 'Class'
/// types are typedefs for these, and the protocol-qualified types 'id<P>'
/// and 'Class<P>' are translated into these.
///
/// Pointers to pointers to Objective C objects are still PointerTypes;
/// only the first level of pointer gets it own type implementation.
class ObjCObjectPointerType : public Type, public llvm::FoldingSetNode {
  friend class ASTContext; // ASTContext creates these.

  QualType PointeeType;

  ObjCObjectPointerType(QualType Canonical, QualType Pointee)
      : Type(ObjCObjectPointer, Canonical,
             Pointee->isDependentType(),
             Pointee->isInstantiationDependentType(),
             Pointee->isVariablyModifiedType(),
             Pointee->containsUnexpandedParameterPack()),
        PointeeType(Pointee) {}

public:
  /// Gets the type pointed to by this ObjC pointer.
  /// The result will always be an ObjCObjectType or sugar thereof.
  QualType getPointeeType() const { return PointeeType; }

  /// Gets the type pointed to by this ObjC pointer.  Always returns non-null.
  ///
  /// This method is equivalent to getPointeeType() except that
  /// it discards any typedefs (or other sugar) between this
  /// type and the "outermost" object type.  So for:
  /// \code
  ///   \@class A; \@protocol P; \@protocol Q;
  ///   typedef A<P> AP;
  ///   typedef A A1;
  ///   typedef A1<P> A1P;
  ///   typedef A1P<Q> A1PQ;
  /// \endcode
  /// For 'A*', getObjectType() will return 'A'.
  /// For 'A<P>*', getObjectType() will return 'A<P>'.
  /// For 'AP*', getObjectType() will return 'A<P>'.
  /// For 'A1*', getObjectType() will return 'A'.
  /// For 'A1<P>*', getObjectType() will return 'A1<P>'.
  /// For 'A1P*', getObjectType() will return 'A1<P>'.
  /// For 'A1PQ*', getObjectType() will return 'A1<Q>', because
  ///   adding protocols to a protocol-qualified base discards the
  ///   old qualifiers (for now).  But if it didn't, getObjectType()
  ///   would return 'A1P<Q>' (and we'd have to make iterating over
  ///   qualifiers more complicated).
  const ObjCObjectType *getObjectType() const {
    return PointeeType->castAs<ObjCObjectType>();
  }

  /// If this pointer points to an Objective C
  /// \@interface type, gets the type for that interface.  Any protocol
  /// qualifiers on the interface are ignored.
  ///
  /// \return null if the base type for this pointer is 'id' or 'Class'
  const ObjCInterfaceType *getInterfaceType() const;

  /// If this pointer points to an Objective \@interface
  /// type, gets the declaration for that interface.
  ///
  /// \return null if the base type for this pointer is 'id' or 'Class'
  ObjCInterfaceDecl *getInterfaceDecl() const {
    return getObjectType()->getInterface();
  }

  /// True if this is equivalent to the 'id' type, i.e. if
  /// its object type is the primitive 'id' type with no protocols.
  bool isObjCIdType() const {
    return getObjectType()->isObjCUnqualifiedId();
  }

  /// True if this is equivalent to the 'Class' type,
  /// i.e. if its object tive is the primitive 'Class' type with no protocols.
  bool isObjCClassType() const {
    return getObjectType()->isObjCUnqualifiedClass();
  }

  /// True if this is equivalent to the 'id' or 'Class' type,
  bool isObjCIdOrClassType() const {
    return getObjectType()->isObjCUnqualifiedIdOrClass();
  }

  /// True if this is equivalent to 'id<P>' for some non-empty set of
  /// protocols.
  bool isObjCQualifiedIdType() const {
    return getObjectType()->isObjCQualifiedId();
  }

  /// True if this is equivalent to 'Class<P>' for some non-empty set of
  /// protocols.
  bool isObjCQualifiedClassType() const {
    return getObjectType()->isObjCQualifiedClass();
  }

  /// Whether this is a "__kindof" type.
  bool isKindOfType() const { return getObjectType()->isKindOfType(); }

  /// Whether this type is specialized, meaning that it has type arguments.
  bool isSpecialized() const { return getObjectType()->isSpecialized(); }

  /// Whether this type is specialized, meaning that it has type arguments.
  bool isSpecializedAsWritten() const {
    return getObjectType()->isSpecializedAsWritten();
  }

  /// Whether this type is unspecialized, meaning that is has no type arguments.
  bool isUnspecialized() const { return getObjectType()->isUnspecialized(); }

  /// Determine whether this object type is "unspecialized" as
  /// written, meaning that it has no type arguments.
  bool isUnspecializedAsWritten() const { return !isSpecializedAsWritten(); }

  /// Retrieve the type arguments for this type.
  ArrayRef<QualType> getTypeArgs() const {
    return getObjectType()->getTypeArgs();
  }

  /// Retrieve the type arguments for this type.
  ArrayRef<QualType> getTypeArgsAsWritten() const {
    return getObjectType()->getTypeArgsAsWritten();
  }

  /// An iterator over the qualifiers on the object type.  Provided
  /// for convenience.  This will always iterate over the full set of
  /// protocols on a type, not just those provided directly.
  using qual_iterator = ObjCObjectType::qual_iterator;
  using qual_range = llvm::iterator_range<qual_iterator>;

  qual_range quals() const { return qual_range(qual_begin(), qual_end()); }

  qual_iterator qual_begin() const {
    return getObjectType()->qual_begin();
  }

  qual_iterator qual_end() const {
    return getObjectType()->qual_end();
  }

  bool qual_empty() const { return getObjectType()->qual_empty(); }

  /// Return the number of qualifying protocols on the object type.
  unsigned getNumProtocols() const {
    return getObjectType()->getNumProtocols();
  }

  /// Retrieve a qualifying protocol by index on the object type.
  ObjCProtocolDecl *getProtocol(unsigned I) const {
    return getObjectType()->getProtocol(I);
  }

  bool isSugared() const { return false; }
  QualType desugar() const { return QualType(this, 0); }

  /// Retrieve the type of the superclass of this object pointer type.
  ///
  /// This operation substitutes any type arguments into the
  /// superclass of the current class type, potentially producing a
  /// pointer to a specialization of the superclass type. Produces a
  /// null type if there is no superclass.
  QualType getSuperClassType() const;

  /// Strip off the Objective-C "kindof" type and (with it) any
  /// protocol qualifiers.
  const ObjCObjectPointerType *stripObjCKindOfTypeAndQuals(
                                 const ASTContext &ctx) const;

  void Profile(llvm::FoldingSetNodeID &ID) {
    Profile(ID, getPointeeType());
  }

  static void Profile(llvm::FoldingSetNodeID &ID, QualType T) {
    ID.AddPointer(T.getAsOpaquePtr());
  }

  static bool classof(const Type *T) {
    return T->getTypeClass() == ObjCObjectPointer;
  }
};

class AtomicType : public Type, public llvm::FoldingSetNode {
  friend class ASTContext; // ASTContext creates these.

  QualType ValueType;

  AtomicType(QualType ValTy, QualType Canonical)
      : Type(Atomic, Canonical, ValTy->isDependentType(),
             ValTy->isInstantiationDependentType(),
             ValTy->isVariablyModifiedType(),
             ValTy->containsUnexpandedParameterPack()),
        ValueType(ValTy) {}

public:
  /// Gets the type contained by this atomic type, i.e.
  /// the type returned by performing an atomic load of this atomic type.
  QualType getValueType() const { return ValueType; }

  bool isSugared() const { return false; }
  QualType desugar() const { return QualType(this, 0); }

  void Profile(llvm::FoldingSetNodeID &ID) {
    Profile(ID, getValueType());
  }

  static void Profile(llvm::FoldingSetNodeID &ID, QualType T) {
    ID.AddPointer(T.getAsOpaquePtr());
  }

  static bool classof(const Type *T) {
    return T->getTypeClass() == Atomic;
  }
};

/// PipeType - OpenCL20.
class PipeType : public Type, public llvm::FoldingSetNode {
  friend class ASTContext; // ASTContext creates these.

  QualType ElementType;
  bool isRead;

  PipeType(QualType elemType, QualType CanonicalPtr, bool isRead)
      : Type(Pipe, CanonicalPtr, elemType->isDependentType(),
             elemType->isInstantiationDependentType(),
             elemType->isVariablyModifiedType(),
             elemType->containsUnexpandedParameterPack()),
        ElementType(elemType), isRead(isRead) {}

public:
  QualType getElementType() const { return ElementType; }

  bool isSugared() const { return false; }

  QualType desugar() const { return QualType(this, 0); }

  void Profile(llvm::FoldingSetNodeID &ID) {
    Profile(ID, getElementType(), isReadOnly());
  }

  static void Profile(llvm::FoldingSetNodeID &ID, QualType T, bool isRead) {
    ID.AddPointer(T.getAsOpaquePtr());
    ID.AddBoolean(isRead);
  }

  static bool classof(const Type *T) {
    return T->getTypeClass() == Pipe;
  }

  bool isReadOnly() const { return isRead; }
};

/// A qualifier set is used to build a set of qualifiers.
class QualifierCollector : public Qualifiers {
public:
  QualifierCollector(Qualifiers Qs = Qualifiers()) : Qualifiers(Qs) {}

  /// Collect any qualifiers on the given type and return an
  /// unqualified type.  The qualifiers are assumed to be consistent
  /// with those already in the type.
  const Type *strip(QualType type) {
    addFastQualifiers(type.getLocalFastQualifiers());
    if (!type.hasLocalNonFastQualifiers())
      return type.getTypePtrUnsafe();

    const ExtQuals *extQuals = type.getExtQualsUnsafe();
    addConsistentQualifiers(extQuals->getQualifiers());
    return extQuals->getBaseType();
  }

  /// Apply the collected qualifiers to the given type.
  QualType apply(const ASTContext &Context, QualType QT) const;

  /// Apply the collected qualifiers to the given type.
  QualType apply(const ASTContext &Context, const Type* T) const;
};

// Inline function definitions.

inline SplitQualType SplitQualType::getSingleStepDesugaredType() const {
  SplitQualType desugar =
    Ty->getLocallyUnqualifiedSingleStepDesugaredType().split();
  desugar.Quals.addConsistentQualifiers(Quals);
  return desugar;
}

inline const Type *QualType::getTypePtr() const {
  return getCommonPtr()->BaseType;
}

inline const Type *QualType::getTypePtrOrNull() const {
  return (isNull() ? nullptr : getCommonPtr()->BaseType);
}

inline SplitQualType QualType::split() const {
  if (!hasLocalNonFastQualifiers())
    return SplitQualType(getTypePtrUnsafe(),
                         Qualifiers::fromFastMask(getLocalFastQualifiers()));

  const ExtQuals *eq = getExtQualsUnsafe();
  Qualifiers qs = eq->getQualifiers();
  qs.addFastQualifiers(getLocalFastQualifiers());
  return SplitQualType(eq->getBaseType(), qs);
}

inline Qualifiers QualType::getLocalQualifiers() const {
  Qualifiers Quals;
  if (hasLocalNonFastQualifiers())
    Quals = getExtQualsUnsafe()->getQualifiers();
  Quals.addFastQualifiers(getLocalFastQualifiers());
  return Quals;
}

inline Qualifiers QualType::getQualifiers() const {
  Qualifiers quals = getCommonPtr()->CanonicalType.getLocalQualifiers();
  quals.addFastQualifiers(getLocalFastQualifiers());
  return quals;
}

inline unsigned QualType::getCVRQualifiers() const {
  unsigned cvr = getCommonPtr()->CanonicalType.getLocalCVRQualifiers();
  cvr |= getLocalCVRQualifiers();
  return cvr;
}

inline QualType QualType::getCanonicalType() const {
  QualType canon = getCommonPtr()->CanonicalType;
  return canon.withFastQualifiers(getLocalFastQualifiers());
}

inline bool QualType::isCanonical() const {
  return getTypePtr()->isCanonicalUnqualified();
}

inline bool QualType::isCanonicalAsParam() const {
  if (!isCanonical()) return false;
  if (hasLocalQualifiers()) return false;

  const Type *T = getTypePtr();
  if (T->isVariablyModifiedType() && T->hasSizedVLAType())
    return false;

  return !isa<FunctionType>(T) && !isa<ArrayType>(T);
}

inline bool QualType::isConstQualified() const {
  return isLocalConstQualified() ||
         getCommonPtr()->CanonicalType.isLocalConstQualified();
}

inline bool QualType::isRestrictQualified() const {
  return isLocalRestrictQualified() ||
         getCommonPtr()->CanonicalType.isLocalRestrictQualified();
}


inline bool QualType::isVolatileQualified() const {
  return isLocalVolatileQualified() ||
         getCommonPtr()->CanonicalType.isLocalVolatileQualified();
}

inline bool QualType::hasQualifiers() const {
  return hasLocalQualifiers() ||
         getCommonPtr()->CanonicalType.hasLocalQualifiers();
}

inline QualType QualType::getUnqualifiedType() const {
  if (!getTypePtr()->getCanonicalTypeInternal().hasLocalQualifiers())
    return QualType(getTypePtr(), 0);

  return QualType(getSplitUnqualifiedTypeImpl(*this).Ty, 0);
}

inline SplitQualType QualType::getSplitUnqualifiedType() const {
  if (!getTypePtr()->getCanonicalTypeInternal().hasLocalQualifiers())
    return split();

  return getSplitUnqualifiedTypeImpl(*this);
}

inline void QualType::removeLocalConst() {
  removeLocalFastQualifiers(Qualifiers::Const);
}

inline void QualType::removeLocalRestrict() {
  removeLocalFastQualifiers(Qualifiers::Restrict);
}

inline void QualType::removeLocalVolatile() {
  removeLocalFastQualifiers(Qualifiers::Volatile);
}

inline void QualType::removeLocalCVRQualifiers(unsigned Mask) {
  assert(!(Mask & ~Qualifiers::CVRMask) && "mask has non-CVR bits");
  static_assert((int)Qualifiers::CVRMask == (int)Qualifiers::FastMask,
                "Fast bits differ from CVR bits!");

  // Fast path: we don't need to touch the slow qualifiers.
  removeLocalFastQualifiers(Mask);
}

/// Return the address space of this type.
inline LangAS QualType::getAddressSpace() const {
  return getQualifiers().getAddressSpace();
}

/// Return the gc attribute of this type.
inline Qualifiers::GC QualType::getObjCGCAttr() const {
  return getQualifiers().getObjCGCAttr();
}

inline FunctionType::ExtInfo getFunctionExtInfo(const Type &t) {
  if (const auto *PT = t.getAs<PointerType>()) {
    if (const auto *FT = PT->getPointeeType()->getAs<FunctionType>())
      return FT->getExtInfo();
  } else if (const auto *FT = t.getAs<FunctionType>())
    return FT->getExtInfo();

  return FunctionType::ExtInfo();
}

inline FunctionType::ExtInfo getFunctionExtInfo(QualType t) {
  return getFunctionExtInfo(*t);
}

/// Determine whether this type is more
/// qualified than the Other type. For example, "const volatile int"
/// is more qualified than "const int", "volatile int", and
/// "int". However, it is not more qualified than "const volatile
/// int".
inline bool QualType::isMoreQualifiedThan(QualType other) const {
  Qualifiers MyQuals = getQualifiers();
  Qualifiers OtherQuals = other.getQualifiers();
  return (MyQuals != OtherQuals && MyQuals.compatiblyIncludes(OtherQuals));
}

/// Determine whether this type is at last
/// as qualified as the Other type. For example, "const volatile
/// int" is at least as qualified as "const int", "volatile int",
/// "int", and "const volatile int".
inline bool QualType::isAtLeastAsQualifiedAs(QualType other) const {
  Qualifiers OtherQuals = other.getQualifiers();

  // Ignore __unaligned qualifier if this type is a void.
  if (getUnqualifiedType()->isVoidType())
    OtherQuals.removeUnaligned();

  return getQualifiers().compatiblyIncludes(OtherQuals);
}

/// If Type is a reference type (e.g., const
/// int&), returns the type that the reference refers to ("const
/// int"). Otherwise, returns the type itself. This routine is used
/// throughout Sema to implement C++ 5p6:
///
///   If an expression initially has the type "reference to T" (8.3.2,
///   8.5.3), the type is adjusted to "T" prior to any further
///   analysis, the expression designates the object or function
///   denoted by the reference, and the expression is an lvalue.
inline QualType QualType::getNonReferenceType() const {
  if (const auto *RefType = (*this)->getAs<ReferenceType>())
    return RefType->getPointeeType();
  else
    return *this;
}

inline bool QualType::isCForbiddenLValueType() const {
  return ((getTypePtr()->isVoidType() && !hasQualifiers()) ||
          getTypePtr()->isFunctionType());
}

/// Tests whether the type is categorized as a fundamental type.
///
/// \returns True for types specified in C++0x [basic.fundamental].
inline bool Type::isFundamentalType() const {
  return isVoidType() ||
         // FIXME: It's really annoying that we don't have an
         // 'isArithmeticType()' which agrees with the standard definition.
         (isArithmeticType() && !isEnumeralType());
}

/// Tests whether the type is categorized as a compound type.
///
/// \returns True for types specified in C++0x [basic.compound].
inline bool Type::isCompoundType() const {
  // C++0x [basic.compound]p1:
  //   Compound types can be constructed in the following ways:
  //    -- arrays of objects of a given type [...];
  return isArrayType() ||
  //    -- functions, which have parameters of given types [...];
         isFunctionType() ||
  //    -- pointers to void or objects or functions [...];
         isPointerType() ||
  //    -- references to objects or functions of a given type. [...]
         isReferenceType() ||
  //    -- classes containing a sequence of objects of various types, [...];
         isRecordType() ||
  //    -- unions, which are classes capable of containing objects of different
  //               types at different times;
         isUnionType() ||
  //    -- enumerations, which comprise a set of named constant values. [...];
         isEnumeralType() ||
  //    -- pointers to non-static class members, [...].
         isMemberPointerType();
}

inline bool Type::isFunctionType() const {
  return isa<FunctionType>(CanonicalType);
}
<<<<<<< HEAD

inline bool Type::isPointerType() const {
  return isa<PointerType>(CanonicalType);
}

=======
inline bool Type::isGenericFunctionType() const {
   if (const FunctionProtoType *FPT = getAs<FunctionProtoType>())
     return FPT->isGenericFunction();
   return false;
}
inline bool Type::isItypeGenericFunctionType() const {
   if (const FunctionProtoType *FPT = getAs<FunctionProtoType>())
     return FPT->isItypeGenericFunction();
   return false;
}
inline bool Type::isPointerType() const {
  return isa<PointerType>(CanonicalType);
}
inline bool Type::isCheckedPointerType() const {
  if (const PointerType *T = getAs<PointerType>())
    return T->isChecked();
  return false;
}
inline bool Type::isUncheckedPointerType() const {
  if (const PointerType *T = getAs<PointerType>())
    return T->isUnchecked();
  return false;
}
inline bool Type::isCheckedPointerPtrType() const {
  if (const PointerType *T = getAs<PointerType>())
    return T->getKind() == CheckedPointerKind::Ptr;
  return false;
}
inline bool Type::isCheckedPointerArrayType() const {
  if (const PointerType *T = getAs<PointerType>())
    return T->getKind() == CheckedPointerKind::Array ||
           T->getKind() == CheckedPointerKind::NtArray;
  return false;
}
inline bool Type::isExactlyCheckedPointerArrayType() const {
  if (const PointerType *T = getAs<PointerType>())
    return T->getKind() == CheckedPointerKind::Array;
  return false;
}
inline bool Type::isCheckedPointerNtArrayType() const {
  if (const PointerType *T = getAs<PointerType>())
    return T->getKind() == CheckedPointerKind::NtArray;
  return false;
}
>>>>>>> 96940ffe
inline bool Type::isAnyPointerType() const {
  return isPointerType() || isObjCObjectPointerType();
}

inline bool Type::isBlockPointerType() const {
  return isa<BlockPointerType>(CanonicalType);
}

inline bool Type::isReferenceType() const {
  return isa<ReferenceType>(CanonicalType);
}

inline bool Type::isLValueReferenceType() const {
  return isa<LValueReferenceType>(CanonicalType);
}

inline bool Type::isRValueReferenceType() const {
  return isa<RValueReferenceType>(CanonicalType);
}

inline bool Type::isFunctionPointerType() const {
  if (const auto *T = getAs<PointerType>())
    return T->getPointeeType()->isFunctionType();
  else
    return false;
}

inline bool Type::isMemberPointerType() const {
  return isa<MemberPointerType>(CanonicalType);
}

inline bool Type::isMemberFunctionPointerType() const {
  if (const auto *T = getAs<MemberPointerType>())
    return T->isMemberFunctionPointer();
  else
    return false;
}

inline bool Type::isMemberDataPointerType() const {
  if (const auto *T = getAs<MemberPointerType>())
    return T->isMemberDataPointer();
  else
    return false;
}

inline bool Type::isArrayType() const {
  return isa<ArrayType>(CanonicalType);
}

inline bool Type::isConstantArrayType() const {
  return isa<ConstantArrayType>(CanonicalType);
}

inline bool Type::isIncompleteArrayType() const {
  return isa<IncompleteArrayType>(CanonicalType);
}

inline bool Type::isVariableArrayType() const {
  return isa<VariableArrayType>(CanonicalType);
}

inline bool Type::isDependentSizedArrayType() const {
  return isa<DependentSizedArrayType>(CanonicalType);
}
<<<<<<< HEAD
=======
inline bool Type::isCheckedArrayType() const {
  if (const ArrayType *T = dyn_cast<ArrayType>(CanonicalType))
    return T->isChecked();
  else
    return false;
}
inline bool Type::isUncheckedArrayType() const {
  if (const ArrayType *T = dyn_cast<ArrayType>(CanonicalType))
    return T->isUnchecked();
  else
    return false;
}
inline bool Type::isExactlyCheckedArrayType() const {
  if (const ArrayType *T = dyn_cast<ArrayType>(CanonicalType))
    return T->isExactlyChecked();
  else
    return false;
}
inline bool Type::isNtCheckedArrayType() const {
  if (const ArrayType *T = dyn_cast<ArrayType>(CanonicalType))
    return T->isNtChecked();
  else
    return false;
}
>>>>>>> 96940ffe

inline bool Type::isBuiltinType() const {
  return isa<BuiltinType>(CanonicalType);
}

inline bool Type::isRecordType() const {
  return isa<RecordType>(CanonicalType);
}

inline bool Type::isEnumeralType() const {
  return isa<EnumType>(CanonicalType);
}

inline bool Type::isAnyComplexType() const {
  return isa<ComplexType>(CanonicalType);
}

inline bool Type::isVectorType() const {
  return isa<VectorType>(CanonicalType);
}

inline bool Type::isExtVectorType() const {
  return isa<ExtVectorType>(CanonicalType);
}

inline bool Type::isDependentAddressSpaceType() const {
  return isa<DependentAddressSpaceType>(CanonicalType);
}

inline bool Type::isObjCObjectPointerType() const {
  return isa<ObjCObjectPointerType>(CanonicalType);
}

inline bool Type::isObjCObjectType() const {
  return isa<ObjCObjectType>(CanonicalType);
}

inline bool Type::isObjCObjectOrInterfaceType() const {
  return isa<ObjCInterfaceType>(CanonicalType) ||
    isa<ObjCObjectType>(CanonicalType);
}

inline bool Type::isAtomicType() const {
  return isa<AtomicType>(CanonicalType);
}

inline bool Type::isObjCQualifiedIdType() const {
  if (const auto *OPT = getAs<ObjCObjectPointerType>())
    return OPT->isObjCQualifiedIdType();
  return false;
}

inline bool Type::isObjCQualifiedClassType() const {
  if (const auto *OPT = getAs<ObjCObjectPointerType>())
    return OPT->isObjCQualifiedClassType();
  return false;
}

inline bool Type::isObjCIdType() const {
  if (const auto *OPT = getAs<ObjCObjectPointerType>())
    return OPT->isObjCIdType();
  return false;
}

inline bool Type::isObjCClassType() const {
  if (const auto *OPT = getAs<ObjCObjectPointerType>())
    return OPT->isObjCClassType();
  return false;
}

inline bool Type::isObjCSelType() const {
  if (const auto *OPT = getAs<PointerType>())
    return OPT->getPointeeType()->isSpecificBuiltinType(BuiltinType::ObjCSel);
  return false;
}

inline bool Type::isObjCBuiltinType() const {
  return isObjCIdType() || isObjCClassType() || isObjCSelType();
}

#define IMAGE_TYPE(ImgType, Id, SingletonId, Access, Suffix) \
  inline bool Type::is##Id##Type() const { \
    return isSpecificBuiltinType(BuiltinType::Id); \
  }
#include "clang/Basic/OpenCLImageTypes.def"

inline bool Type::isSamplerT() const {
  return isSpecificBuiltinType(BuiltinType::OCLSampler);
}

inline bool Type::isEventT() const {
  return isSpecificBuiltinType(BuiltinType::OCLEvent);
}

inline bool Type::isClkEventT() const {
  return isSpecificBuiltinType(BuiltinType::OCLClkEvent);
}

inline bool Type::isQueueT() const {
  return isSpecificBuiltinType(BuiltinType::OCLQueue);
}

inline bool Type::isReserveIDT() const {
  return isSpecificBuiltinType(BuiltinType::OCLReserveID);
}

inline bool Type::isImageType() const {
#define IMAGE_TYPE(ImgType, Id, SingletonId, Access, Suffix) is##Id##Type() ||
  return
#include "clang/Basic/OpenCLImageTypes.def"
      false; // end boolean or operation
}

inline bool Type::isPipeType() const {
  return isa<PipeType>(CanonicalType);
}

#define EXT_OPAQUE_TYPE(ExtType, Id, Ext) \
  inline bool Type::is##Id##Type() const { \
    return isSpecificBuiltinType(BuiltinType::Id); \
  }
#include "clang/Basic/OpenCLExtensionTypes.def"

inline bool Type::isOCLIntelSubgroupAVCType() const {
#define INTEL_SUBGROUP_AVC_TYPE(ExtType, Id) \
  isOCLIntelSubgroupAVC##Id##Type() ||
  return
#include "clang/Basic/OpenCLExtensionTypes.def"
    false; // end of boolean or operation
}

inline bool Type::isOCLExtOpaqueType() const {
#define EXT_OPAQUE_TYPE(ExtType, Id, Ext) is##Id##Type() ||
  return
#include "clang/Basic/OpenCLExtensionTypes.def"
    false; // end of boolean or operation
}

inline bool Type::isOpenCLSpecificType() const {
  return isSamplerT() || isEventT() || isImageType() || isClkEventT() ||
         isQueueT() || isReserveIDT() || isPipeType() || isOCLExtOpaqueType();
}

inline bool Type::isTemplateTypeParmType() const {
  return isa<TemplateTypeParmType>(CanonicalType);
}

inline bool Type::isSpecificBuiltinType(unsigned K) const {
  if (const BuiltinType *BT = getAs<BuiltinType>())
    if (BT->getKind() == (BuiltinType::Kind) K)
      return true;
  return false;
}

inline bool Type::isPlaceholderType() const {
  if (const auto *BT = dyn_cast<BuiltinType>(this))
    return BT->isPlaceholderType();
  return false;
}

inline const BuiltinType *Type::getAsPlaceholderType() const {
  if (const auto *BT = dyn_cast<BuiltinType>(this))
    if (BT->isPlaceholderType())
      return BT;
  return nullptr;
}

inline bool Type::isSpecificPlaceholderType(unsigned K) const {
  assert(BuiltinType::isPlaceholderTypeKind((BuiltinType::Kind) K));
  if (const auto *BT = dyn_cast<BuiltinType>(this))
    return (BT->getKind() == (BuiltinType::Kind) K);
  return false;
}

inline bool Type::isNonOverloadPlaceholderType() const {
  if (const auto *BT = dyn_cast<BuiltinType>(this))
    return BT->isNonOverloadPlaceholderType();
  return false;
}

inline bool Type::isVoidType() const {
  if (const auto *BT = dyn_cast<BuiltinType>(CanonicalType))
    return BT->getKind() == BuiltinType::Void;
  return false;
}

inline bool Type::isHalfType() const {
  if (const auto *BT = dyn_cast<BuiltinType>(CanonicalType))
    return BT->getKind() == BuiltinType::Half;
  // FIXME: Should we allow complex __fp16? Probably not.
  return false;
}

inline bool Type::isFloat16Type() const {
  if (const auto *BT = dyn_cast<BuiltinType>(CanonicalType))
    return BT->getKind() == BuiltinType::Float16;
  return false;
}

inline bool Type::isFloat128Type() const {
  if (const auto *BT = dyn_cast<BuiltinType>(CanonicalType))
    return BT->getKind() == BuiltinType::Float128;
  return false;
}

inline bool Type::isNullPtrType() const {
  if (const auto *BT = getAs<BuiltinType>())
    return BT->getKind() == BuiltinType::NullPtr;
  return false;
}

bool IsEnumDeclComplete(EnumDecl *);
bool IsEnumDeclScoped(EnumDecl *);

inline bool Type::isIntegerType() const {
  if (const auto *BT = dyn_cast<BuiltinType>(CanonicalType))
    return BT->getKind() >= BuiltinType::Bool &&
           BT->getKind() <= BuiltinType::Int128;
  if (const EnumType *ET = dyn_cast<EnumType>(CanonicalType)) {
    // Incomplete enum types are not treated as integer types.
    // FIXME: In C++, enum types are never integer types.
    return IsEnumDeclComplete(ET->getDecl()) &&
      !IsEnumDeclScoped(ET->getDecl());
  }
  return false;
}

inline bool Type::isFixedPointType() const {
  if (const auto *BT = dyn_cast<BuiltinType>(CanonicalType)) {
    return BT->getKind() >= BuiltinType::ShortAccum &&
           BT->getKind() <= BuiltinType::SatULongFract;
  }
  return false;
}

inline bool Type::isSaturatedFixedPointType() const {
  if (const auto *BT = dyn_cast<BuiltinType>(CanonicalType)) {
    return BT->getKind() >= BuiltinType::SatShortAccum &&
           BT->getKind() <= BuiltinType::SatULongFract;
  }
  return false;
}

inline bool Type::isUnsaturatedFixedPointType() const {
  return isFixedPointType() && !isSaturatedFixedPointType();
}

inline bool Type::isSignedFixedPointType() const {
  if (const auto *BT = dyn_cast<BuiltinType>(CanonicalType)) {
    return ((BT->getKind() >= BuiltinType::ShortAccum &&
             BT->getKind() <= BuiltinType::LongAccum) ||
            (BT->getKind() >= BuiltinType::ShortFract &&
             BT->getKind() <= BuiltinType::LongFract) ||
            (BT->getKind() >= BuiltinType::SatShortAccum &&
             BT->getKind() <= BuiltinType::SatLongAccum) ||
            (BT->getKind() >= BuiltinType::SatShortFract &&
             BT->getKind() <= BuiltinType::SatLongFract));
  }
  return false;
}

inline bool Type::isUnsignedFixedPointType() const {
  return isFixedPointType() && !isSignedFixedPointType();
}

inline bool Type::isScalarType() const {
  if (const auto *BT = dyn_cast<BuiltinType>(CanonicalType))
    return BT->getKind() > BuiltinType::Void &&
           BT->getKind() <= BuiltinType::NullPtr;
  if (const EnumType *ET = dyn_cast<EnumType>(CanonicalType))
    // Enums are scalar types, but only if they are defined.  Incomplete enums
    // are not treated as scalar types.
    return IsEnumDeclComplete(ET->getDecl());
  return isa<PointerType>(CanonicalType) ||
         isa<BlockPointerType>(CanonicalType) ||
         isa<MemberPointerType>(CanonicalType) ||
         isa<ComplexType>(CanonicalType) ||
         isa<ObjCObjectPointerType>(CanonicalType);
}

inline bool Type::isIntegralOrEnumerationType() const {
  if (const auto *BT = dyn_cast<BuiltinType>(CanonicalType))
    return BT->getKind() >= BuiltinType::Bool &&
           BT->getKind() <= BuiltinType::Int128;

  // Check for a complete enum type; incomplete enum types are not properly an
  // enumeration type in the sense required here.
  if (const auto *ET = dyn_cast<EnumType>(CanonicalType))
    return IsEnumDeclComplete(ET->getDecl());

  return false;
}

inline bool Type::isBooleanType() const {
  if (const auto *BT = dyn_cast<BuiltinType>(CanonicalType))
    return BT->getKind() == BuiltinType::Bool;
  return false;
}

inline bool Type::isUndeducedType() const {
  auto *DT = getContainedDeducedType();
  return DT && !DT->isDeduced();
}

/// Determines whether this is a type for which one can define
/// an overloaded operator.
inline bool Type::isOverloadableType() const {
  return isDependentType() || isRecordType() || isEnumeralType();
}

/// Determines whether this type can decay to a pointer type.
inline bool Type::canDecayToPointerType() const {
  return isFunctionType() || isArrayType();
}

inline bool Type::hasPointerRepresentation() const {
  return (isPointerType() || isReferenceType() || isBlockPointerType() ||
          isObjCObjectPointerType() || isNullPtrType());
}

inline bool Type::hasObjCPointerRepresentation() const {
  return isObjCObjectPointerType();
}

inline const Type *Type::getBaseElementTypeUnsafe() const {
  const Type *type = this;
  while (const ArrayType *arrayType = type->getAsArrayTypeUnsafe())
    type = arrayType->getElementType().getTypePtr();
  return type;
}

inline const Type *Type::getPointeeOrArrayElementType() const {
  const Type *type = this;
  if (type->isAnyPointerType())
    return type->getPointeeType().getTypePtr();
  else if (type->isArrayType())
    return type->getBaseElementTypeUnsafe();
  return type;
}

/// Insertion operator for diagnostics. This allows sending Qualifiers into a
/// diagnostic with <<.
inline const DiagnosticBuilder &operator<<(const DiagnosticBuilder &DB,
                                           Qualifiers Q) {
  DB.AddTaggedVal(Q.getAsOpaqueValue(),
                  DiagnosticsEngine::ArgumentKind::ak_qual);
  return DB;
}

/// Insertion operator for partial diagnostics. This allows sending Qualifiers
/// into a diagnostic with <<.
inline const PartialDiagnostic &operator<<(const PartialDiagnostic &PD,
                                           Qualifiers Q) {
  PD.AddTaggedVal(Q.getAsOpaqueValue(),
                  DiagnosticsEngine::ArgumentKind::ak_qual);
  return PD;
}

/// Insertion operator for diagnostics.  This allows sending QualType's into a
/// diagnostic with <<.
inline const DiagnosticBuilder &operator<<(const DiagnosticBuilder &DB,
                                           QualType T) {
  DB.AddTaggedVal(reinterpret_cast<intptr_t>(T.getAsOpaquePtr()),
                  DiagnosticsEngine::ak_qualtype);
  return DB;
}

/// Insertion operator for partial diagnostics.  This allows sending QualType's
/// into a diagnostic with <<.
inline const PartialDiagnostic &operator<<(const PartialDiagnostic &PD,
                                           QualType T) {
  PD.AddTaggedVal(reinterpret_cast<intptr_t>(T.getAsOpaquePtr()),
                  DiagnosticsEngine::ak_qualtype);
  return PD;
}

// Helper class template that is used by Type::getAs to ensure that one does
// not try to look through a qualified type to get to an array type.
template <typename T>
using TypeIsArrayType =
    std::integral_constant<bool, std::is_same<T, ArrayType>::value ||
                                     std::is_base_of<ArrayType, T>::value>;

// Member-template getAs<specific type>'.
template <typename T> const T *Type::getAs() const {
  static_assert(!TypeIsArrayType<T>::value,
                "ArrayType cannot be used with getAs!");

  // If this is directly a T type, return it.
  if (const auto *Ty = dyn_cast<T>(this))
    return Ty;

  // If the canonical form of this type isn't the right kind, reject it.
  if (!isa<T>(CanonicalType))
    return nullptr;

  // If this is a typedef for the type, strip the typedef off without
  // losing all typedef information.
  return cast<T>(getUnqualifiedDesugaredType());
}

template <typename T> const T *Type::getAsAdjusted() const {
  static_assert(!TypeIsArrayType<T>::value, "ArrayType cannot be used with getAsAdjusted!");

  // If this is directly a T type, return it.
  if (const auto *Ty = dyn_cast<T>(this))
    return Ty;

  // If the canonical form of this type isn't the right kind, reject it.
  if (!isa<T>(CanonicalType))
    return nullptr;

  // Strip off type adjustments that do not modify the underlying nature of the
  // type.
  const Type *Ty = this;
  while (Ty) {
    if (const auto *A = dyn_cast<AttributedType>(Ty))
      Ty = A->getModifiedType().getTypePtr();
    else if (const auto *E = dyn_cast<ElaboratedType>(Ty))
      Ty = E->desugar().getTypePtr();
    else if (const auto *P = dyn_cast<ParenType>(Ty))
      Ty = P->desugar().getTypePtr();
    else if (const auto *A = dyn_cast<AdjustedType>(Ty))
      Ty = A->desugar().getTypePtr();
    else
      break;
  }

  // Just because the canonical type is correct does not mean we can use cast<>,
  // since we may not have stripped off all the sugar down to the base type.
  return dyn_cast<T>(Ty);
}

inline const ArrayType *Type::getAsArrayTypeUnsafe() const {
  // If this is directly an array type, return it.
  if (const auto *arr = dyn_cast<ArrayType>(this))
    return arr;

  // If the canonical form of this type isn't the right kind, reject it.
  if (!isa<ArrayType>(CanonicalType))
    return nullptr;

  // If this is a typedef for the type, strip the typedef off without
  // losing all typedef information.
  return cast<ArrayType>(getUnqualifiedDesugaredType());
}

template <typename T> const T *Type::castAs() const {
  static_assert(!TypeIsArrayType<T>::value,
                "ArrayType cannot be used with castAs!");

  if (const auto *ty = dyn_cast<T>(this)) return ty;
  assert(isa<T>(CanonicalType));
  return cast<T>(getUnqualifiedDesugaredType());
}

inline const ArrayType *Type::castAsArrayTypeUnsafe() const {
  assert(isa<ArrayType>(CanonicalType));
  if (const auto *arr = dyn_cast<ArrayType>(this)) return arr;
  return cast<ArrayType>(getUnqualifiedDesugaredType());
}

DecayedType::DecayedType(QualType OriginalType, QualType DecayedPtr,
                         QualType CanonicalPtr)
    : AdjustedType(Decayed, OriginalType, DecayedPtr, CanonicalPtr) {
#ifndef NDEBUG
  QualType Adjusted = getAdjustedType();
  (void)AttributedType::stripOuterNullability(Adjusted);
  assert(isa<PointerType>(Adjusted));
#endif
}

QualType DecayedType::getPointeeType() const {
  QualType Decayed = getDecayedType();
  (void)AttributedType::stripOuterNullability(Decayed);
  return cast<PointerType>(Decayed)->getPointeeType();
}

// Get the decimal string representation of a fixed point type, represented
// as a scaled integer.
void FixedPointValueToString(SmallVectorImpl<char> &Str, llvm::APSInt Val,
                             unsigned Scale);

} // namespace clang

#endif // LLVM_CLANG_AST_TYPE_H<|MERGE_RESOLUTION|>--- conflicted
+++ resolved
@@ -101,9 +101,9 @@
 } // namespace llvm
 
 namespace clang {
-<<<<<<< HEAD
 
 class ASTContext;
+class BoundsExpr;
 template <typename> class CanQual;
 class CXXRecordDecl;
 class DeclContext;
@@ -112,6 +112,7 @@
 class ExtQualsTypeCommonBase;
 class FunctionDecl;
 class IdentifierInfo;
+class InteropTypeExpr;
 class NamedDecl;
 class ObjCInterfaceDecl;
 class ObjCProtocolDecl;
@@ -130,43 +131,6 @@
 using CanQualType = CanQual<Type>;
 
 // Provide forward declarations for all of the *Type classes.
-=======
-  class ASTContext;
-  class TypedefNameDecl;
-  class TemplateDecl;
-  class TemplateTypeParmDecl;
-  class NonTypeTemplateParmDecl;
-  class TemplateTemplateParmDecl;
-  class TagDecl;
-  class RecordDecl;
-  class CXXRecordDecl;
-  class EnumDecl;
-  class FieldDecl;
-  class FunctionDecl;
-  class ObjCInterfaceDecl;
-  class ObjCProtocolDecl;
-  class ObjCMethodDecl;
-  class ObjCTypeParamDecl;
-  class UnresolvedUsingTypenameDecl;
-  class Expr;
-  class BoundsExpr;
-  class InteropTypeExpr;
-  class Stmt;
-  class SourceLocation;
-  class StmtIteratorBase;
-  class TemplateArgument;
-  class TemplateArgumentLoc;
-  class TemplateArgumentListInfo;
-  class ElaboratedType;
-  class ExtQuals;
-  class ExtQualsTypeCommonBase;
-  struct PrintingPolicy;
-
-  template <typename> class CanQual;
-  typedef CanQual<Type> CanQualType;
-
-  // Provide forward declarations for all of the *Type classes
->>>>>>> 96940ffe
 #define TYPE(Class, Base) class Class##Type;
 #include "clang/AST/TypeNodes.def"
 
@@ -2688,24 +2652,14 @@
 
   QualType PointeeType;
 
-<<<<<<< HEAD
-  PointerType(QualType Pointee, QualType CanonicalPtr)
+  PointerType(QualType Pointee, QualType CanonicalPtr, CheckedPointerKind ptrKind)
       : Type(Pointer, CanonicalPtr, Pointee->isDependentType(),
              Pointee->isInstantiationDependentType(),
              Pointee->isVariablyModifiedType(),
              Pointee->containsUnexpandedParameterPack()),
-        PointeeType(Pointee) {}
-=======
-  PointerType(QualType Pointee, QualType CanonicalPtr, CheckedPointerKind ptrKind) :
-    Type(Pointer, CanonicalPtr, Pointee->isDependentType(),
-         Pointee->isInstantiationDependentType(),
-         Pointee->isVariablyModifiedType(),
-         Pointee->containsUnexpandedParameterPack()),
-    PointeeType(Pointee) {
-      PointerTypeBits.CheckedPointerKind = (unsigned)ptrKind;
-  }
-  friend class ASTContext;  // ASTContext creates these.
->>>>>>> 96940ffe
+        PointeeType(Pointee) {
+          PointerTypeBits.CheckedPointerKind = (unsigned)ptrKind;
+        }
 
 public:
   QualType getPointeeType() const { return PointeeType; }
@@ -2737,15 +2691,10 @@
   void Profile(llvm::FoldingSetNodeID &ID) {
     Profile(ID, getPointeeType(), getKind());
   }
-<<<<<<< HEAD
-
-  static void Profile(llvm::FoldingSetNodeID &ID, QualType Pointee) {
+
+  static void Profile(llvm::FoldingSetNodeID &ID, QualType Pointee, CheckedPointerKind kind) {
     ID.AddPointer(Pointee.getAsOpaquePtr());
-=======
-  static void Profile(llvm::FoldingSetNodeID &ID, QualType Pointee, CheckedPointerKind kind) {
-      ID.AddPointer(Pointee.getAsOpaquePtr());
-      ID.AddInteger((unsigned)kind);
->>>>>>> 96940ffe
+    ID.AddInteger((unsigned)kind);
   }
 
   static bool classof(const Type *T) { return T->getTypeClass() == Pointer; }
@@ -3005,22 +2954,14 @@
   //       value-dependent,
   ArrayType(TypeClass tc, QualType et, QualType can,
             ArraySizeModifier sm, unsigned tq,
-<<<<<<< HEAD
-            bool ContainsUnexpandedParameterPack)
+            bool ContainsUnexpandedParameterPack,
+            CheckedArrayKind k
+            )
       : Type(tc, can, et->isDependentType() || tc == DependentSizedArray,
              et->isInstantiationDependentType() || tc == DependentSizedArray,
              (tc == VariableArray || et->isVariablyModifiedType()),
              ContainsUnexpandedParameterPack),
         ElementType(et) {
-=======
-            bool ContainsUnexpandedParameterPack,
-            CheckedArrayKind k)
-    : Type(tc, can, et->isDependentType() || tc == DependentSizedArray,
-           et->isInstantiationDependentType() || tc == DependentSizedArray,
-           (tc == VariableArray || et->isVariablyModifiedType()),
-           ContainsUnexpandedParameterPack),
-      ElementType(et) {
->>>>>>> 96940ffe
     ArrayTypeBits.IndexTypeQuals = tq;
     ArrayTypeBits.SizeModifier = sm;
     ArrayTypeBits.CheckedArrayKind = (unsigned) k;
@@ -3065,35 +3006,20 @@
   llvm::APInt Size; // Allows us to unique the type.
 
   ConstantArrayType(QualType et, QualType can, const llvm::APInt &size,
-<<<<<<< HEAD
-                    ArraySizeModifier sm, unsigned tq)
+                    ArraySizeModifier sm, unsigned tq, CheckedArrayKind kind)
       : ArrayType(ConstantArray, et, can, sm, tq,
-                  et->containsUnexpandedParameterPack()),
+                  et->containsUnexpandedParameterPack(), kind),
         Size(size) {}
 
-=======
-                    ArraySizeModifier sm, unsigned tq, CheckedArrayKind kind)
-    : ArrayType(ConstantArray, et, can, sm, tq,
-                et->containsUnexpandedParameterPack(), kind),
-      Size(size) {}
->>>>>>> 96940ffe
 protected:
   friend class ASTContext; // ASTContext creates these.
 
   ConstantArrayType(TypeClass tc, QualType et, QualType can,
-<<<<<<< HEAD
-                    const llvm::APInt &size, ArraySizeModifier sm, unsigned tq)
-      : ArrayType(tc, et, can, sm, tq, et->containsUnexpandedParameterPack()),
-        Size(size) {}
-
-=======
                     const llvm::APInt &size, ArraySizeModifier sm, unsigned tq,
                     CheckedArrayKind kind)
-    : ArrayType(tc, et, can, sm, tq, et->containsUnexpandedParameterPack(),
-                kind),
-      Size(size) {}
-  friend class ASTContext;  // ASTContext creates these.
->>>>>>> 96940ffe
+      : ArrayType(tc, et, can, sm, tq, et->containsUnexpandedParameterPack(),
+                  kind),
+        Size(size) {}
 public:
   const llvm::APInt &getSize() const { return Size; }
   bool isSugared() const { return false; }
@@ -3136,17 +3062,10 @@
   friend class ASTContext; // ASTContext creates these.
 
   IncompleteArrayType(QualType et, QualType can,
-<<<<<<< HEAD
-                      ArraySizeModifier sm, unsigned tq)
+                      ArraySizeModifier sm, unsigned tq, CheckedArrayKind kind)
       : ArrayType(IncompleteArray, et, can, sm, tq,
-                  et->containsUnexpandedParameterPack()) {}
-
-=======
-                      ArraySizeModifier sm, unsigned tq, CheckedArrayKind kind)
-    : ArrayType(IncompleteArray, et, can, sm, tq,
-                et->containsUnexpandedParameterPack(), kind) {}
-  friend class ASTContext;  // ASTContext creates these.
->>>>>>> 96940ffe
+                  et->containsUnexpandedParameterPack(), kind) {}
+
 public:
   friend class StmtIteratorBase;
 
@@ -3199,17 +3118,10 @@
   VariableArrayType(QualType et, QualType can, Expr *e,
                     ArraySizeModifier sm, unsigned tq,
                     SourceRange brackets)
-<<<<<<< HEAD
       : ArrayType(VariableArray, et, can, sm, tq,
-                  et->containsUnexpandedParameterPack()),
+                  et->containsUnexpandedParameterPack(),
+                  CheckedArrayKind::Unchecked),
         SizeExpr((Stmt*) e), Brackets(brackets) {}
-=======
-    : ArrayType(VariableArray, et, can, sm, tq,
-                et->containsUnexpandedParameterPack(),
-                CheckedArrayKind::Unchecked),
-      SizeExpr((Stmt*) e), Brackets(brackets) {}
-  friend class ASTContext;  // ASTContext creates these.
->>>>>>> 96940ffe
 
 public:
   friend class StmtIteratorBase;
@@ -3914,7 +3826,8 @@
     : public FunctionType,
       public llvm::FoldingSetNode,
       private llvm::TrailingObjects<
-          FunctionProtoType, QualType, FunctionType::FunctionTypeExtraBitfields,
+          FunctionProtoType, QualType, BoundsAnnotations,
+          FunctionType::FunctionTypeExtraBitfields,
           FunctionType::ExceptionType, Expr *, FunctionDecl *,
           FunctionType::ExtParameterInfo, Qualifiers> {
   friend class ASTContext; // ASTContext creates these.
@@ -3926,6 +3839,9 @@
   // * An array of getNumParams() QualType holding the parameter types.
   //   Always present. Note that for the vast majority of FunctionProtoType,
   //   these will be the only trailing objects.
+  //
+  // * Optionally an array that holds bounds annotations for parameters.
+  //   A nullptr is stored if a parameter has no annotations.
   //
   // * Optionally if some extra data is stored in FunctionTypeExtraBitfields
   //   (see FunctionTypeExtraBitfields and FunctionTypeBitfields):
@@ -3991,61 +3907,56 @@
   /// stored as such in FunctionProtoType but is used to group together
   /// the various bits of extra information about a function prototype.
   struct ExtProtoInfo {
-<<<<<<< HEAD
     FunctionType::ExtInfo ExtInfo;
     bool Variadic : 1;
     bool HasTrailingReturn : 1;
+    unsigned NumTypeVars : 15;
+    bool GenericFunction : 1;
+    bool ItypeGenericFunction : 1;
     Qualifiers TypeQuals;
     RefQualifierKind RefQualifier = RQ_None;
     ExceptionSpecInfo ExceptionSpec;
     const ExtParameterInfo *ExtParameterInfos = nullptr;
-
-    ExtProtoInfo() : Variadic(false), HasTrailingReturn(false) {}
+    const BoundsAnnotations *ParamAnnots = nullptr;
+    // The return annotations for a function.
+    BoundsAnnotations ReturnAnnots;
+
+    ExtProtoInfo() : Variadic(false), HasTrailingReturn(false),
+          NumTypeVars(0), GenericFunction(false), ItypeGenericFunction(false),
+          ReturnAnnots() {}
 
     ExtProtoInfo(CallingConv CC)
-        : ExtInfo(CC), Variadic(false), HasTrailingReturn(false) {}
-=======
-    ExtProtoInfo()
-        : Variadic(false), HasTrailingReturn(false), numTypeVars(0),
+        : ExtInfo(CC), Variadic(false), HasTrailingReturn(false), NumTypeVars(0),
           GenericFunction(false), ItypeGenericFunction(false),
-          TypeQuals(0), RefQualifier(RQ_None), ExtParameterInfos(nullptr),
-          ParamAnnots(nullptr), ReturnAnnots() {}
-
-    ExtProtoInfo(CallingConv CC)
-        : ExtInfo(CC), Variadic(false), HasTrailingReturn(false), numTypeVars(0),
-          GenericFunction(false), ItypeGenericFunction(false),
-          TypeQuals(0), RefQualifier(RQ_None), ExtParameterInfos(nullptr),
-          ParamAnnots(nullptr), ReturnAnnots() {}
->>>>>>> 96940ffe
+          ReturnAnnots() {}
 
     ExtProtoInfo withExceptionSpec(const ExceptionSpecInfo &ESI) {
       ExtProtoInfo Result(*this);
       Result.ExceptionSpec = ESI;
       return Result;
     }
-<<<<<<< HEAD
-=======
-
-    FunctionType::ExtInfo ExtInfo;
-    bool Variadic : 1;
-    bool HasTrailingReturn : 1;
-    unsigned numTypeVars : 15;
-    bool GenericFunction : 1;
-    bool ItypeGenericFunction : 1;
-    unsigned char TypeQuals;
-    RefQualifierKind RefQualifier;
-    ExceptionSpecInfo ExceptionSpec;
-    const ExtParameterInfo *ExtParameterInfos;
-    const BoundsAnnotations *ParamAnnots;
-    BoundsAnnotations ReturnAnnots;
->>>>>>> 96940ffe
   };
 
 private:
+  /// TODO: Checked C: integrate this better with FunctionTypeBits
+  /// and extension objects.
+
+  unsigned NumTypeVars : 15;
+  bool GenericFunction : 1;
+  bool ItypeGenericFunction : 1;
+  /// Whether this function has annotations for parameters.
+  unsigned HasParamAnnots : 1;
+  // The return annotations for a function.
+  const BoundsAnnotations ReturnAnnots;
+
   unsigned numTrailingObjects(OverloadToken<QualType>) const {
     return getNumParams();
   }
 
+  unsigned numTrailingObjects(OverloadToken<BoundsAnnotations>) const {
+    return hasParamAnnots() ? getNumParams() : 0;
+  }
+  
   unsigned numTrailingObjects(OverloadToken<FunctionTypeExtraBitfields>) const {
     return hasExtraBitfields();
   }
@@ -4080,7 +3991,6 @@
   FunctionProtoType(QualType result, ArrayRef<QualType> params,
                     QualType canonical, const ExtProtoInfo &epi);
 
-<<<<<<< HEAD
   /// This struct is returned by getExceptionSpecSize and is used to
   /// translate an ExceptionSpecificationType to the number and kind
   /// of trailing objects related to the exception specification.
@@ -4089,58 +3999,8 @@
     unsigned NumExprPtr;
     unsigned NumFunctionDeclPtr;
   };
-=======
-  /// The number of parameters this function has, not counting '...'.
-  unsigned NumParams : 15;
-  unsigned NumTypeVars : 15;
-
-  /// The number of types in the exception spec, if any.
-  unsigned NumExceptions : 9;
-
-  /// The type of exception specification this function has.
-  unsigned ExceptionSpecType : 4;
-
-  /// Whether this function has extended parameter information.
-  unsigned HasExtParameterInfos : 1;
-
-  /// Whether the function is variadic.
-  unsigned Variadic : 1;
-
-  bool GenericFunction : 1;
-  bool ItypeGenericFunction : 1;
-
-  /// Whether this function has a trailing return type.
-  unsigned HasTrailingReturn : 1;
-
-  /// Whether this function has annotations for parameters.
-  unsigned HasParamAnnots : 1;
-
-  // The return annotations for a function.
-  const BoundsAnnotations ReturnAnnots;
-
-  // ParamInfo - There is an variable size array after the class in memory that
-  // holds the parameter types.
-
-  // ParamAnnots - A variable size array after ParamInfo that holds the
-  // annotations for parameters.  A nullptr is stored if a parameter has no
-  // annotations.
-
-  // Exceptions - There is another variable size array after ArgInfo that
-  // holds the exception types.
-
-  // NoexceptExpr - Instead of Exceptions, there may be a single Expr* pointing
-  // to the expression in the noexcept() specifier.
-
-  // ExceptionSpecDecl, ExceptionSpecTemplate - Instead of Exceptions, there may
-  // be a pair of FunctionDecl* pointing to the function which should be used to
-  // instantiate this function type's exception specification, and the function
-  // from which it should be instantiated.
-
-  // ExtParameterInfos - A variable size array, following the exception
-  // specification and of length NumParams, holding an ExtParameterInfo
-  // for each of the parameters.  This only appears if HasExtParameterInfos
-  // is true.
->>>>>>> 96940ffe
+
+
 
   /// Return the number and kind of trailing objects
   /// related to the exception specification.
@@ -4200,22 +4060,20 @@
     assert(i < getNumParams() && "invalid parameter index");
     return param_type_begin()[i];
   }
-<<<<<<< HEAD
-=======
+
   unsigned getNumTypeVars() const { return NumTypeVars; }
   bool isGenericFunction() const { return GenericFunction; }
   bool isItypeGenericFunction() const { return ItypeGenericFunction; }
   bool isNonGenericFunction() const {
     return !(GenericFunction || ItypeGenericFunction);
   }
->>>>>>> 96940ffe
 
   ArrayRef<QualType> getParamTypes() const {
     return llvm::makeArrayRef(param_type_begin(), param_type_end());
   }
 
   const BoundsAnnotations getParamAnnots(unsigned i) const {
-    assert(i < NumParams && "invalid parameter index");
+    assert(i < getNumParams() && "invalid parameter index");
     BoundsAnnotations Result;
     if (hasParamAnnots())
       Result = param_annots_begin()[i];
@@ -4240,17 +4098,12 @@
     } else if (EPI.ExceptionSpec.Type == EST_Unevaluated) {
       EPI.ExceptionSpec.SourceDecl = getExceptionSpecDecl();
     }
-<<<<<<< HEAD
     EPI.ExtParameterInfos = getExtParameterInfosOrNull();
-=======
-    if (hasExtParameterInfos())
-      EPI.ExtParameterInfos = getExtParameterInfosBuffer();
     EPI.ParamAnnots = hasParamAnnots() ? param_annots_begin() : nullptr;
     EPI.ReturnAnnots = getReturnAnnots();
-    EPI.numTypeVars = getNumTypeVars();
+    EPI.NumTypeVars = getNumTypeVars();
     EPI.GenericFunction = isGenericFunction();
     EPI.ItypeGenericFunction = isItypeGenericFunction();
->>>>>>> 96940ffe
     return EPI;
   }
 
@@ -4348,19 +4201,18 @@
   /// Whether this function prototype has a trailing return type.
   bool hasTrailingReturn() const { return FunctionTypeBits.HasTrailingReturn; }
 
-<<<<<<< HEAD
   Qualifiers getTypeQuals() const {
     if (hasExtQualifiers())
       return *getTrailingObjects<Qualifiers>();
     else
       return getFastTypeQuals();
-=======
+  }
+
   bool hasParamAnnots() const { return HasParamAnnots; }
 
   bool hasReturnAnnots() const {
     return ReturnAnnots.getBoundsExpr() != nullptr ||
            ReturnAnnots.getInteropTypeExpr() != nullptr;
->>>>>>> 96940ffe
   }
 
   /// Retrieve the ref-qualifier associated with this function type.
@@ -4383,9 +4235,6 @@
     return param_type_begin() + getNumParams();
   }
 
-<<<<<<< HEAD
-  using exception_iterator = const QualType *;
-=======
   // Checked C parameter annotation information.
   typedef const BoundsAnnotations *annots_iterator;
 
@@ -4395,14 +4244,14 @@
   }
 
   annots_iterator param_annots_begin() const {
-    return reinterpret_cast<annots_iterator>(param_type_end());
+     return getTrailingObjects<BoundsAnnotations>();
   }
 
   annots_iterator param_annots_end() const {
     if (!hasParamAnnots())
       return param_annots_begin();
     else
-      return param_annots_begin() + NumParams;
+      return param_annots_begin() + getNumParams();
   }
 
   // Checked C return annotations information
@@ -4410,21 +4259,15 @@
     return ReturnAnnots;
   }
 
-  typedef const QualType *exception_iterator;
->>>>>>> 96940ffe
+  using exception_iterator = const QualType *;
 
   ArrayRef<QualType> exceptions() const {
     return llvm::makeArrayRef(exception_begin(), exception_end());
   }
 
   exception_iterator exception_begin() const {
-<<<<<<< HEAD
     return reinterpret_cast<exception_iterator>(
         getTrailingObjects<ExceptionType>());
-=======
-    // exceptions begin where annotations end
-    return (exception_iterator) param_annots_end();
->>>>>>> 96940ffe
   }
 
   exception_iterator exception_end() const {
@@ -4524,9 +4367,6 @@
     ID.AddPointer(D);
   }
 };
-
-<<<<<<< HEAD
-=======
 
 class TypeVariableType : public Type, public llvm::FoldingSetNode {
   // Similar to ParmVarDecl's depth. However, instead of keeping track of
@@ -4567,7 +4407,6 @@
 };
 
 
->>>>>>> 96940ffe
 class TypedefType : public Type {
   TypedefNameDecl *Decl;
 
@@ -6712,58 +6551,60 @@
 inline bool Type::isFunctionType() const {
   return isa<FunctionType>(CanonicalType);
 }
-<<<<<<< HEAD
-
-inline bool Type::isPointerType() const {
-  return isa<PointerType>(CanonicalType);
-}
-
-=======
+
 inline bool Type::isGenericFunctionType() const {
    if (const FunctionProtoType *FPT = getAs<FunctionProtoType>())
      return FPT->isGenericFunction();
    return false;
 }
+
 inline bool Type::isItypeGenericFunctionType() const {
    if (const FunctionProtoType *FPT = getAs<FunctionProtoType>())
      return FPT->isItypeGenericFunction();
    return false;
 }
+
 inline bool Type::isPointerType() const {
   return isa<PointerType>(CanonicalType);
 }
+
 inline bool Type::isCheckedPointerType() const {
   if (const PointerType *T = getAs<PointerType>())
     return T->isChecked();
   return false;
 }
+
 inline bool Type::isUncheckedPointerType() const {
   if (const PointerType *T = getAs<PointerType>())
     return T->isUnchecked();
   return false;
 }
+
 inline bool Type::isCheckedPointerPtrType() const {
   if (const PointerType *T = getAs<PointerType>())
     return T->getKind() == CheckedPointerKind::Ptr;
   return false;
 }
+
 inline bool Type::isCheckedPointerArrayType() const {
   if (const PointerType *T = getAs<PointerType>())
     return T->getKind() == CheckedPointerKind::Array ||
            T->getKind() == CheckedPointerKind::NtArray;
   return false;
 }
+
 inline bool Type::isExactlyCheckedPointerArrayType() const {
   if (const PointerType *T = getAs<PointerType>())
     return T->getKind() == CheckedPointerKind::Array;
   return false;
 }
+
 inline bool Type::isCheckedPointerNtArrayType() const {
   if (const PointerType *T = getAs<PointerType>())
     return T->getKind() == CheckedPointerKind::NtArray;
   return false;
 }
->>>>>>> 96940ffe
+
 inline bool Type::isAnyPointerType() const {
   return isPointerType() || isObjCObjectPointerType();
 }
@@ -6828,8 +6669,7 @@
 inline bool Type::isDependentSizedArrayType() const {
   return isa<DependentSizedArrayType>(CanonicalType);
 }
-<<<<<<< HEAD
-=======
+
 inline bool Type::isCheckedArrayType() const {
   if (const ArrayType *T = dyn_cast<ArrayType>(CanonicalType))
     return T->isChecked();
@@ -6854,7 +6694,6 @@
   else
     return false;
 }
->>>>>>> 96940ffe
 
 inline bool Type::isBuiltinType() const {
   return isa<BuiltinType>(CanonicalType);
