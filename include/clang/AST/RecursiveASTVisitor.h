//===--- RecursiveASTVisitor.h - Recursive AST Visitor ----------*- C++ -*-===//
//
//                     The LLVM Compiler Infrastructure
//
// This file is distributed under the University of Illinois Open Source
// License. See LICENSE.TXT for details.
//
//===----------------------------------------------------------------------===//
//
//  This file defines the RecursiveASTVisitor interface, which recursively
//  traverses the entire AST.
//
//===----------------------------------------------------------------------===//
#ifndef LLVM_CLANG_AST_RECURSIVEASTVISITOR_H
#define LLVM_CLANG_AST_RECURSIVEASTVISITOR_H

#include "clang/AST/Attr.h"
#include "clang/AST/Decl.h"
#include "clang/AST/DeclarationName.h"
#include "clang/AST/DeclBase.h"
#include "clang/AST/DeclCXX.h"
#include "clang/AST/DeclFriend.h"
#include "clang/AST/DeclObjC.h"
#include "clang/AST/DeclOpenMP.h"
#include "clang/AST/DeclTemplate.h"
#include "clang/AST/Expr.h"
#include "clang/AST/ExprCXX.h"
#include "clang/AST/ExprObjC.h"
#include "clang/AST/ExprOpenMP.h"
#include "clang/AST/LambdaCapture.h"
#include "clang/AST/NestedNameSpecifier.h"
#include "clang/AST/OpenMPClause.h"
#include "clang/AST/Stmt.h"
#include "clang/AST/StmtCXX.h"
#include "clang/AST/StmtObjC.h"
#include "clang/AST/StmtOpenMP.h"
#include "clang/AST/TemplateBase.h"
#include "clang/AST/TemplateName.h"
#include "clang/AST/Type.h"
#include "clang/AST/TypeLoc.h"
#include "clang/Basic/LLVM.h"
#include "clang/Basic/OpenMPKinds.h"
#include "clang/Basic/Specifiers.h"
#include "llvm/ADT/PointerIntPair.h"
#include "llvm/ADT/SmallVector.h"
#include "llvm/Support/Casting.h"
#include <algorithm>
#include <cstddef>
#include <type_traits>

// The following three macros are used for meta programming.  The code
// using them is responsible for defining macro OPERATOR().

// All unary operators.
#define UNARYOP_LIST()                                                         \
  OPERATOR(PostInc) OPERATOR(PostDec) OPERATOR(PreInc) OPERATOR(PreDec)        \
      OPERATOR(AddrOf) OPERATOR(Deref) OPERATOR(Plus) OPERATOR(Minus)          \
      OPERATOR(Not) OPERATOR(LNot) OPERATOR(Real) OPERATOR(Imag)               \
      OPERATOR(Extension) OPERATOR(Coawait)

// All binary operators (excluding compound assign operators).
#define BINOP_LIST()                                                           \
  OPERATOR(PtrMemD) OPERATOR(PtrMemI) OPERATOR(Mul) OPERATOR(Div)              \
      OPERATOR(Rem) OPERATOR(Add) OPERATOR(Sub) OPERATOR(Shl) OPERATOR(Shr)    \
      OPERATOR(LT) OPERATOR(GT) OPERATOR(LE) OPERATOR(GE) OPERATOR(EQ)         \
      OPERATOR(NE) OPERATOR(Cmp) OPERATOR(And) OPERATOR(Xor) OPERATOR(Or)      \
      OPERATOR(LAnd) OPERATOR(LOr) OPERATOR(Assign) OPERATOR(Comma)

// All compound assign operators.
#define CAO_LIST()                                                             \
  OPERATOR(Mul) OPERATOR(Div) OPERATOR(Rem) OPERATOR(Add) OPERATOR(Sub)        \
      OPERATOR(Shl) OPERATOR(Shr) OPERATOR(And) OPERATOR(Or) OPERATOR(Xor)

namespace clang {

// A helper macro to implement short-circuiting when recursing.  It
// invokes CALL_EXPR, which must be a method call, on the derived
// object (s.t. a user of RecursiveASTVisitor can override the method
// in CALL_EXPR).
#define TRY_TO(CALL_EXPR)                                                      \
  do {                                                                         \
    if (!getDerived().CALL_EXPR)                                               \
      return false;                                                            \
  } while (false)

/// A class that does preorder or postorder
/// depth-first traversal on the entire Clang AST and visits each node.
///
/// This class performs three distinct tasks:
///   1. traverse the AST (i.e. go to each node);
///   2. at a given node, walk up the class hierarchy, starting from
///      the node's dynamic type, until the top-most class (e.g. Stmt,
///      Decl, or Type) is reached.
///   3. given a (node, class) combination, where 'class' is some base
///      class of the dynamic type of 'node', call a user-overridable
///      function to actually visit the node.
///
/// These tasks are done by three groups of methods, respectively:
///   1. TraverseDecl(Decl *x) does task #1.  It is the entry point
///      for traversing an AST rooted at x.  This method simply
///      dispatches (i.e. forwards) to TraverseFoo(Foo *x) where Foo
///      is the dynamic type of *x, which calls WalkUpFromFoo(x) and
///      then recursively visits the child nodes of x.
///      TraverseStmt(Stmt *x) and TraverseType(QualType x) work
///      similarly.
///   2. WalkUpFromFoo(Foo *x) does task #2.  It does not try to visit
///      any child node of x.  Instead, it first calls WalkUpFromBar(x)
///      where Bar is the direct parent class of Foo (unless Foo has
///      no parent), and then calls VisitFoo(x) (see the next list item).
///   3. VisitFoo(Foo *x) does task #3.
///
/// These three method groups are tiered (Traverse* > WalkUpFrom* >
/// Visit*).  A method (e.g. Traverse*) may call methods from the same
/// tier (e.g. other Traverse*) or one tier lower (e.g. WalkUpFrom*).
/// It may not call methods from a higher tier.
///
/// Note that since WalkUpFromFoo() calls WalkUpFromBar() (where Bar
/// is Foo's super class) before calling VisitFoo(), the result is
/// that the Visit*() methods for a given node are called in the
/// top-down order (e.g. for a node of type NamespaceDecl, the order will
/// be VisitDecl(), VisitNamedDecl(), and then VisitNamespaceDecl()).
///
/// This scheme guarantees that all Visit*() calls for the same AST
/// node are grouped together.  In other words, Visit*() methods for
/// different nodes are never interleaved.
///
/// Clients of this visitor should subclass the visitor (providing
/// themselves as the template argument, using the curiously recurring
/// template pattern) and override any of the Traverse*, WalkUpFrom*,
/// and Visit* methods for declarations, types, statements,
/// expressions, or other AST nodes where the visitor should customize
/// behavior.  Most users only need to override Visit*.  Advanced
/// users may override Traverse* and WalkUpFrom* to implement custom
/// traversal strategies.  Returning false from one of these overridden
/// functions will abort the entire traversal.
///
/// By default, this visitor tries to visit every part of the explicit
/// source code exactly once.  The default policy towards templates
/// is to descend into the 'pattern' class or function body, not any
/// explicit or implicit instantiations.  Explicit specializations
/// are still visited, and the patterns of partial specializations
/// are visited separately.  This behavior can be changed by
/// overriding shouldVisitTemplateInstantiations() in the derived class
/// to return true, in which case all known implicit and explicit
/// instantiations will be visited at the same time as the pattern
/// from which they were produced.
///
/// By default, this visitor preorder traverses the AST. If postorder traversal
/// is needed, the \c shouldTraversePostOrder method needs to be overridden
/// to return \c true.
template <typename Derived> class RecursiveASTVisitor {
public:
  /// A queue used for performing data recursion over statements.
  /// Parameters involving this type are used to implement data
  /// recursion over Stmts and Exprs within this class, and should
  /// typically not be explicitly specified by derived classes.
  /// The bool bit indicates whether the statement has been traversed or not.
  typedef SmallVectorImpl<llvm::PointerIntPair<Stmt *, 1, bool>>
    DataRecursionQueue;

  /// Return a reference to the derived class.
  Derived &getDerived() { return *static_cast<Derived *>(this); }

  /// Return whether this visitor should recurse into
  /// template instantiations.
  bool shouldVisitTemplateInstantiations() const { return false; }

  /// Return whether this visitor should recurse into the types of
  /// TypeLocs.
  bool shouldWalkTypesOfTypeLocs() const { return true; }

  /// Return whether this visitor should recurse into implicit
  /// code, e.g., implicit constructors and destructors.
  bool shouldVisitImplicitCode() const { return false; }

  /// Return whether this visitor should traverse post-order.
  bool shouldTraversePostOrder() const { return false; }

  /// Recursively visits an entire AST, starting from the top-level Decls
  /// in the AST traversal scope (by default, the TranslationUnitDecl).
  /// \returns false if visitation was terminated early.
  bool TraverseAST(ASTContext &AST) {
    for (Decl *D : AST.getTraversalScope())
      if (!getDerived().TraverseDecl(D))
        return false;
    return true;
  }

  /// Recursively visit a statement or expression, by
  /// dispatching to Traverse*() based on the argument's dynamic type.
  ///
  /// \returns false if the visitation was terminated early, true
  /// otherwise (including when the argument is nullptr).
  bool TraverseStmt(Stmt *S, DataRecursionQueue *Queue = nullptr);

  /// Invoked before visiting a statement or expression via data recursion.
  ///
  /// \returns false to skip visiting the node, true otherwise.
  bool dataTraverseStmtPre(Stmt *S) { return true; }

  /// Invoked after visiting a statement or expression via data recursion.
  /// This is not invoked if the previously invoked \c dataTraverseStmtPre
  /// returned false.
  ///
  /// \returns false if the visitation was terminated early, true otherwise.
  bool dataTraverseStmtPost(Stmt *S) { return true; }

  /// Recursively visit a type, by dispatching to
  /// Traverse*Type() based on the argument's getTypeClass() property.
  ///
  /// \returns false if the visitation was terminated early, true
  /// otherwise (including when the argument is a Null type).
  bool TraverseType(QualType T);

  /// Recursively visit a type with location, by dispatching to
  /// Traverse*TypeLoc() based on the argument type's getTypeClass() property.
  ///
  /// \returns false if the visitation was terminated early, true
  /// otherwise (including when the argument is a Null type location).
  bool TraverseTypeLoc(TypeLoc TL);

  /// Recursively visit an attribute, by dispatching to
  /// Traverse*Attr() based on the argument's dynamic type.
  ///
  /// \returns false if the visitation was terminated early, true
  /// otherwise (including when the argument is a Null type location).
  bool TraverseAttr(Attr *At);

  /// Recursively visit a declaration, by dispatching to
  /// Traverse*Decl() based on the argument's dynamic type.
  ///
  /// \returns false if the visitation was terminated early, true
  /// otherwise (including when the argument is NULL).
  bool TraverseDecl(Decl *D);

  /// Recursively visit a C++ nested-name-specifier.
  ///
  /// \returns false if the visitation was terminated early, true otherwise.
  bool TraverseNestedNameSpecifier(NestedNameSpecifier *NNS);

  /// Recursively visit a C++ nested-name-specifier with location
  /// information.
  ///
  /// \returns false if the visitation was terminated early, true otherwise.
  bool TraverseNestedNameSpecifierLoc(NestedNameSpecifierLoc NNS);

  /// Recursively visit a name with its location information.
  ///
  /// \returns false if the visitation was terminated early, true otherwise.
  bool TraverseDeclarationNameInfo(DeclarationNameInfo NameInfo);

  /// Recursively visit a template name and dispatch to the
  /// appropriate method.
  ///
  /// \returns false if the visitation was terminated early, true otherwise.
  bool TraverseTemplateName(TemplateName Template);

  /// Recursively visit a template argument and dispatch to the
  /// appropriate method for the argument type.
  ///
  /// \returns false if the visitation was terminated early, true otherwise.
  // FIXME: migrate callers to TemplateArgumentLoc instead.
  bool TraverseTemplateArgument(const TemplateArgument &Arg);

  /// Recursively visit a template argument location and dispatch to the
  /// appropriate method for the argument type.
  ///
  /// \returns false if the visitation was terminated early, true otherwise.
  bool TraverseTemplateArgumentLoc(const TemplateArgumentLoc &ArgLoc);

  /// Recursively visit a set of template arguments.
  /// This can be overridden by a subclass, but it's not expected that
  /// will be needed -- this visitor always dispatches to another.
  ///
  /// \returns false if the visitation was terminated early, true otherwise.
  // FIXME: take a TemplateArgumentLoc* (or TemplateArgumentListInfo) instead.
  bool TraverseTemplateArguments(const TemplateArgument *Args,
                                 unsigned NumArgs);

  /// Recursively visit a base specifier. This can be overridden by a
  /// subclass.
  ///
  /// \returns false if the visitation was terminated early, true otherwise.
  bool TraverseCXXBaseSpecifier(const CXXBaseSpecifier &Base);

  /// Recursively visit a constructor initializer.  This
  /// automatically dispatches to another visitor for the initializer
  /// expression, but not for the name of the initializer, so may
  /// be overridden for clients that need access to the name.
  ///
  /// \returns false if the visitation was terminated early, true otherwise.
  bool TraverseConstructorInitializer(CXXCtorInitializer *Init);

  /// Recursively visit a lambda capture. \c Init is the expression that
  /// will be used to initialize the capture.
  ///
  /// \returns false if the visitation was terminated early, true otherwise.
  bool TraverseLambdaCapture(LambdaExpr *LE, const LambdaCapture *C,
                             Expr *Init);

  /// Recursively visit the syntactic or semantic form of an
  /// initialization list.
  ///
  /// \returns false if the visitation was terminated early, true otherwise.
  bool TraverseSynOrSemInitListExpr(InitListExpr *S,
                                    DataRecursionQueue *Queue = nullptr);

  // ---- Methods on Attrs ----

  // Visit an attribute.
  bool VisitAttr(Attr *A) { return true; }

// Declare Traverse* and empty Visit* for all Attr classes.
#define ATTR_VISITOR_DECLS_ONLY
#include "clang/AST/AttrVisitor.inc"
#undef ATTR_VISITOR_DECLS_ONLY

// ---- Methods on Stmts ----

  Stmt::child_range getStmtChildren(Stmt *S) { return S->children(); }

private:
  template<typename T, typename U>
  struct has_same_member_pointer_type : std::false_type {};
  template<typename T, typename U, typename R, typename... P>
  struct has_same_member_pointer_type<R (T::*)(P...), R (U::*)(P...)>
      : std::true_type {};

  // Traverse the given statement. If the most-derived traverse function takes a
  // data recursion queue, pass it on; otherwise, discard it. Note that the
  // first branch of this conditional must compile whether or not the derived
  // class can take a queue, so if we're taking the second arm, make the first
  // arm call our function rather than the derived class version.
#define TRAVERSE_STMT_BASE(NAME, CLASS, VAR, QUEUE)                            \
  (has_same_member_pointer_type<decltype(                                      \
                                    &RecursiveASTVisitor::Traverse##NAME),     \
                                decltype(&Derived::Traverse##NAME)>::value     \
       ? static_cast<typename std::conditional<                                \
             has_same_member_pointer_type<                                     \
                 decltype(&RecursiveASTVisitor::Traverse##NAME),               \
                 decltype(&Derived::Traverse##NAME)>::value,                   \
             Derived &, RecursiveASTVisitor &>::type>(*this)                   \
             .Traverse##NAME(static_cast<CLASS *>(VAR), QUEUE)                 \
       : getDerived().Traverse##NAME(static_cast<CLASS *>(VAR)))

// Try to traverse the given statement, or enqueue it if we're performing data
// recursion in the middle of traversing another statement. Can only be called
// from within a DEF_TRAVERSE_STMT body or similar context.
#define TRY_TO_TRAVERSE_OR_ENQUEUE_STMT(S)                                     \
  do {                                                                         \
    if (!TRAVERSE_STMT_BASE(Stmt, Stmt, S, Queue))                             \
      return false;                                                            \
  } while (false)

public:
// Declare Traverse*() for all concrete Stmt classes.
#define ABSTRACT_STMT(STMT)
#define STMT(CLASS, PARENT) \
  bool Traverse##CLASS(CLASS *S, DataRecursionQueue *Queue = nullptr);
#include "clang/AST/StmtNodes.inc"
  // The above header #undefs ABSTRACT_STMT and STMT upon exit.

  // Define WalkUpFrom*() and empty Visit*() for all Stmt classes.
  bool WalkUpFromStmt(Stmt *S) { return getDerived().VisitStmt(S); }
  bool VisitStmt(Stmt *S) { return true; }
#define STMT(CLASS, PARENT)                                                    \
  bool WalkUpFrom##CLASS(CLASS *S) {                                           \
    TRY_TO(WalkUpFrom##PARENT(S));                                             \
    TRY_TO(Visit##CLASS(S));                                                   \
    return true;                                                               \
  }                                                                            \
  bool Visit##CLASS(CLASS *S) { return true; }
#include "clang/AST/StmtNodes.inc"

// Define Traverse*(), WalkUpFrom*(), and Visit*() for unary
// operator methods.  Unary operators are not classes in themselves
// (they're all opcodes in UnaryOperator) but do have visitors.
#define OPERATOR(NAME)                                                         \
  bool TraverseUnary##NAME(UnaryOperator *S,                                   \
                           DataRecursionQueue *Queue = nullptr) {              \
    if (!getDerived().shouldTraversePostOrder())                               \
      TRY_TO(WalkUpFromUnary##NAME(S));                                        \
    TRY_TO_TRAVERSE_OR_ENQUEUE_STMT(S->getSubExpr());                          \
    return true;                                                               \
  }                                                                            \
  bool WalkUpFromUnary##NAME(UnaryOperator *S) {                               \
    TRY_TO(WalkUpFromUnaryOperator(S));                                        \
    TRY_TO(VisitUnary##NAME(S));                                               \
    return true;                                                               \
  }                                                                            \
  bool VisitUnary##NAME(UnaryOperator *S) { return true; }

  UNARYOP_LIST()
#undef OPERATOR

// Define Traverse*(), WalkUpFrom*(), and Visit*() for binary
// operator methods.  Binary operators are not classes in themselves
// (they're all opcodes in BinaryOperator) but do have visitors.
#define GENERAL_BINOP_FALLBACK(NAME, BINOP_TYPE)                               \
  bool TraverseBin##NAME(BINOP_TYPE *S, DataRecursionQueue *Queue = nullptr) { \
    if (!getDerived().shouldTraversePostOrder())                               \
      TRY_TO(WalkUpFromBin##NAME(S));                                          \
    TRY_TO_TRAVERSE_OR_ENQUEUE_STMT(S->getLHS());                              \
    TRY_TO_TRAVERSE_OR_ENQUEUE_STMT(S->getRHS());                              \
    return true;                                                               \
  }                                                                            \
  bool WalkUpFromBin##NAME(BINOP_TYPE *S) {                                    \
    TRY_TO(WalkUpFrom##BINOP_TYPE(S));                                         \
    TRY_TO(VisitBin##NAME(S));                                                 \
    return true;                                                               \
  }                                                                            \
  bool VisitBin##NAME(BINOP_TYPE *S) { return true; }

#define OPERATOR(NAME) GENERAL_BINOP_FALLBACK(NAME, BinaryOperator)
  BINOP_LIST()
#undef OPERATOR

// Define Traverse*(), WalkUpFrom*(), and Visit*() for compound
// assignment methods.  Compound assignment operators are not
// classes in themselves (they're all opcodes in
// CompoundAssignOperator) but do have visitors.
#define OPERATOR(NAME)                                                         \
  GENERAL_BINOP_FALLBACK(NAME##Assign, CompoundAssignOperator)

  CAO_LIST()
#undef OPERATOR
#undef GENERAL_BINOP_FALLBACK

// ---- Methods on Types ----
// FIXME: revamp to take TypeLoc's rather than Types.

// Declare Traverse*() for all concrete Type classes.
#define ABSTRACT_TYPE(CLASS, BASE)
#define TYPE(CLASS, BASE) bool Traverse##CLASS##Type(CLASS##Type *T);
#include "clang/AST/TypeNodes.def"
  // The above header #undefs ABSTRACT_TYPE and TYPE upon exit.

  // Define WalkUpFrom*() and empty Visit*() for all Type classes.
  bool WalkUpFromType(Type *T) { return getDerived().VisitType(T); }
  bool VisitType(Type *T) { return true; }
#define TYPE(CLASS, BASE)                                                      \
  bool WalkUpFrom##CLASS##Type(CLASS##Type *T) {                               \
    TRY_TO(WalkUpFrom##BASE(T));                                               \
    TRY_TO(Visit##CLASS##Type(T));                                             \
    return true;                                                               \
  }                                                                            \
  bool Visit##CLASS##Type(CLASS##Type *T) { return true; }
#include "clang/AST/TypeNodes.def"

// ---- Methods on TypeLocs ----
// FIXME: this currently just calls the matching Type methods

// Declare Traverse*() for all concrete TypeLoc classes.
#define ABSTRACT_TYPELOC(CLASS, BASE)
#define TYPELOC(CLASS, BASE) bool Traverse##CLASS##TypeLoc(CLASS##TypeLoc TL);
#include "clang/AST/TypeLocNodes.def"
  // The above header #undefs ABSTRACT_TYPELOC and TYPELOC upon exit.

  // Define WalkUpFrom*() and empty Visit*() for all TypeLoc classes.
  bool WalkUpFromTypeLoc(TypeLoc TL) { return getDerived().VisitTypeLoc(TL); }
  bool VisitTypeLoc(TypeLoc TL) { return true; }

  // QualifiedTypeLoc and UnqualTypeLoc are not declared in
  // TypeNodes.def and thus need to be handled specially.
  bool WalkUpFromQualifiedTypeLoc(QualifiedTypeLoc TL) {
    return getDerived().VisitUnqualTypeLoc(TL.getUnqualifiedLoc());
  }
  bool VisitQualifiedTypeLoc(QualifiedTypeLoc TL) { return true; }
  bool WalkUpFromUnqualTypeLoc(UnqualTypeLoc TL) {
    return getDerived().VisitUnqualTypeLoc(TL.getUnqualifiedLoc());
  }
  bool VisitUnqualTypeLoc(UnqualTypeLoc TL) { return true; }

// Note that BASE includes trailing 'Type' which CLASS doesn't.
#define TYPE(CLASS, BASE)                                                      \
  bool WalkUpFrom##CLASS##TypeLoc(CLASS##TypeLoc TL) {                         \
    TRY_TO(WalkUpFrom##BASE##Loc(TL));                                         \
    TRY_TO(Visit##CLASS##TypeLoc(TL));                                         \
    return true;                                                               \
  }                                                                            \
  bool Visit##CLASS##TypeLoc(CLASS##TypeLoc TL) { return true; }
#include "clang/AST/TypeNodes.def"

// ---- Methods on Decls ----

// Declare Traverse*() for all concrete Decl classes.
#define ABSTRACT_DECL(DECL)
#define DECL(CLASS, BASE) bool Traverse##CLASS##Decl(CLASS##Decl *D);
#include "clang/AST/DeclNodes.inc"
  // The above header #undefs ABSTRACT_DECL and DECL upon exit.

  // Define WalkUpFrom*() and empty Visit*() for all Decl classes.
  bool WalkUpFromDecl(Decl *D) { return getDerived().VisitDecl(D); }
  bool VisitDecl(Decl *D) { return true; }
#define DECL(CLASS, BASE)                                                      \
  bool WalkUpFrom##CLASS##Decl(CLASS##Decl *D) {                               \
    TRY_TO(WalkUpFrom##BASE(D));                                               \
    TRY_TO(Visit##CLASS##Decl(D));                                             \
    return true;                                                               \
  }                                                                            \
  bool Visit##CLASS##Decl(CLASS##Decl *D) { return true; }
#include "clang/AST/DeclNodes.inc"

  bool canIgnoreChildDeclWhileTraversingDeclContext(const Decl *Child);

private:
  // These are helper methods used by more than one Traverse* method.
  bool TraverseTemplateParameterListHelper(TemplateParameterList *TPL);

  // Traverses template parameter lists of either a DeclaratorDecl or TagDecl.
  template <typename T>
  bool TraverseDeclTemplateParameterLists(T *D);

#define DEF_TRAVERSE_TMPL_INST(TMPLDECLKIND)                                   \
  bool TraverseTemplateInstantiations(TMPLDECLKIND##TemplateDecl *D);
  DEF_TRAVERSE_TMPL_INST(Class)
  DEF_TRAVERSE_TMPL_INST(Var)
  DEF_TRAVERSE_TMPL_INST(Function)
#undef DEF_TRAVERSE_TMPL_INST
  bool TraverseTemplateArgumentLocsHelper(const TemplateArgumentLoc *TAL,
                                          unsigned Count);
  bool TraverseArrayTypeLocHelper(ArrayTypeLoc TL);
  bool TraverseRecordHelper(RecordDecl *D);
  bool TraverseCXXRecordHelper(CXXRecordDecl *D);
  bool TraverseDeclaratorHelper(DeclaratorDecl *D);
  bool TraverseDeclContextHelper(DeclContext *DC);
  bool TraverseFunctionHelper(FunctionDecl *D);
  bool TraverseVarHelper(VarDecl *D);
  bool TraverseOMPExecutableDirective(OMPExecutableDirective *S);
  bool TraverseOMPLoopDirective(OMPLoopDirective *S);
  bool TraverseOMPClause(OMPClause *C);
#define OPENMP_CLAUSE(Name, Class) bool Visit##Class(Class *C);
#include "clang/Basic/OpenMPKinds.def"
  /// Process clauses with list of variables.
  template <typename T> bool VisitOMPClauseList(T *Node);
  /// Process clauses with pre-initis.
  bool VisitOMPClauseWithPreInit(OMPClauseWithPreInit *Node);
  bool VisitOMPClauseWithPostUpdate(OMPClauseWithPostUpdate *Node);

  bool dataTraverseNode(Stmt *S, DataRecursionQueue *Queue);
  bool PostVisitStmt(Stmt *S);
};

template <typename Derived>
bool RecursiveASTVisitor<Derived>::dataTraverseNode(Stmt *S,
                                                    DataRecursionQueue *Queue) {
#define DISPATCH_STMT(NAME, CLASS, VAR)                                        \
  return TRAVERSE_STMT_BASE(NAME, CLASS, VAR, Queue);

  // If we have a binary expr, dispatch to the subcode of the binop.  A smart
  // optimizer (e.g. LLVM) will fold this comparison into the switch stmt
  // below.
  if (BinaryOperator *BinOp = dyn_cast<BinaryOperator>(S)) {
    switch (BinOp->getOpcode()) {
#define OPERATOR(NAME)                                                         \
  case BO_##NAME:                                                              \
    DISPATCH_STMT(Bin##NAME, BinaryOperator, S);

      BINOP_LIST()
#undef OPERATOR
#undef BINOP_LIST

#define OPERATOR(NAME)                                                         \
  case BO_##NAME##Assign:                                                      \
    DISPATCH_STMT(Bin##NAME##Assign, CompoundAssignOperator, S);

      CAO_LIST()
#undef OPERATOR
#undef CAO_LIST
    }
  } else if (UnaryOperator *UnOp = dyn_cast<UnaryOperator>(S)) {
    switch (UnOp->getOpcode()) {
#define OPERATOR(NAME)                                                         \
  case UO_##NAME:                                                              \
    DISPATCH_STMT(Unary##NAME, UnaryOperator, S);

      UNARYOP_LIST()
#undef OPERATOR
#undef UNARYOP_LIST
    }
  }

  // Top switch stmt: dispatch to TraverseFooStmt for each concrete FooStmt.
  switch (S->getStmtClass()) {
  case Stmt::NoStmtClass:
    break;
#define ABSTRACT_STMT(STMT)
#define STMT(CLASS, PARENT)                                                    \
  case Stmt::CLASS##Class:                                                     \
    DISPATCH_STMT(CLASS, CLASS, S);
#include "clang/AST/StmtNodes.inc"
  }

  return true;
}

#undef DISPATCH_STMT

template <typename Derived>
bool RecursiveASTVisitor<Derived>::PostVisitStmt(Stmt *S) {
  switch (S->getStmtClass()) {
  case Stmt::NoStmtClass:
    break;
#define ABSTRACT_STMT(STMT)
#define STMT(CLASS, PARENT)                                                    \
  case Stmt::CLASS##Class:                                                     \
    TRY_TO(WalkUpFrom##CLASS(static_cast<CLASS *>(S))); break;
#define INITLISTEXPR(CLASS, PARENT)                                            \
  case Stmt::CLASS##Class:                                                     \
    {                                                                          \
      auto ILE = static_cast<CLASS *>(S);                                      \
      if (auto Syn = ILE->isSemanticForm() ? ILE->getSyntacticForm() : ILE)    \
        TRY_TO(WalkUpFrom##CLASS(Syn));                                        \
      if (auto Sem = ILE->isSemanticForm() ? ILE : ILE->getSemanticForm())     \
        TRY_TO(WalkUpFrom##CLASS(Sem));                                        \
      break;                                                                   \
    }
#include "clang/AST/StmtNodes.inc"
  }

  return true;
}

#undef DISPATCH_STMT

template <typename Derived>
bool RecursiveASTVisitor<Derived>::TraverseStmt(Stmt *S,
                                                DataRecursionQueue *Queue) {
  if (!S)
    return true;

  if (Queue) {
    Queue->push_back({S, false});
    return true;
  }

  SmallVector<llvm::PointerIntPair<Stmt *, 1, bool>, 8> LocalQueue;
  LocalQueue.push_back({S, false});

  while (!LocalQueue.empty()) {
    auto &CurrSAndVisited = LocalQueue.back();
    Stmt *CurrS = CurrSAndVisited.getPointer();
    bool Visited = CurrSAndVisited.getInt();
    if (Visited) {
      LocalQueue.pop_back();
      TRY_TO(dataTraverseStmtPost(CurrS));
      if (getDerived().shouldTraversePostOrder()) {
        TRY_TO(PostVisitStmt(CurrS));
      }
      continue;
    }

    if (getDerived().dataTraverseStmtPre(CurrS)) {
      CurrSAndVisited.setInt(true);
      size_t N = LocalQueue.size();
      TRY_TO(dataTraverseNode(CurrS, &LocalQueue));
      // Process new children in the order they were added.
      std::reverse(LocalQueue.begin() + N, LocalQueue.end());
    } else {
      LocalQueue.pop_back();
    }
  }

  return true;
}

#define DISPATCH(NAME, CLASS, VAR)                                             \
  return getDerived().Traverse##NAME(static_cast<CLASS *>(VAR))

template <typename Derived>
bool RecursiveASTVisitor<Derived>::TraverseType(QualType T) {
  if (T.isNull())
    return true;

  switch (T->getTypeClass()) {
#define ABSTRACT_TYPE(CLASS, BASE)
#define TYPE(CLASS, BASE)                                                      \
  case Type::CLASS:                                                            \
    DISPATCH(CLASS##Type, CLASS##Type, const_cast<Type *>(T.getTypePtr()));
#include "clang/AST/TypeNodes.def"
  }

  return true;
}

template <typename Derived>
bool RecursiveASTVisitor<Derived>::TraverseTypeLoc(TypeLoc TL) {
  if (TL.isNull())
    return true;

  switch (TL.getTypeLocClass()) {
#define ABSTRACT_TYPELOC(CLASS, BASE)
#define TYPELOC(CLASS, BASE)                                                   \
  case TypeLoc::CLASS:                                                         \
    return getDerived().Traverse##CLASS##TypeLoc(TL.castAs<CLASS##TypeLoc>());
#include "clang/AST/TypeLocNodes.def"
  }

  return true;
}

// Define the Traverse*Attr(Attr* A) methods
#define VISITORCLASS RecursiveASTVisitor
#include "clang/AST/AttrVisitor.inc"
#undef VISITORCLASS

template <typename Derived>
bool RecursiveASTVisitor<Derived>::TraverseDecl(Decl *D) {
  if (!D)
    return true;

  // As a syntax visitor, by default we want to ignore declarations for
  // implicit declarations (ones not typed explicitly by the user).
  if (!getDerived().shouldVisitImplicitCode() && D->isImplicit())
    return true;

  switch (D->getKind()) {
#define ABSTRACT_DECL(DECL)
#define DECL(CLASS, BASE)                                                      \
  case Decl::CLASS:                                                            \
    if (!getDerived().Traverse##CLASS##Decl(static_cast<CLASS##Decl *>(D)))    \
      return false;                                                            \
    break;
#include "clang/AST/DeclNodes.inc"
  }

  // Visit any attributes attached to this declaration.
  for (auto *I : D->attrs()) {
    if (!getDerived().TraverseAttr(I))
      return false;
  }
  return true;
}

#undef DISPATCH

template <typename Derived>
bool RecursiveASTVisitor<Derived>::TraverseNestedNameSpecifier(
    NestedNameSpecifier *NNS) {
  if (!NNS)
    return true;

  if (NNS->getPrefix())
    TRY_TO(TraverseNestedNameSpecifier(NNS->getPrefix()));

  switch (NNS->getKind()) {
  case NestedNameSpecifier::Identifier:
  case NestedNameSpecifier::Namespace:
  case NestedNameSpecifier::NamespaceAlias:
  case NestedNameSpecifier::Global:
  case NestedNameSpecifier::Super:
    return true;

  case NestedNameSpecifier::TypeSpec:
  case NestedNameSpecifier::TypeSpecWithTemplate:
    TRY_TO(TraverseType(QualType(NNS->getAsType(), 0)));
  }

  return true;
}

template <typename Derived>
bool RecursiveASTVisitor<Derived>::TraverseNestedNameSpecifierLoc(
    NestedNameSpecifierLoc NNS) {
  if (!NNS)
    return true;

  if (NestedNameSpecifierLoc Prefix = NNS.getPrefix())
    TRY_TO(TraverseNestedNameSpecifierLoc(Prefix));

  switch (NNS.getNestedNameSpecifier()->getKind()) {
  case NestedNameSpecifier::Identifier:
  case NestedNameSpecifier::Namespace:
  case NestedNameSpecifier::NamespaceAlias:
  case NestedNameSpecifier::Global:
  case NestedNameSpecifier::Super:
    return true;

  case NestedNameSpecifier::TypeSpec:
  case NestedNameSpecifier::TypeSpecWithTemplate:
    TRY_TO(TraverseTypeLoc(NNS.getTypeLoc()));
    break;
  }

  return true;
}

template <typename Derived>
bool RecursiveASTVisitor<Derived>::TraverseDeclarationNameInfo(
    DeclarationNameInfo NameInfo) {
  switch (NameInfo.getName().getNameKind()) {
  case DeclarationName::CXXConstructorName:
  case DeclarationName::CXXDestructorName:
  case DeclarationName::CXXConversionFunctionName:
    if (TypeSourceInfo *TSInfo = NameInfo.getNamedTypeInfo())
      TRY_TO(TraverseTypeLoc(TSInfo->getTypeLoc()));
    break;

  case DeclarationName::CXXDeductionGuideName:
    TRY_TO(TraverseTemplateName(
        TemplateName(NameInfo.getName().getCXXDeductionGuideTemplate())));
    break;

  case DeclarationName::Identifier:
  case DeclarationName::ObjCZeroArgSelector:
  case DeclarationName::ObjCOneArgSelector:
  case DeclarationName::ObjCMultiArgSelector:
  case DeclarationName::CXXOperatorName:
  case DeclarationName::CXXLiteralOperatorName:
  case DeclarationName::CXXUsingDirective:
    break;
  }

  return true;
}

template <typename Derived>
bool RecursiveASTVisitor<Derived>::TraverseTemplateName(TemplateName Template) {
  if (DependentTemplateName *DTN = Template.getAsDependentTemplateName())
    TRY_TO(TraverseNestedNameSpecifier(DTN->getQualifier()));
  else if (QualifiedTemplateName *QTN = Template.getAsQualifiedTemplateName())
    TRY_TO(TraverseNestedNameSpecifier(QTN->getQualifier()));

  return true;
}

template <typename Derived>
bool RecursiveASTVisitor<Derived>::TraverseTemplateArgument(
    const TemplateArgument &Arg) {
  switch (Arg.getKind()) {
  case TemplateArgument::Null:
  case TemplateArgument::Declaration:
  case TemplateArgument::Integral:
  case TemplateArgument::NullPtr:
    return true;

  case TemplateArgument::Type:
    return getDerived().TraverseType(Arg.getAsType());

  case TemplateArgument::Template:
  case TemplateArgument::TemplateExpansion:
    return getDerived().TraverseTemplateName(
        Arg.getAsTemplateOrTemplatePattern());

  case TemplateArgument::Expression:
    return getDerived().TraverseStmt(Arg.getAsExpr());

  case TemplateArgument::Pack:
    return getDerived().TraverseTemplateArguments(Arg.pack_begin(),
                                                  Arg.pack_size());
  }

  return true;
}

// FIXME: no template name location?
// FIXME: no source locations for a template argument pack?
template <typename Derived>
bool RecursiveASTVisitor<Derived>::TraverseTemplateArgumentLoc(
    const TemplateArgumentLoc &ArgLoc) {
  const TemplateArgument &Arg = ArgLoc.getArgument();

  switch (Arg.getKind()) {
  case TemplateArgument::Null:
  case TemplateArgument::Declaration:
  case TemplateArgument::Integral:
  case TemplateArgument::NullPtr:
    return true;

  case TemplateArgument::Type: {
    // FIXME: how can TSI ever be NULL?
    if (TypeSourceInfo *TSI = ArgLoc.getTypeSourceInfo())
      return getDerived().TraverseTypeLoc(TSI->getTypeLoc());
    else
      return getDerived().TraverseType(Arg.getAsType());
  }

  case TemplateArgument::Template:
  case TemplateArgument::TemplateExpansion:
    if (ArgLoc.getTemplateQualifierLoc())
      TRY_TO(getDerived().TraverseNestedNameSpecifierLoc(
          ArgLoc.getTemplateQualifierLoc()));
    return getDerived().TraverseTemplateName(
        Arg.getAsTemplateOrTemplatePattern());

  case TemplateArgument::Expression:
    return getDerived().TraverseStmt(ArgLoc.getSourceExpression());

  case TemplateArgument::Pack:
    return getDerived().TraverseTemplateArguments(Arg.pack_begin(),
                                                  Arg.pack_size());
  }

  return true;
}

template <typename Derived>
bool RecursiveASTVisitor<Derived>::TraverseTemplateArguments(
    const TemplateArgument *Args, unsigned NumArgs) {
  for (unsigned I = 0; I != NumArgs; ++I) {
    TRY_TO(TraverseTemplateArgument(Args[I]));
  }

  return true;
}

template <typename Derived>
bool RecursiveASTVisitor<Derived>::TraverseConstructorInitializer(
    CXXCtorInitializer *Init) {
  if (TypeSourceInfo *TInfo = Init->getTypeSourceInfo())
    TRY_TO(TraverseTypeLoc(TInfo->getTypeLoc()));

  if (Init->isWritten() || getDerived().shouldVisitImplicitCode())
    TRY_TO(TraverseStmt(Init->getInit()));

  return true;
}

template <typename Derived>
bool
RecursiveASTVisitor<Derived>::TraverseLambdaCapture(LambdaExpr *LE,
                                                    const LambdaCapture *C,
                                                    Expr *Init) {
  if (LE->isInitCapture(C))
    TRY_TO(TraverseDecl(C->getCapturedVar()));
  else
    TRY_TO(TraverseStmt(Init));
  return true;
}

// ----------------- Type traversal -----------------

// This macro makes available a variable T, the passed-in type.
#define DEF_TRAVERSE_TYPE(TYPE, CODE)                                          \
  template <typename Derived>                                                  \
  bool RecursiveASTVisitor<Derived>::Traverse##TYPE(TYPE *T) {                 \
    if (!getDerived().shouldTraversePostOrder())                               \
      TRY_TO(WalkUpFrom##TYPE(T));                                             \
    { CODE; }                                                                  \
    if (getDerived().shouldTraversePostOrder())                                \
      TRY_TO(WalkUpFrom##TYPE(T));                                             \
    return true;                                                               \
  }

DEF_TRAVERSE_TYPE(BuiltinType, {})

DEF_TRAVERSE_TYPE(ComplexType, { TRY_TO(TraverseType(T->getElementType())); })

DEF_TRAVERSE_TYPE(PointerType, { TRY_TO(TraverseType(T->getPointeeType())); })

DEF_TRAVERSE_TYPE(BlockPointerType,
                  { TRY_TO(TraverseType(T->getPointeeType())); })

DEF_TRAVERSE_TYPE(LValueReferenceType,
                  { TRY_TO(TraverseType(T->getPointeeType())); })

DEF_TRAVERSE_TYPE(RValueReferenceType,
                  { TRY_TO(TraverseType(T->getPointeeType())); })

DEF_TRAVERSE_TYPE(MemberPointerType, {
  TRY_TO(TraverseType(QualType(T->getClass(), 0)));
  TRY_TO(TraverseType(T->getPointeeType()));
})

DEF_TRAVERSE_TYPE(AdjustedType, { TRY_TO(TraverseType(T->getOriginalType())); })

DEF_TRAVERSE_TYPE(DecayedType, { TRY_TO(TraverseType(T->getOriginalType())); })

DEF_TRAVERSE_TYPE(ConstantArrayType,
                  { TRY_TO(TraverseType(T->getElementType())); })

DEF_TRAVERSE_TYPE(IncompleteArrayType,
                  { TRY_TO(TraverseType(T->getElementType())); })

DEF_TRAVERSE_TYPE(VariableArrayType, {
  TRY_TO(TraverseType(T->getElementType()));
  TRY_TO(TraverseStmt(T->getSizeExpr()));
})

DEF_TRAVERSE_TYPE(DependentSizedArrayType, {
  TRY_TO(TraverseType(T->getElementType()));
  if (T->getSizeExpr())
    TRY_TO(TraverseStmt(T->getSizeExpr()));
})

DEF_TRAVERSE_TYPE(DependentAddressSpaceType, {
  TRY_TO(TraverseStmt(T->getAddrSpaceExpr()));
  TRY_TO(TraverseType(T->getPointeeType()));
})

DEF_TRAVERSE_TYPE(DependentVectorType, {
  if (T->getSizeExpr())
    TRY_TO(TraverseStmt(T->getSizeExpr()));
  TRY_TO(TraverseType(T->getElementType()));
})

DEF_TRAVERSE_TYPE(DependentSizedExtVectorType, {
  if (T->getSizeExpr())
    TRY_TO(TraverseStmt(T->getSizeExpr()));
  TRY_TO(TraverseType(T->getElementType()));
})

DEF_TRAVERSE_TYPE(VectorType, { TRY_TO(TraverseType(T->getElementType())); })

DEF_TRAVERSE_TYPE(ExtVectorType, { TRY_TO(TraverseType(T->getElementType())); })

DEF_TRAVERSE_TYPE(FunctionNoProtoType,
                  { TRY_TO(TraverseType(T->getReturnType())); })

DEF_TRAVERSE_TYPE(FunctionProtoType, {
  TRY_TO(TraverseType(T->getReturnType()));

  for (const auto &A : T->param_types()) {
    TRY_TO(TraverseType(A));
  }

  for (const auto &E : T->exceptions()) {
    TRY_TO(TraverseType(E));
  }

  if (Expr *NE = T->getNoexceptExpr())
    TRY_TO(TraverseStmt(NE));
})

DEF_TRAVERSE_TYPE(UnresolvedUsingType, {})
DEF_TRAVERSE_TYPE(TypedefType, {})
DEF_TRAVERSE_TYPE(TypeVariableType, {})
DEF_TRAVERSE_TYPE(TypeOpaqueType, {})
DEF_TRAVERSE_TYPE(TypeRevealType, {})

DEF_TRAVERSE_TYPE(ExistentialType, {
  TRY_TO(TraverseType(QualType(T->typeVar(), 0 /* Quals */)));
  TRY_TO(TraverseType(T->innerType()));
})

DEF_TRAVERSE_TYPE(TypeOfExprType,
                  { TRY_TO(TraverseStmt(T->getUnderlyingExpr())); })

DEF_TRAVERSE_TYPE(TypeOfType, { TRY_TO(TraverseType(T->getUnderlyingType())); })

DEF_TRAVERSE_TYPE(DecltypeType,
                  { TRY_TO(TraverseStmt(T->getUnderlyingExpr())); })

DEF_TRAVERSE_TYPE(UnaryTransformType, {
  TRY_TO(TraverseType(T->getBaseType()));
  TRY_TO(TraverseType(T->getUnderlyingType()));
})

DEF_TRAVERSE_TYPE(AutoType, { TRY_TO(TraverseType(T->getDeducedType())); })
DEF_TRAVERSE_TYPE(DeducedTemplateSpecializationType, {
  TRY_TO(TraverseTemplateName(T->getTemplateName()));
  TRY_TO(TraverseType(T->getDeducedType()));
})

DEF_TRAVERSE_TYPE(RecordType, {})
DEF_TRAVERSE_TYPE(EnumType, {})
DEF_TRAVERSE_TYPE(TemplateTypeParmType, {})
DEF_TRAVERSE_TYPE(SubstTemplateTypeParmType, {
  TRY_TO(TraverseType(T->getReplacementType()));
})
DEF_TRAVERSE_TYPE(SubstTemplateTypeParmPackType, {
  TRY_TO(TraverseTemplateArgument(T->getArgumentPack()));
})

DEF_TRAVERSE_TYPE(TemplateSpecializationType, {
  TRY_TO(TraverseTemplateName(T->getTemplateName()));
  TRY_TO(TraverseTemplateArguments(T->getArgs(), T->getNumArgs()));
})

DEF_TRAVERSE_TYPE(InjectedClassNameType, {})

DEF_TRAVERSE_TYPE(AttributedType,
                  { TRY_TO(TraverseType(T->getModifiedType())); })

DEF_TRAVERSE_TYPE(ParenType, { TRY_TO(TraverseType(T->getInnerType())); })

DEF_TRAVERSE_TYPE(ElaboratedType, {
  if (T->getQualifier()) {
    TRY_TO(TraverseNestedNameSpecifier(T->getQualifier()));
  }
  TRY_TO(TraverseType(T->getNamedType()));
})

DEF_TRAVERSE_TYPE(DependentNameType,
                  { TRY_TO(TraverseNestedNameSpecifier(T->getQualifier())); })

DEF_TRAVERSE_TYPE(DependentTemplateSpecializationType, {
  TRY_TO(TraverseNestedNameSpecifier(T->getQualifier()));
  TRY_TO(TraverseTemplateArguments(T->getArgs(), T->getNumArgs()));
})

DEF_TRAVERSE_TYPE(PackExpansionType, { TRY_TO(TraverseType(T->getPattern())); })

DEF_TRAVERSE_TYPE(ObjCTypeParamType, {})

DEF_TRAVERSE_TYPE(ObjCInterfaceType, {})

DEF_TRAVERSE_TYPE(ObjCObjectType, {
  // We have to watch out here because an ObjCInterfaceType's base
  // type is itself.
  if (T->getBaseType().getTypePtr() != T)
    TRY_TO(TraverseType(T->getBaseType()));
  for (auto typeArg : T->getTypeArgsAsWritten()) {
    TRY_TO(TraverseType(typeArg));
  }
})

DEF_TRAVERSE_TYPE(ObjCObjectPointerType,
                  { TRY_TO(TraverseType(T->getPointeeType())); })

DEF_TRAVERSE_TYPE(AtomicType, { TRY_TO(TraverseType(T->getValueType())); })

DEF_TRAVERSE_TYPE(PipeType, { TRY_TO(TraverseType(T->getElementType())); })

#undef DEF_TRAVERSE_TYPE

// ----------------- TypeLoc traversal -----------------

// This macro makes available a variable TL, the passed-in TypeLoc.
// If requested, it calls WalkUpFrom* for the Type in the given TypeLoc,
// in addition to WalkUpFrom* for the TypeLoc itself, such that existing
// clients that override the WalkUpFrom*Type() and/or Visit*Type() methods
// continue to work.
#define DEF_TRAVERSE_TYPELOC(TYPE, CODE)                                       \
  template <typename Derived>                                                  \
  bool RecursiveASTVisitor<Derived>::Traverse##TYPE##Loc(TYPE##Loc TL) {       \
    if (getDerived().shouldWalkTypesOfTypeLocs())                              \
      TRY_TO(WalkUpFrom##TYPE(const_cast<TYPE *>(TL.getTypePtr())));           \
    TRY_TO(WalkUpFrom##TYPE##Loc(TL));                                         \
    { CODE; }                                                                  \
    return true;                                                               \
  }

template <typename Derived>
bool
RecursiveASTVisitor<Derived>::TraverseQualifiedTypeLoc(QualifiedTypeLoc TL) {
  // Move this over to the 'main' typeloc tree.  Note that this is a
  // move -- we pretend that we were really looking at the unqualified
  // typeloc all along -- rather than a recursion, so we don't follow
  // the normal CRTP plan of going through
  // getDerived().TraverseTypeLoc.  If we did, we'd be traversing
  // twice for the same type (once as a QualifiedTypeLoc version of
  // the type, once as an UnqualifiedTypeLoc version of the type),
  // which in effect means we'd call VisitTypeLoc twice with the
  // 'same' type.  This solves that problem, at the cost of never
  // seeing the qualified version of the type (unless the client
  // subclasses TraverseQualifiedTypeLoc themselves).  It's not a
  // perfect solution.  A perfect solution probably requires making
  // QualifiedTypeLoc a wrapper around TypeLoc -- like QualType is a
  // wrapper around Type* -- rather than being its own class in the
  // type hierarchy.
  return TraverseTypeLoc(TL.getUnqualifiedLoc());
}

DEF_TRAVERSE_TYPELOC(BuiltinType, {})

// FIXME: ComplexTypeLoc is unfinished
DEF_TRAVERSE_TYPELOC(ComplexType, {
  TRY_TO(TraverseType(TL.getTypePtr()->getElementType()));
})

DEF_TRAVERSE_TYPELOC(PointerType,
                     { TRY_TO(TraverseTypeLoc(TL.getPointeeLoc())); })

DEF_TRAVERSE_TYPELOC(BlockPointerType,
                     { TRY_TO(TraverseTypeLoc(TL.getPointeeLoc())); })

DEF_TRAVERSE_TYPELOC(LValueReferenceType,
                     { TRY_TO(TraverseTypeLoc(TL.getPointeeLoc())); })

DEF_TRAVERSE_TYPELOC(RValueReferenceType,
                     { TRY_TO(TraverseTypeLoc(TL.getPointeeLoc())); })

// FIXME: location of base class?
// We traverse this in the type case as well, but how is it not reached through
// the pointee type?
DEF_TRAVERSE_TYPELOC(MemberPointerType, {
  TRY_TO(TraverseType(QualType(TL.getTypePtr()->getClass(), 0)));
  TRY_TO(TraverseTypeLoc(TL.getPointeeLoc()));
})

DEF_TRAVERSE_TYPELOC(AdjustedType,
                     { TRY_TO(TraverseTypeLoc(TL.getOriginalLoc())); })

DEF_TRAVERSE_TYPELOC(DecayedType,
                     { TRY_TO(TraverseTypeLoc(TL.getOriginalLoc())); })

template <typename Derived>
bool RecursiveASTVisitor<Derived>::TraverseArrayTypeLocHelper(ArrayTypeLoc TL) {
  // This isn't available for ArrayType, but is for the ArrayTypeLoc.
  TRY_TO(TraverseStmt(TL.getSizeExpr()));
  return true;
}

DEF_TRAVERSE_TYPELOC(ConstantArrayType, {
  TRY_TO(TraverseTypeLoc(TL.getElementLoc()));
  return TraverseArrayTypeLocHelper(TL);
})

DEF_TRAVERSE_TYPELOC(IncompleteArrayType, {
  TRY_TO(TraverseTypeLoc(TL.getElementLoc()));
  return TraverseArrayTypeLocHelper(TL);
})

DEF_TRAVERSE_TYPELOC(VariableArrayType, {
  TRY_TO(TraverseTypeLoc(TL.getElementLoc()));
  return TraverseArrayTypeLocHelper(TL);
})

DEF_TRAVERSE_TYPELOC(DependentSizedArrayType, {
  TRY_TO(TraverseTypeLoc(TL.getElementLoc()));
  return TraverseArrayTypeLocHelper(TL);
})

DEF_TRAVERSE_TYPELOC(DependentAddressSpaceType, {
  TRY_TO(TraverseStmt(TL.getTypePtr()->getAddrSpaceExpr()));
  TRY_TO(TraverseType(TL.getTypePtr()->getPointeeType()));
})

// FIXME: order? why not size expr first?
// FIXME: base VectorTypeLoc is unfinished
DEF_TRAVERSE_TYPELOC(DependentSizedExtVectorType, {
  if (TL.getTypePtr()->getSizeExpr())
    TRY_TO(TraverseStmt(TL.getTypePtr()->getSizeExpr()));
  TRY_TO(TraverseType(TL.getTypePtr()->getElementType()));
})

// FIXME: VectorTypeLoc is unfinished
DEF_TRAVERSE_TYPELOC(VectorType, {
  TRY_TO(TraverseType(TL.getTypePtr()->getElementType()));
})

DEF_TRAVERSE_TYPELOC(DependentVectorType, {
  if (TL.getTypePtr()->getSizeExpr())
    TRY_TO(TraverseStmt(TL.getTypePtr()->getSizeExpr()));
  TRY_TO(TraverseType(TL.getTypePtr()->getElementType()));
})

// FIXME: size and attributes
// FIXME: base VectorTypeLoc is unfinished
DEF_TRAVERSE_TYPELOC(ExtVectorType, {
  TRY_TO(TraverseType(TL.getTypePtr()->getElementType()));
})

DEF_TRAVERSE_TYPELOC(FunctionNoProtoType,
                     { TRY_TO(TraverseTypeLoc(TL.getReturnLoc())); })

// FIXME: location of exception specifications (attributes?)
DEF_TRAVERSE_TYPELOC(FunctionProtoType, {
  TRY_TO(TraverseTypeLoc(TL.getReturnLoc()));

  const FunctionProtoType *T = TL.getTypePtr();

  for (unsigned I = 0, E = TL.getNumParams(); I != E; ++I) {
    if (TL.getParam(I)) {
      TRY_TO(TraverseDecl(TL.getParam(I)));
    } else if (I < T->getNumParams()) {
      TRY_TO(TraverseType(T->getParamType(I)));
    }
  }

  for (const auto &E : T->exceptions()) {
    TRY_TO(TraverseType(E));
  }

  if (Expr *NE = T->getNoexceptExpr())
    TRY_TO(TraverseStmt(NE));
})

DEF_TRAVERSE_TYPELOC(UnresolvedUsingType, {})
DEF_TRAVERSE_TYPELOC(TypedefType, {})
DEF_TRAVERSE_TYPELOC(TypeVariableType, {})
<<<<<<< HEAD
DEF_TRAVERSE_TYPELOC(TypeOpaqueType, {})
DEF_TRAVERSE_TYPELOC(TypeRevealType, {})
=======
DEF_TRAVERSE_TYPELOC(ExistentialType, {}) // TODO: is this correct? (checkedc issue #661)
>>>>>>> da2b5426

DEF_TRAVERSE_TYPELOC(TypeOfExprType,
                     { TRY_TO(TraverseStmt(TL.getUnderlyingExpr())); })

DEF_TRAVERSE_TYPELOC(TypeOfType, {
  TRY_TO(TraverseTypeLoc(TL.getUnderlyingTInfo()->getTypeLoc()));
})

// FIXME: location of underlying expr
DEF_TRAVERSE_TYPELOC(DecltypeType, {
  TRY_TO(TraverseStmt(TL.getTypePtr()->getUnderlyingExpr()));
})

DEF_TRAVERSE_TYPELOC(UnaryTransformType, {
  TRY_TO(TraverseTypeLoc(TL.getUnderlyingTInfo()->getTypeLoc()));
})

DEF_TRAVERSE_TYPELOC(AutoType, {
  TRY_TO(TraverseType(TL.getTypePtr()->getDeducedType()));
})

DEF_TRAVERSE_TYPELOC(DeducedTemplateSpecializationType, {
  TRY_TO(TraverseTemplateName(TL.getTypePtr()->getTemplateName()));
  TRY_TO(TraverseType(TL.getTypePtr()->getDeducedType()));
})

DEF_TRAVERSE_TYPELOC(RecordType, {})
DEF_TRAVERSE_TYPELOC(EnumType, {})
DEF_TRAVERSE_TYPELOC(TemplateTypeParmType, {})
DEF_TRAVERSE_TYPELOC(SubstTemplateTypeParmType, {
  TRY_TO(TraverseType(TL.getTypePtr()->getReplacementType()));
})
DEF_TRAVERSE_TYPELOC(SubstTemplateTypeParmPackType, {
  TRY_TO(TraverseTemplateArgument(TL.getTypePtr()->getArgumentPack()));
})

// FIXME: use the loc for the template name?
DEF_TRAVERSE_TYPELOC(TemplateSpecializationType, {
  TRY_TO(TraverseTemplateName(TL.getTypePtr()->getTemplateName()));
  for (unsigned I = 0, E = TL.getNumArgs(); I != E; ++I) {
    TRY_TO(TraverseTemplateArgumentLoc(TL.getArgLoc(I)));
  }
})

DEF_TRAVERSE_TYPELOC(InjectedClassNameType, {})

DEF_TRAVERSE_TYPELOC(ParenType, { TRY_TO(TraverseTypeLoc(TL.getInnerLoc())); })

DEF_TRAVERSE_TYPELOC(AttributedType,
                     { TRY_TO(TraverseTypeLoc(TL.getModifiedLoc())); })

DEF_TRAVERSE_TYPELOC(ElaboratedType, {
  if (TL.getQualifierLoc()) {
    TRY_TO(TraverseNestedNameSpecifierLoc(TL.getQualifierLoc()));
  }
  TRY_TO(TraverseTypeLoc(TL.getNamedTypeLoc()));
})

DEF_TRAVERSE_TYPELOC(DependentNameType, {
  TRY_TO(TraverseNestedNameSpecifierLoc(TL.getQualifierLoc()));
})

DEF_TRAVERSE_TYPELOC(DependentTemplateSpecializationType, {
  if (TL.getQualifierLoc()) {
    TRY_TO(TraverseNestedNameSpecifierLoc(TL.getQualifierLoc()));
  }

  for (unsigned I = 0, E = TL.getNumArgs(); I != E; ++I) {
    TRY_TO(TraverseTemplateArgumentLoc(TL.getArgLoc(I)));
  }
})

DEF_TRAVERSE_TYPELOC(PackExpansionType,
                     { TRY_TO(TraverseTypeLoc(TL.getPatternLoc())); })

DEF_TRAVERSE_TYPELOC(ObjCTypeParamType, {})

DEF_TRAVERSE_TYPELOC(ObjCInterfaceType, {})

DEF_TRAVERSE_TYPELOC(ObjCObjectType, {
  // We have to watch out here because an ObjCInterfaceType's base
  // type is itself.
  if (TL.getTypePtr()->getBaseType().getTypePtr() != TL.getTypePtr())
    TRY_TO(TraverseTypeLoc(TL.getBaseLoc()));
  for (unsigned i = 0, n = TL.getNumTypeArgs(); i != n; ++i)
    TRY_TO(TraverseTypeLoc(TL.getTypeArgTInfo(i)->getTypeLoc()));
})

DEF_TRAVERSE_TYPELOC(ObjCObjectPointerType,
                     { TRY_TO(TraverseTypeLoc(TL.getPointeeLoc())); })

DEF_TRAVERSE_TYPELOC(AtomicType, { TRY_TO(TraverseTypeLoc(TL.getValueLoc())); })

DEF_TRAVERSE_TYPELOC(PipeType, { TRY_TO(TraverseTypeLoc(TL.getValueLoc())); })

#undef DEF_TRAVERSE_TYPELOC

// ----------------- Decl traversal -----------------
//
// For a Decl, we automate (in the DEF_TRAVERSE_DECL macro) traversing
// the children that come from the DeclContext associated with it.
// Therefore each Traverse* only needs to worry about children other
// than those.

template <typename Derived>
bool RecursiveASTVisitor<Derived>::canIgnoreChildDeclWhileTraversingDeclContext(
    const Decl *Child) {
  // BlockDecls are traversed through BlockExprs,
  // CapturedDecls are traversed through CapturedStmts.
  if (isa<BlockDecl>(Child) || isa<CapturedDecl>(Child))
    return true;
  // Lambda classes are traversed through LambdaExprs.
  if (const CXXRecordDecl* Cls = dyn_cast<CXXRecordDecl>(Child))
    return Cls->isLambda();
  return false;
}

template <typename Derived>
bool RecursiveASTVisitor<Derived>::TraverseDeclContextHelper(DeclContext *DC) {
  if (!DC)
    return true;

  for (auto *Child : DC->decls()) {
    if (!canIgnoreChildDeclWhileTraversingDeclContext(Child))
      TRY_TO(TraverseDecl(Child));
  }

  return true;
}

// This macro makes available a variable D, the passed-in decl.
#define DEF_TRAVERSE_DECL(DECL, CODE)                                          \
  template <typename Derived>                                                  \
  bool RecursiveASTVisitor<Derived>::Traverse##DECL(DECL *D) {                 \
    bool ShouldVisitChildren = true;                                           \
    bool ReturnValue = true;                                                   \
    if (!getDerived().shouldTraversePostOrder())                               \
      TRY_TO(WalkUpFrom##DECL(D));                                             \
    { CODE; }                                                                  \
    if (ReturnValue && ShouldVisitChildren)                                    \
      TRY_TO(TraverseDeclContextHelper(dyn_cast<DeclContext>(D)));             \
    if (ReturnValue && getDerived().shouldTraversePostOrder())                 \
      TRY_TO(WalkUpFrom##DECL(D));                                             \
    return ReturnValue;                                                        \
  }

DEF_TRAVERSE_DECL(AccessSpecDecl, {})

DEF_TRAVERSE_DECL(BlockDecl, {
  if (TypeSourceInfo *TInfo = D->getSignatureAsWritten())
    TRY_TO(TraverseTypeLoc(TInfo->getTypeLoc()));
  TRY_TO(TraverseStmt(D->getBody()));
  for (const auto &I : D->captures()) {
    if (I.hasCopyExpr()) {
      TRY_TO(TraverseStmt(I.getCopyExpr()));
    }
  }
  ShouldVisitChildren = false;
})

DEF_TRAVERSE_DECL(CapturedDecl, {
  TRY_TO(TraverseStmt(D->getBody()));
  ShouldVisitChildren = false;
})

DEF_TRAVERSE_DECL(EmptyDecl, {})

DEF_TRAVERSE_DECL(FileScopeAsmDecl,
                  { TRY_TO(TraverseStmt(D->getAsmString())); })

DEF_TRAVERSE_DECL(ImportDecl, {})

DEF_TRAVERSE_DECL(FriendDecl, {
  // Friend is either decl or a type.
  if (D->getFriendType())
    TRY_TO(TraverseTypeLoc(D->getFriendType()->getTypeLoc()));
  else
    TRY_TO(TraverseDecl(D->getFriendDecl()));
})

DEF_TRAVERSE_DECL(FriendTemplateDecl, {
  if (D->getFriendType())
    TRY_TO(TraverseTypeLoc(D->getFriendType()->getTypeLoc()));
  else
    TRY_TO(TraverseDecl(D->getFriendDecl()));
  for (unsigned I = 0, E = D->getNumTemplateParameters(); I < E; ++I) {
    TemplateParameterList *TPL = D->getTemplateParameterList(I);
    for (TemplateParameterList::iterator ITPL = TPL->begin(), ETPL = TPL->end();
         ITPL != ETPL; ++ITPL) {
      TRY_TO(TraverseDecl(*ITPL));
    }
  }
})

DEF_TRAVERSE_DECL(ClassScopeFunctionSpecializationDecl, {
  TRY_TO(TraverseDecl(D->getSpecialization()));

  if (D->hasExplicitTemplateArgs()) {
    const TemplateArgumentListInfo &args = D->templateArgs();
    TRY_TO(TraverseTemplateArgumentLocsHelper(args.getArgumentArray(),
                                              args.size()));
  }
})

DEF_TRAVERSE_DECL(LinkageSpecDecl, {})

DEF_TRAVERSE_DECL(ExportDecl, {})

DEF_TRAVERSE_DECL(ObjCPropertyImplDecl, {// FIXME: implement this
                                        })

DEF_TRAVERSE_DECL(StaticAssertDecl, {
  TRY_TO(TraverseStmt(D->getAssertExpr()));
  TRY_TO(TraverseStmt(D->getMessage()));
})

DEF_TRAVERSE_DECL(
    TranslationUnitDecl,
    {// Code in an unnamed namespace shows up automatically in
     // decls_begin()/decls_end().  Thus we don't need to recurse on
     // D->getAnonymousNamespace().
    })

DEF_TRAVERSE_DECL(PragmaCommentDecl, {})

DEF_TRAVERSE_DECL(PragmaDetectMismatchDecl, {})

DEF_TRAVERSE_DECL(ExternCContextDecl, {})

DEF_TRAVERSE_DECL(NamespaceAliasDecl, {
  TRY_TO(TraverseNestedNameSpecifierLoc(D->getQualifierLoc()));

  // We shouldn't traverse an aliased namespace, since it will be
  // defined (and, therefore, traversed) somewhere else.
  ShouldVisitChildren = false;
})

DEF_TRAVERSE_DECL(LabelDecl, {// There is no code in a LabelDecl.
                             })

DEF_TRAVERSE_DECL(
    NamespaceDecl,
    {// Code in an unnamed namespace shows up automatically in
     // decls_begin()/decls_end().  Thus we don't need to recurse on
     // D->getAnonymousNamespace().
    })

DEF_TRAVERSE_DECL(ObjCCompatibleAliasDecl, {// FIXME: implement
                                           })

DEF_TRAVERSE_DECL(ObjCCategoryDecl, {// FIXME: implement
  if (ObjCTypeParamList *typeParamList = D->getTypeParamList()) {
    for (auto typeParam : *typeParamList) {
      TRY_TO(TraverseObjCTypeParamDecl(typeParam));
    }
  }
})

DEF_TRAVERSE_DECL(ObjCCategoryImplDecl, {// FIXME: implement
                                        })

DEF_TRAVERSE_DECL(ObjCImplementationDecl, {// FIXME: implement
                                          })

DEF_TRAVERSE_DECL(ObjCInterfaceDecl, {// FIXME: implement
  if (ObjCTypeParamList *typeParamList = D->getTypeParamListAsWritten()) {
    for (auto typeParam : *typeParamList) {
      TRY_TO(TraverseObjCTypeParamDecl(typeParam));
    }
  }

  if (TypeSourceInfo *superTInfo = D->getSuperClassTInfo()) {
    TRY_TO(TraverseTypeLoc(superTInfo->getTypeLoc()));
  }
})

DEF_TRAVERSE_DECL(ObjCProtocolDecl, {// FIXME: implement
                                    })

DEF_TRAVERSE_DECL(ObjCMethodDecl, {
  if (D->getReturnTypeSourceInfo()) {
    TRY_TO(TraverseTypeLoc(D->getReturnTypeSourceInfo()->getTypeLoc()));
  }
  for (ParmVarDecl *Parameter : D->parameters()) {
    TRY_TO(TraverseDecl(Parameter));
  }
  if (D->isThisDeclarationADefinition()) {
    TRY_TO(TraverseStmt(D->getBody()));
  }
  ShouldVisitChildren = false;
})

DEF_TRAVERSE_DECL(ObjCTypeParamDecl, {
  if (D->hasExplicitBound()) {
    TRY_TO(TraverseTypeLoc(D->getTypeSourceInfo()->getTypeLoc()));
    // We shouldn't traverse D->getTypeForDecl(); it's a result of
    // declaring the type alias, not something that was written in the
    // source.
  }
})

DEF_TRAVERSE_DECL(ObjCPropertyDecl, {
  if (D->getTypeSourceInfo())
    TRY_TO(TraverseTypeLoc(D->getTypeSourceInfo()->getTypeLoc()));
  else
    TRY_TO(TraverseType(D->getType()));
  ShouldVisitChildren = false;
})

DEF_TRAVERSE_DECL(UsingDecl, {
  TRY_TO(TraverseNestedNameSpecifierLoc(D->getQualifierLoc()));
  TRY_TO(TraverseDeclarationNameInfo(D->getNameInfo()));
})

DEF_TRAVERSE_DECL(UsingPackDecl, {})

DEF_TRAVERSE_DECL(UsingDirectiveDecl, {
  TRY_TO(TraverseNestedNameSpecifierLoc(D->getQualifierLoc()));
})

DEF_TRAVERSE_DECL(UsingShadowDecl, {})

DEF_TRAVERSE_DECL(ConstructorUsingShadowDecl, {})

DEF_TRAVERSE_DECL(OMPThreadPrivateDecl, {
  for (auto *I : D->varlists()) {
    TRY_TO(TraverseStmt(I));
  }
 })
 
DEF_TRAVERSE_DECL(OMPRequiresDecl, {
  for (auto *C : D->clauselists()) {
    TRY_TO(TraverseOMPClause(C));
  }
})

DEF_TRAVERSE_DECL(OMPDeclareReductionDecl, {
  TRY_TO(TraverseStmt(D->getCombiner()));
  if (auto *Initializer = D->getInitializer())
    TRY_TO(TraverseStmt(Initializer));
  TRY_TO(TraverseType(D->getType()));
  return true;
})

DEF_TRAVERSE_DECL(OMPCapturedExprDecl, { TRY_TO(TraverseVarHelper(D)); })

// A helper method for TemplateDecl's children.
template <typename Derived>
bool RecursiveASTVisitor<Derived>::TraverseTemplateParameterListHelper(
    TemplateParameterList *TPL) {
  if (TPL) {
    for (TemplateParameterList::iterator I = TPL->begin(), E = TPL->end();
         I != E; ++I) {
      TRY_TO(TraverseDecl(*I));
    }
  }
  return true;
}

template <typename Derived>
template <typename T>
bool RecursiveASTVisitor<Derived>::TraverseDeclTemplateParameterLists(T *D) {
  for (unsigned i = 0; i < D->getNumTemplateParameterLists(); i++) {
    TemplateParameterList *TPL = D->getTemplateParameterList(i);
    TraverseTemplateParameterListHelper(TPL);
  }
  return true;
}

template <typename Derived>
bool RecursiveASTVisitor<Derived>::TraverseTemplateInstantiations(
    ClassTemplateDecl *D) {
  for (auto *SD : D->specializations()) {
    for (auto *RD : SD->redecls()) {
      // We don't want to visit injected-class-names in this traversal.
      if (cast<CXXRecordDecl>(RD)->isInjectedClassName())
        continue;

      switch (
          cast<ClassTemplateSpecializationDecl>(RD)->getSpecializationKind()) {
      // Visit the implicit instantiations with the requested pattern.
      case TSK_Undeclared:
      case TSK_ImplicitInstantiation:
        TRY_TO(TraverseDecl(RD));
        break;

      // We don't need to do anything on an explicit instantiation
      // or explicit specialization because there will be an explicit
      // node for it elsewhere.
      case TSK_ExplicitInstantiationDeclaration:
      case TSK_ExplicitInstantiationDefinition:
      case TSK_ExplicitSpecialization:
        break;
      }
    }
  }

  return true;
}

template <typename Derived>
bool RecursiveASTVisitor<Derived>::TraverseTemplateInstantiations(
    VarTemplateDecl *D) {
  for (auto *SD : D->specializations()) {
    for (auto *RD : SD->redecls()) {
      switch (
          cast<VarTemplateSpecializationDecl>(RD)->getSpecializationKind()) {
      case TSK_Undeclared:
      case TSK_ImplicitInstantiation:
        TRY_TO(TraverseDecl(RD));
        break;

      case TSK_ExplicitInstantiationDeclaration:
      case TSK_ExplicitInstantiationDefinition:
      case TSK_ExplicitSpecialization:
        break;
      }
    }
  }

  return true;
}

// A helper method for traversing the instantiations of a
// function while skipping its specializations.
template <typename Derived>
bool RecursiveASTVisitor<Derived>::TraverseTemplateInstantiations(
    FunctionTemplateDecl *D) {
  for (auto *FD : D->specializations()) {
    for (auto *RD : FD->redecls()) {
      switch (RD->getTemplateSpecializationKind()) {
      case TSK_Undeclared:
      case TSK_ImplicitInstantiation:
        // We don't know what kind of FunctionDecl this is.
        TRY_TO(TraverseDecl(RD));
        break;

      // FIXME: For now traverse explicit instantiations here. Change that
      // once they are represented as dedicated nodes in the AST.
      case TSK_ExplicitInstantiationDeclaration:
      case TSK_ExplicitInstantiationDefinition:
        TRY_TO(TraverseDecl(RD));
        break;

      case TSK_ExplicitSpecialization:
        break;
      }
    }
  }

  return true;
}

// This macro unifies the traversal of class, variable and function
// template declarations.
#define DEF_TRAVERSE_TMPL_DECL(TMPLDECLKIND)                                   \
  DEF_TRAVERSE_DECL(TMPLDECLKIND##TemplateDecl, {                              \
    TRY_TO(TraverseTemplateParameterListHelper(D->getTemplateParameters()));   \
    TRY_TO(TraverseDecl(D->getTemplatedDecl()));                               \
                                                                               \
    /* By default, we do not traverse the instantiations of                    \
       class templates since they do not appear in the user code. The          \
       following code optionally traverses them.                               \
                                                                               \
       We only traverse the class instantiations when we see the canonical     \
       declaration of the template, to ensure we only visit them once. */      \
    if (getDerived().shouldVisitTemplateInstantiations() &&                    \
        D == D->getCanonicalDecl())                                            \
      TRY_TO(TraverseTemplateInstantiations(D));                               \
                                                                               \
    /* Note that getInstantiatedFromMemberTemplate() is just a link            \
       from a template instantiation back to the template from which           \
       it was instantiated, and thus should not be traversed. */               \
  })

DEF_TRAVERSE_TMPL_DECL(Class)
DEF_TRAVERSE_TMPL_DECL(Var)
DEF_TRAVERSE_TMPL_DECL(Function)

DEF_TRAVERSE_DECL(TemplateTemplateParmDecl, {
  // D is the "T" in something like
  //   template <template <typename> class T> class container { };
  TRY_TO(TraverseDecl(D->getTemplatedDecl()));
  if (D->hasDefaultArgument() && !D->defaultArgumentWasInherited()) {
    TRY_TO(TraverseTemplateArgumentLoc(D->getDefaultArgument()));
  }
  TRY_TO(TraverseTemplateParameterListHelper(D->getTemplateParameters()));
})

DEF_TRAVERSE_DECL(BuiltinTemplateDecl, {
  TRY_TO(TraverseTemplateParameterListHelper(D->getTemplateParameters()));
})

DEF_TRAVERSE_DECL(TemplateTypeParmDecl, {
  // D is the "T" in something like "template<typename T> class vector;"
  if (D->getTypeForDecl())
    TRY_TO(TraverseType(QualType(D->getTypeForDecl(), 0)));
  if (D->hasDefaultArgument() && !D->defaultArgumentWasInherited())
    TRY_TO(TraverseTypeLoc(D->getDefaultArgumentInfo()->getTypeLoc()));
})

DEF_TRAVERSE_DECL(TypedefDecl, {
  TRY_TO(TraverseTypeLoc(D->getTypeSourceInfo()->getTypeLoc()));
  // We shouldn't traverse D->getTypeForDecl(); it's a result of
  // declaring the typedef, not something that was written in the
  // source.
})

DEF_TRAVERSE_DECL(TypeAliasDecl, {
  TRY_TO(TraverseTypeLoc(D->getTypeSourceInfo()->getTypeLoc()));
  // We shouldn't traverse D->getTypeForDecl(); it's a result of
  // declaring the type alias, not something that was written in the
  // source.
})

DEF_TRAVERSE_DECL(TypeAliasTemplateDecl, {
  TRY_TO(TraverseDecl(D->getTemplatedDecl()));
  TRY_TO(TraverseTemplateParameterListHelper(D->getTemplateParameters()));
})

DEF_TRAVERSE_DECL(TypeOpaqueDecl, {
  TRY_TO(TraverseTypeLoc(D->getTypeSourceInfo()->getTypeLoc()));
  // We shouldn't traverse D->getTypeForDecl(); it's a result of
  // declaring the type alias, not something that was written in the
  // source.
})

DEF_TRAVERSE_DECL(TypeRevealDecl, {
  TRY_TO(TraverseTypeLoc(D->getTypeSourceInfo()->getTypeLoc()));
  // We shouldn't traverse D->getTypeForDecl(); it's a result of
  // declaring the type alias, not something that was written in the
  // source.
})

DEF_TRAVERSE_DECL(UnresolvedUsingTypenameDecl, {
  // A dependent using declaration which was marked with 'typename'.
  //   template<class T> class A : public B<T> { using typename B<T>::foo; };
  TRY_TO(TraverseNestedNameSpecifierLoc(D->getQualifierLoc()));
  // We shouldn't traverse D->getTypeForDecl(); it's a result of
  // declaring the type, not something that was written in the
  // source.
})

DEF_TRAVERSE_DECL(EnumDecl, {
  TRY_TO(TraverseDeclTemplateParameterLists(D));

  if (D->getTypeForDecl())
    TRY_TO(TraverseType(QualType(D->getTypeForDecl(), 0)));

  TRY_TO(TraverseNestedNameSpecifierLoc(D->getQualifierLoc()));
  // The enumerators are already traversed by
  // decls_begin()/decls_end().
})

// Helper methods for RecordDecl and its children.
template <typename Derived>
bool RecursiveASTVisitor<Derived>::TraverseRecordHelper(RecordDecl *D) {
  // We shouldn't traverse D->getTypeForDecl(); it's a result of
  // declaring the type, not something that was written in the source.

  TRY_TO(TraverseDeclTemplateParameterLists(D));
  TRY_TO(TraverseNestedNameSpecifierLoc(D->getQualifierLoc()));
  return true;
}

template <typename Derived>
bool RecursiveASTVisitor<Derived>::TraverseCXXBaseSpecifier(
    const CXXBaseSpecifier &Base) {
  TRY_TO(TraverseTypeLoc(Base.getTypeSourceInfo()->getTypeLoc()));
  return true;
}

template <typename Derived>
bool RecursiveASTVisitor<Derived>::TraverseCXXRecordHelper(CXXRecordDecl *D) {
  if (!TraverseRecordHelper(D))
    return false;
  if (D->isCompleteDefinition()) {
    for (const auto &I : D->bases()) {
      TRY_TO(TraverseCXXBaseSpecifier(I));
    }
    // We don't traverse the friends or the conversions, as they are
    // already in decls_begin()/decls_end().
  }
  return true;
}

DEF_TRAVERSE_DECL(RecordDecl, { TRY_TO(TraverseRecordHelper(D)); })

DEF_TRAVERSE_DECL(CXXRecordDecl, { TRY_TO(TraverseCXXRecordHelper(D)); })

#define DEF_TRAVERSE_TMPL_SPEC_DECL(TMPLDECLKIND)                              \
  DEF_TRAVERSE_DECL(TMPLDECLKIND##TemplateSpecializationDecl, {                \
    /* For implicit instantiations ("set<int> x;"), we don't want to           \
       recurse at all, since the instatiated template isn't written in         \
       the source code anywhere.  (Note the instatiated *type* --              \
       set<int> -- is written, and will still get a callback of                \
       TemplateSpecializationType).  For explicit instantiations               \
       ("template set<int>;"), we do need a callback, since this               \
       is the only callback that's made for this instantiation.                \
       We use getTypeAsWritten() to distinguish. */                            \
    if (TypeSourceInfo *TSI = D->getTypeAsWritten())                           \
      TRY_TO(TraverseTypeLoc(TSI->getTypeLoc()));                              \
                                                                               \
    TRY_TO(TraverseNestedNameSpecifierLoc(D->getQualifierLoc()));              \
    if (!getDerived().shouldVisitTemplateInstantiations() &&                   \
        D->getTemplateSpecializationKind() != TSK_ExplicitSpecialization)      \
      /* Returning from here skips traversing the                              \
         declaration context of the *TemplateSpecializationDecl                \
         (embedded in the DEF_TRAVERSE_DECL() macro)                           \
         which contains the instantiated members of the template. */           \
      return true;                                                             \
  })

DEF_TRAVERSE_TMPL_SPEC_DECL(Class)
DEF_TRAVERSE_TMPL_SPEC_DECL(Var)

template <typename Derived>
bool RecursiveASTVisitor<Derived>::TraverseTemplateArgumentLocsHelper(
    const TemplateArgumentLoc *TAL, unsigned Count) {
  for (unsigned I = 0; I < Count; ++I) {
    TRY_TO(TraverseTemplateArgumentLoc(TAL[I]));
  }
  return true;
}

#define DEF_TRAVERSE_TMPL_PART_SPEC_DECL(TMPLDECLKIND, DECLKIND)               \
  DEF_TRAVERSE_DECL(TMPLDECLKIND##TemplatePartialSpecializationDecl, {         \
    /* The partial specialization. */                                          \
    if (TemplateParameterList *TPL = D->getTemplateParameters()) {             \
      for (TemplateParameterList::iterator I = TPL->begin(), E = TPL->end();   \
           I != E; ++I) {                                                      \
        TRY_TO(TraverseDecl(*I));                                              \
      }                                                                        \
    }                                                                          \
    /* The args that remains unspecialized. */                                 \
    TRY_TO(TraverseTemplateArgumentLocsHelper(                                 \
        D->getTemplateArgsAsWritten()->getTemplateArgs(),                      \
        D->getTemplateArgsAsWritten()->NumTemplateArgs));                      \
                                                                               \
    /* Don't need the *TemplatePartialSpecializationHelper, even               \
       though that's our parent class -- we already visit all the              \
       template args here. */                                                  \
    TRY_TO(Traverse##DECLKIND##Helper(D));                                     \
                                                                               \
    /* Instantiations will have been visited with the primary template. */     \
  })

DEF_TRAVERSE_TMPL_PART_SPEC_DECL(Class, CXXRecord)
DEF_TRAVERSE_TMPL_PART_SPEC_DECL(Var, Var)

DEF_TRAVERSE_DECL(EnumConstantDecl, { TRY_TO(TraverseStmt(D->getInitExpr())); })

DEF_TRAVERSE_DECL(UnresolvedUsingValueDecl, {
  // Like UnresolvedUsingTypenameDecl, but without the 'typename':
  //    template <class T> Class A : public Base<T> { using Base<T>::foo; };
  TRY_TO(TraverseNestedNameSpecifierLoc(D->getQualifierLoc()));
  TRY_TO(TraverseDeclarationNameInfo(D->getNameInfo()));
})

DEF_TRAVERSE_DECL(IndirectFieldDecl, {})

template <typename Derived>
bool RecursiveASTVisitor<Derived>::TraverseDeclaratorHelper(DeclaratorDecl *D) {
  TRY_TO(TraverseDeclTemplateParameterLists(D));
  TRY_TO(TraverseNestedNameSpecifierLoc(D->getQualifierLoc()));
  if (D->getTypeSourceInfo())
    TRY_TO(TraverseTypeLoc(D->getTypeSourceInfo()->getTypeLoc()));
  else
    TRY_TO(TraverseType(D->getType()));
  return true;
}

DEF_TRAVERSE_DECL(DecompositionDecl, {
  TRY_TO(TraverseVarHelper(D));
  for (auto *Binding : D->bindings()) {
    TRY_TO(TraverseDecl(Binding));
  }
})

DEF_TRAVERSE_DECL(BindingDecl, {
  if (getDerived().shouldVisitImplicitCode())
    TRY_TO(TraverseStmt(D->getBinding()));
})

DEF_TRAVERSE_DECL(MSPropertyDecl, { TRY_TO(TraverseDeclaratorHelper(D)); })

DEF_TRAVERSE_DECL(FieldDecl, {
  TRY_TO(TraverseDeclaratorHelper(D));
  if (D->isBitField())
    TRY_TO(TraverseStmt(D->getBitWidth()));
  else if (D->hasInClassInitializer())
    TRY_TO(TraverseStmt(D->getInClassInitializer()));
})

DEF_TRAVERSE_DECL(ObjCAtDefsFieldDecl, {
  TRY_TO(TraverseDeclaratorHelper(D));
  if (D->isBitField())
    TRY_TO(TraverseStmt(D->getBitWidth()));
  // FIXME: implement the rest.
})

DEF_TRAVERSE_DECL(ObjCIvarDecl, {
  TRY_TO(TraverseDeclaratorHelper(D));
  if (D->isBitField())
    TRY_TO(TraverseStmt(D->getBitWidth()));
  // FIXME: implement the rest.
})

template <typename Derived>
bool RecursiveASTVisitor<Derived>::TraverseFunctionHelper(FunctionDecl *D) {
  TRY_TO(TraverseDeclTemplateParameterLists(D));
  TRY_TO(TraverseNestedNameSpecifierLoc(D->getQualifierLoc()));
  TRY_TO(TraverseDeclarationNameInfo(D->getNameInfo()));

  // If we're an explicit template specialization, iterate over the
  // template args that were explicitly specified.  If we were doing
  // this in typing order, we'd do it between the return type and
  // the function args, but both are handled by the FunctionTypeLoc
  // above, so we have to choose one side.  I've decided to do before.
  if (const FunctionTemplateSpecializationInfo *FTSI =
          D->getTemplateSpecializationInfo()) {
    if (FTSI->getTemplateSpecializationKind() != TSK_Undeclared &&
        FTSI->getTemplateSpecializationKind() != TSK_ImplicitInstantiation) {
      // A specialization might not have explicit template arguments if it has
      // a templated return type and concrete arguments.
      if (const ASTTemplateArgumentListInfo *TALI =
              FTSI->TemplateArgumentsAsWritten) {
        TRY_TO(TraverseTemplateArgumentLocsHelper(TALI->getTemplateArgs(),
                                                  TALI->NumTemplateArgs));
      }
    }
  }

  // Visit the function type itself, which can be either
  // FunctionNoProtoType or FunctionProtoType, or a typedef.  This
  // also covers the return type and the function parameters,
  // including exception specifications.
  if (TypeSourceInfo *TSI = D->getTypeSourceInfo()) {
    TRY_TO(TraverseTypeLoc(TSI->getTypeLoc()));
  } else if (getDerived().shouldVisitImplicitCode()) {
    // Visit parameter variable declarations of the implicit function
    // if the traverser is visiting implicit code. Parameter variable
    // declarations do not have valid TypeSourceInfo, so to visit them
    // we need to traverse the declarations explicitly.
    for (ParmVarDecl *Parameter : D->parameters()) {
      TRY_TO(TraverseDecl(Parameter));
    }
  }

  if (CXXConstructorDecl *Ctor = dyn_cast<CXXConstructorDecl>(D)) {
    // Constructor initializers.
    for (auto *I : Ctor->inits()) {
      TRY_TO(TraverseConstructorInitializer(I));
    }
  }

  if (D->isThisDeclarationADefinition()) {
    TRY_TO(TraverseStmt(D->getBody())); // Function body.
  }
  return true;
}

DEF_TRAVERSE_DECL(FunctionDecl, {
  // We skip decls_begin/decls_end, which are already covered by
  // TraverseFunctionHelper().
  ShouldVisitChildren = false;
  ReturnValue = TraverseFunctionHelper(D);
})

DEF_TRAVERSE_DECL(CXXDeductionGuideDecl, {
  // We skip decls_begin/decls_end, which are already covered by
  // TraverseFunctionHelper().
  ShouldVisitChildren = false;
  ReturnValue = TraverseFunctionHelper(D);
})

DEF_TRAVERSE_DECL(CXXMethodDecl, {
  // We skip decls_begin/decls_end, which are already covered by
  // TraverseFunctionHelper().
  ShouldVisitChildren = false;
  ReturnValue = TraverseFunctionHelper(D);
})

DEF_TRAVERSE_DECL(CXXConstructorDecl, {
  // We skip decls_begin/decls_end, which are already covered by
  // TraverseFunctionHelper().
  ShouldVisitChildren = false;
  ReturnValue = TraverseFunctionHelper(D);
})

// CXXConversionDecl is the declaration of a type conversion operator.
// It's not a cast expression.
DEF_TRAVERSE_DECL(CXXConversionDecl, {
  // We skip decls_begin/decls_end, which are already covered by
  // TraverseFunctionHelper().
  ShouldVisitChildren = false;
  ReturnValue = TraverseFunctionHelper(D);
})

DEF_TRAVERSE_DECL(CXXDestructorDecl, {
  // We skip decls_begin/decls_end, which are already covered by
  // TraverseFunctionHelper().
  ShouldVisitChildren = false;
  ReturnValue = TraverseFunctionHelper(D);
})

template <typename Derived>
bool RecursiveASTVisitor<Derived>::TraverseVarHelper(VarDecl *D) {
  TRY_TO(TraverseDeclaratorHelper(D));
  // Default params are taken care of when we traverse the ParmVarDecl.
  if (!isa<ParmVarDecl>(D) &&
      (!D->isCXXForRangeDecl() || getDerived().shouldVisitImplicitCode()))
    TRY_TO(TraverseStmt(D->getInit()));
  return true;
}

DEF_TRAVERSE_DECL(VarDecl, { TRY_TO(TraverseVarHelper(D)); })

DEF_TRAVERSE_DECL(ImplicitParamDecl, { TRY_TO(TraverseVarHelper(D)); })

DEF_TRAVERSE_DECL(NonTypeTemplateParmDecl, {
  // A non-type template parameter, e.g. "S" in template<int S> class Foo ...
  TRY_TO(TraverseDeclaratorHelper(D));
  if (D->hasDefaultArgument() && !D->defaultArgumentWasInherited())
    TRY_TO(TraverseStmt(D->getDefaultArgument()));
})

DEF_TRAVERSE_DECL(ParmVarDecl, {
  TRY_TO(TraverseVarHelper(D));

  if (D->hasDefaultArg() && D->hasUninstantiatedDefaultArg() &&
      !D->hasUnparsedDefaultArg())
    TRY_TO(TraverseStmt(D->getUninstantiatedDefaultArg()));

  if (D->hasDefaultArg() && !D->hasUninstantiatedDefaultArg() &&
      !D->hasUnparsedDefaultArg())
    TRY_TO(TraverseStmt(D->getDefaultArg()));
})

#undef DEF_TRAVERSE_DECL

// ----------------- Stmt traversal -----------------
//
// For stmts, we automate (in the DEF_TRAVERSE_STMT macro) iterating
// over the children defined in children() (every stmt defines these,
// though sometimes the range is empty).  Each individual Traverse*
// method only needs to worry about children other than those.  To see
// what children() does for a given class, see, e.g.,
//   http://clang.llvm.org/doxygen/Stmt_8cpp_source.html

// This macro makes available a variable S, the passed-in stmt.
#define DEF_TRAVERSE_STMT(STMT, CODE)                                          \
  template <typename Derived>                                                  \
  bool RecursiveASTVisitor<Derived>::Traverse##STMT(                           \
      STMT *S, DataRecursionQueue *Queue) {                                    \
    bool ShouldVisitChildren = true;                                           \
    bool ReturnValue = true;                                                   \
    if (!getDerived().shouldTraversePostOrder())                               \
      TRY_TO(WalkUpFrom##STMT(S));                                             \
    { CODE; }                                                                  \
    if (ShouldVisitChildren) {                                                 \
      for (Stmt * SubStmt : getDerived().getStmtChildren(S)) {                 \
        TRY_TO_TRAVERSE_OR_ENQUEUE_STMT(SubStmt);                              \
      }                                                                        \
    }                                                                          \
    if (!Queue && ReturnValue && getDerived().shouldTraversePostOrder())       \
      TRY_TO(WalkUpFrom##STMT(S));                                             \
    return ReturnValue;                                                        \
  }

DEF_TRAVERSE_STMT(GCCAsmStmt, {
  TRY_TO_TRAVERSE_OR_ENQUEUE_STMT(S->getAsmString());
  for (unsigned I = 0, E = S->getNumInputs(); I < E; ++I) {
    TRY_TO_TRAVERSE_OR_ENQUEUE_STMT(S->getInputConstraintLiteral(I));
  }
  for (unsigned I = 0, E = S->getNumOutputs(); I < E; ++I) {
    TRY_TO_TRAVERSE_OR_ENQUEUE_STMT(S->getOutputConstraintLiteral(I));
  }
  for (unsigned I = 0, E = S->getNumClobbers(); I < E; ++I) {
    TRY_TO_TRAVERSE_OR_ENQUEUE_STMT(S->getClobberStringLiteral(I));
  }
  // children() iterates over inputExpr and outputExpr.
})

DEF_TRAVERSE_STMT(
    MSAsmStmt,
    {// FIXME: MS Asm doesn't currently parse Constraints, Clobbers, etc.  Once
     // added this needs to be implemented.
    })

DEF_TRAVERSE_STMT(CXXCatchStmt, {
  TRY_TO(TraverseDecl(S->getExceptionDecl()));
  // children() iterates over the handler block.
})

DEF_TRAVERSE_STMT(DeclStmt, {
  for (auto *I : S->decls()) {
    TRY_TO(TraverseDecl(I));
  }
  // Suppress the default iteration over children() by
  // returning.  Here's why: A DeclStmt looks like 'type var [=
  // initializer]'.  The decls above already traverse over the
  // initializers, so we don't have to do it again (which
  // children() would do).
  ShouldVisitChildren = false;
})

// These non-expr stmts (most of them), do not need any action except
// iterating over the children.
DEF_TRAVERSE_STMT(BreakStmt, {})
DEF_TRAVERSE_STMT(CXXTryStmt, {})
DEF_TRAVERSE_STMT(CaseStmt, {})
DEF_TRAVERSE_STMT(CompoundStmt, {})
DEF_TRAVERSE_STMT(ContinueStmt, {})
DEF_TRAVERSE_STMT(DefaultStmt, {})
DEF_TRAVERSE_STMT(DoStmt, {})
DEF_TRAVERSE_STMT(ForStmt, {})
DEF_TRAVERSE_STMT(GotoStmt, {})
DEF_TRAVERSE_STMT(IfStmt, {})
DEF_TRAVERSE_STMT(IndirectGotoStmt, {})
DEF_TRAVERSE_STMT(LabelStmt, {})
DEF_TRAVERSE_STMT(AttributedStmt, {})
DEF_TRAVERSE_STMT(NullStmt, {})
DEF_TRAVERSE_STMT(ObjCAtCatchStmt, {})
DEF_TRAVERSE_STMT(ObjCAtFinallyStmt, {})
DEF_TRAVERSE_STMT(ObjCAtSynchronizedStmt, {})
DEF_TRAVERSE_STMT(ObjCAtThrowStmt, {})
DEF_TRAVERSE_STMT(ObjCAtTryStmt, {})
DEF_TRAVERSE_STMT(ObjCForCollectionStmt, {})
DEF_TRAVERSE_STMT(ObjCAutoreleasePoolStmt, {})

DEF_TRAVERSE_STMT(CXXForRangeStmt, {
  if (!getDerived().shouldVisitImplicitCode()) {
    if (S->getInit())
      TRY_TO_TRAVERSE_OR_ENQUEUE_STMT(S->getInit());
    TRY_TO_TRAVERSE_OR_ENQUEUE_STMT(S->getLoopVarStmt());
    TRY_TO_TRAVERSE_OR_ENQUEUE_STMT(S->getRangeInit());
    TRY_TO_TRAVERSE_OR_ENQUEUE_STMT(S->getBody());
    // Visit everything else only if shouldVisitImplicitCode().
    ShouldVisitChildren = false;
  }
})

DEF_TRAVERSE_STMT(MSDependentExistsStmt, {
  TRY_TO(TraverseNestedNameSpecifierLoc(S->getQualifierLoc()));
  TRY_TO(TraverseDeclarationNameInfo(S->getNameInfo()));
})

DEF_TRAVERSE_STMT(ReturnStmt, {})
DEF_TRAVERSE_STMT(SwitchStmt, {})
DEF_TRAVERSE_STMT(WhileStmt, {})

DEF_TRAVERSE_STMT(ConstantExpr, {})

DEF_TRAVERSE_STMT(CXXDependentScopeMemberExpr, {
  TRY_TO(TraverseNestedNameSpecifierLoc(S->getQualifierLoc()));
  TRY_TO(TraverseDeclarationNameInfo(S->getMemberNameInfo()));
  if (S->hasExplicitTemplateArgs()) {
    TRY_TO(TraverseTemplateArgumentLocsHelper(S->getTemplateArgs(),
                                              S->getNumTemplateArgs()));
  }
})

DEF_TRAVERSE_STMT(DeclRefExpr, {
  TRY_TO(TraverseNestedNameSpecifierLoc(S->getQualifierLoc()));
  TRY_TO(TraverseDeclarationNameInfo(S->getNameInfo()));
  TRY_TO(TraverseTemplateArgumentLocsHelper(S->getTemplateArgs(),
                                            S->getNumTemplateArgs()));
})

DEF_TRAVERSE_STMT(DependentScopeDeclRefExpr, {
  TRY_TO(TraverseNestedNameSpecifierLoc(S->getQualifierLoc()));
  TRY_TO(TraverseDeclarationNameInfo(S->getNameInfo()));
  if (S->hasExplicitTemplateArgs()) {
    TRY_TO(TraverseTemplateArgumentLocsHelper(S->getTemplateArgs(),
                                              S->getNumTemplateArgs()));
  }
})

DEF_TRAVERSE_STMT(MemberExpr, {
  TRY_TO(TraverseNestedNameSpecifierLoc(S->getQualifierLoc()));
  TRY_TO(TraverseDeclarationNameInfo(S->getMemberNameInfo()));
  TRY_TO(TraverseTemplateArgumentLocsHelper(S->getTemplateArgs(),
                                            S->getNumTemplateArgs()));
})

DEF_TRAVERSE_STMT(
    ImplicitCastExpr,
    {// We don't traverse the cast type, as it's not written in the
     // source code.
    })

DEF_TRAVERSE_STMT(CStyleCastExpr, {
  TRY_TO(TraverseTypeLoc(S->getTypeInfoAsWritten()->getTypeLoc()));
})

DEF_TRAVERSE_STMT(CXXFunctionalCastExpr, {
  TRY_TO(TraverseTypeLoc(S->getTypeInfoAsWritten()->getTypeLoc()));
})

DEF_TRAVERSE_STMT(CXXConstCastExpr, {
  TRY_TO(TraverseTypeLoc(S->getTypeInfoAsWritten()->getTypeLoc()));
})

DEF_TRAVERSE_STMT(CXXDynamicCastExpr, {
  TRY_TO(TraverseTypeLoc(S->getTypeInfoAsWritten()->getTypeLoc()));
})

DEF_TRAVERSE_STMT(CXXReinterpretCastExpr, {
  TRY_TO(TraverseTypeLoc(S->getTypeInfoAsWritten()->getTypeLoc()));
})

DEF_TRAVERSE_STMT(CXXStaticCastExpr, {
  TRY_TO(TraverseTypeLoc(S->getTypeInfoAsWritten()->getTypeLoc()));
})

template <typename Derived>
bool RecursiveASTVisitor<Derived>::TraverseSynOrSemInitListExpr(
    InitListExpr *S, DataRecursionQueue *Queue) {
  if (S) {
    // Skip this if we traverse postorder. We will visit it later
    // in PostVisitStmt.
    if (!getDerived().shouldTraversePostOrder())
      TRY_TO(WalkUpFromInitListExpr(S));

    // All we need are the default actions.  FIXME: use a helper function.
    for (Stmt *SubStmt : S->children()) {
      TRY_TO_TRAVERSE_OR_ENQUEUE_STMT(SubStmt);
    }
  }
  return true;
}

// This method is called once for each pair of syntactic and semantic
// InitListExpr, and it traverses the subtrees defined by the two forms. This
// may cause some of the children to be visited twice, if they appear both in
// the syntactic and the semantic form.
//
// There is no guarantee about which form \p S takes when this method is called.
template <typename Derived>
bool RecursiveASTVisitor<Derived>::TraverseInitListExpr(
    InitListExpr *S, DataRecursionQueue *Queue) {
  TRY_TO(TraverseSynOrSemInitListExpr(
      S->isSemanticForm() ? S->getSyntacticForm() : S, Queue));
  TRY_TO(TraverseSynOrSemInitListExpr(
      S->isSemanticForm() ? S : S->getSemanticForm(), Queue));
  return true;
}

// GenericSelectionExpr is a special case because the types and expressions
// are interleaved.  We also need to watch out for null types (default
// generic associations).
DEF_TRAVERSE_STMT(GenericSelectionExpr, {
  TRY_TO(TraverseStmt(S->getControllingExpr()));
  for (unsigned i = 0; i != S->getNumAssocs(); ++i) {
    if (TypeSourceInfo *TS = S->getAssocTypeSourceInfo(i))
      TRY_TO(TraverseTypeLoc(TS->getTypeLoc()));
    TRY_TO_TRAVERSE_OR_ENQUEUE_STMT(S->getAssocExpr(i));
  }
  ShouldVisitChildren = false;
})

// PseudoObjectExpr is a special case because of the weirdness with
// syntactic expressions and opaque values.
DEF_TRAVERSE_STMT(PseudoObjectExpr, {
  TRY_TO_TRAVERSE_OR_ENQUEUE_STMT(S->getSyntacticForm());
  for (PseudoObjectExpr::semantics_iterator i = S->semantics_begin(),
                                            e = S->semantics_end();
       i != e; ++i) {
    Expr *sub = *i;
    if (OpaqueValueExpr *OVE = dyn_cast<OpaqueValueExpr>(sub))
      sub = OVE->getSourceExpr();
    TRY_TO_TRAVERSE_OR_ENQUEUE_STMT(sub);
  }
  ShouldVisitChildren = false;
})

DEF_TRAVERSE_STMT(CXXScalarValueInitExpr, {
  // This is called for code like 'return T()' where T is a built-in
  // (i.e. non-class) type.
  TRY_TO(TraverseTypeLoc(S->getTypeSourceInfo()->getTypeLoc()));
})

DEF_TRAVERSE_STMT(CXXNewExpr, {
  // The child-iterator will pick up the other arguments.
  TRY_TO(TraverseTypeLoc(S->getAllocatedTypeSourceInfo()->getTypeLoc()));
})

DEF_TRAVERSE_STMT(OffsetOfExpr, {
  // The child-iterator will pick up the expression representing
  // the field.
  // FIMXE: for code like offsetof(Foo, a.b.c), should we get
  // making a MemberExpr callbacks for Foo.a, Foo.a.b, and Foo.a.b.c?
  TRY_TO(TraverseTypeLoc(S->getTypeSourceInfo()->getTypeLoc()));
})

DEF_TRAVERSE_STMT(UnaryExprOrTypeTraitExpr, {
  // The child-iterator will pick up the arg if it's an expression,
  // but not if it's a type.
  if (S->isArgumentType())
    TRY_TO(TraverseTypeLoc(S->getArgumentTypeInfo()->getTypeLoc()));
})

DEF_TRAVERSE_STMT(CXXTypeidExpr, {
  // The child-iterator will pick up the arg if it's an expression,
  // but not if it's a type.
  if (S->isTypeOperand())
    TRY_TO(TraverseTypeLoc(S->getTypeOperandSourceInfo()->getTypeLoc()));
})

DEF_TRAVERSE_STMT(MSPropertyRefExpr, {
  TRY_TO(TraverseNestedNameSpecifierLoc(S->getQualifierLoc()));
})

DEF_TRAVERSE_STMT(MSPropertySubscriptExpr, {})

DEF_TRAVERSE_STMT(CXXUuidofExpr, {
  // The child-iterator will pick up the arg if it's an expression,
  // but not if it's a type.
  if (S->isTypeOperand())
    TRY_TO(TraverseTypeLoc(S->getTypeOperandSourceInfo()->getTypeLoc()));
})

DEF_TRAVERSE_STMT(TypeTraitExpr, {
  for (unsigned I = 0, N = S->getNumArgs(); I != N; ++I)
    TRY_TO(TraverseTypeLoc(S->getArg(I)->getTypeLoc()));
})

DEF_TRAVERSE_STMT(ArrayTypeTraitExpr, {
  TRY_TO(TraverseTypeLoc(S->getQueriedTypeSourceInfo()->getTypeLoc()));
})

DEF_TRAVERSE_STMT(ExpressionTraitExpr,
                  { TRY_TO_TRAVERSE_OR_ENQUEUE_STMT(S->getQueriedExpression()); })

DEF_TRAVERSE_STMT(VAArgExpr, {
  // The child-iterator will pick up the expression argument.
  TRY_TO(TraverseTypeLoc(S->getWrittenTypeInfo()->getTypeLoc()));
})

DEF_TRAVERSE_STMT(CXXTemporaryObjectExpr, {
  // This is called for code like 'return T()' where T is a class type.
  TRY_TO(TraverseTypeLoc(S->getTypeSourceInfo()->getTypeLoc()));
})

// Walk only the visible parts of lambda expressions.
DEF_TRAVERSE_STMT(LambdaExpr, {
  // Visit the capture list.
  for (unsigned I = 0, N = S->capture_size(); I != N; ++I) {
    const LambdaCapture *C = S->capture_begin() + I;
    if (C->isExplicit() || getDerived().shouldVisitImplicitCode()) {
      TRY_TO(TraverseLambdaCapture(S, C, S->capture_init_begin()[I]));
    }
  }

  if (getDerived().shouldVisitImplicitCode()) {
    // The implicit model is simple: everything else is in the lambda class.
    TRY_TO(TraverseDecl(S->getLambdaClass()));
  } else {
    // We need to poke around to find the bits that might be explicitly written.
    TypeLoc TL = S->getCallOperator()->getTypeSourceInfo()->getTypeLoc();
    FunctionProtoTypeLoc Proto = TL.getAsAdjusted<FunctionProtoTypeLoc>();

    if (S->hasExplicitParameters()) {
      // Visit parameters.
      for (unsigned I = 0, N = Proto.getNumParams(); I != N; ++I)
        TRY_TO(TraverseDecl(Proto.getParam(I)));
    }
    if (S->hasExplicitResultType())
      TRY_TO(TraverseTypeLoc(Proto.getReturnLoc()));

    auto *T = Proto.getTypePtr();
    for (const auto &E : T->exceptions())
      TRY_TO(TraverseType(E));

    if (Expr *NE = T->getNoexceptExpr())
      TRY_TO_TRAVERSE_OR_ENQUEUE_STMT(NE);

    TRY_TO_TRAVERSE_OR_ENQUEUE_STMT(S->getBody());
  }
  ShouldVisitChildren = false;
})

DEF_TRAVERSE_STMT(CXXUnresolvedConstructExpr, {
  // This is called for code like 'T()', where T is a template argument.
  TRY_TO(TraverseTypeLoc(S->getTypeSourceInfo()->getTypeLoc()));
})

// These expressions all might take explicit template arguments.
// We traverse those if so.  FIXME: implement these.
DEF_TRAVERSE_STMT(CXXConstructExpr, {})
DEF_TRAVERSE_STMT(CallExpr, {})
DEF_TRAVERSE_STMT(CXXMemberCallExpr, {})

// These exprs (most of them), do not need any action except iterating
// over the children.
DEF_TRAVERSE_STMT(AddrLabelExpr, {})
DEF_TRAVERSE_STMT(ArraySubscriptExpr, {})
DEF_TRAVERSE_STMT(OMPArraySectionExpr, {})

DEF_TRAVERSE_STMT(BlockExpr, {
  TRY_TO(TraverseDecl(S->getBlockDecl()));
  return true; // no child statements to loop through.
})

DEF_TRAVERSE_STMT(ChooseExpr, {})
DEF_TRAVERSE_STMT(CompoundLiteralExpr, {
  TRY_TO(TraverseTypeLoc(S->getTypeSourceInfo()->getTypeLoc()));
})
DEF_TRAVERSE_STMT(CXXBindTemporaryExpr, {})
DEF_TRAVERSE_STMT(CXXBoolLiteralExpr, {})

DEF_TRAVERSE_STMT(CXXDefaultArgExpr, {
  if (getDerived().shouldVisitImplicitCode())
    TRY_TO(TraverseStmt(S->getExpr()));
})

DEF_TRAVERSE_STMT(CXXDefaultInitExpr, {})
DEF_TRAVERSE_STMT(CXXDeleteExpr, {})
DEF_TRAVERSE_STMT(ExprWithCleanups, {})
DEF_TRAVERSE_STMT(CXXInheritedCtorInitExpr, {})
DEF_TRAVERSE_STMT(CXXNullPtrLiteralExpr, {})
DEF_TRAVERSE_STMT(CXXStdInitializerListExpr, {})

DEF_TRAVERSE_STMT(CXXPseudoDestructorExpr, {
  TRY_TO(TraverseNestedNameSpecifierLoc(S->getQualifierLoc()));
  if (TypeSourceInfo *ScopeInfo = S->getScopeTypeInfo())
    TRY_TO(TraverseTypeLoc(ScopeInfo->getTypeLoc()));
  if (TypeSourceInfo *DestroyedTypeInfo = S->getDestroyedTypeInfo())
    TRY_TO(TraverseTypeLoc(DestroyedTypeInfo->getTypeLoc()));
})

DEF_TRAVERSE_STMT(CXXThisExpr, {})
DEF_TRAVERSE_STMT(CXXThrowExpr, {})
DEF_TRAVERSE_STMT(UserDefinedLiteral, {})
DEF_TRAVERSE_STMT(DesignatedInitExpr, {})
DEF_TRAVERSE_STMT(DesignatedInitUpdateExpr, {})
DEF_TRAVERSE_STMT(ExtVectorElementExpr, {})
DEF_TRAVERSE_STMT(GNUNullExpr, {})
DEF_TRAVERSE_STMT(ImplicitValueInitExpr, {})
DEF_TRAVERSE_STMT(NoInitExpr, {})
DEF_TRAVERSE_STMT(ArrayInitLoopExpr, {
  // FIXME: The source expression of the OVE should be listed as
  // a child of the ArrayInitLoopExpr.
  if (OpaqueValueExpr *OVE = S->getCommonExpr())
    TRY_TO_TRAVERSE_OR_ENQUEUE_STMT(OVE->getSourceExpr());
})
DEF_TRAVERSE_STMT(ArrayInitIndexExpr, {})
DEF_TRAVERSE_STMT(ObjCBoolLiteralExpr, {})

DEF_TRAVERSE_STMT(ObjCEncodeExpr, {
  if (TypeSourceInfo *TInfo = S->getEncodedTypeSourceInfo())
    TRY_TO(TraverseTypeLoc(TInfo->getTypeLoc()));
})

DEF_TRAVERSE_STMT(ObjCIsaExpr, {})
DEF_TRAVERSE_STMT(ObjCIvarRefExpr, {})

DEF_TRAVERSE_STMT(ObjCMessageExpr, {
  if (TypeSourceInfo *TInfo = S->getClassReceiverTypeInfo())
    TRY_TO(TraverseTypeLoc(TInfo->getTypeLoc()));
})

DEF_TRAVERSE_STMT(ObjCPropertyRefExpr, {})
DEF_TRAVERSE_STMT(ObjCSubscriptRefExpr, {})
DEF_TRAVERSE_STMT(ObjCProtocolExpr, {})
DEF_TRAVERSE_STMT(ObjCSelectorExpr, {})
DEF_TRAVERSE_STMT(ObjCIndirectCopyRestoreExpr, {})

DEF_TRAVERSE_STMT(ObjCBridgedCastExpr, {
  TRY_TO(TraverseTypeLoc(S->getTypeInfoAsWritten()->getTypeLoc()));
})

DEF_TRAVERSE_STMT(ObjCAvailabilityCheckExpr, {})
DEF_TRAVERSE_STMT(ParenExpr, {})
DEF_TRAVERSE_STMT(ParenListExpr, {})
DEF_TRAVERSE_STMT(PredefinedExpr, {})
DEF_TRAVERSE_STMT(ShuffleVectorExpr, {})
DEF_TRAVERSE_STMT(ConvertVectorExpr, {})
DEF_TRAVERSE_STMT(StmtExpr, {})
DEF_TRAVERSE_STMT(UnresolvedLookupExpr, {
  TRY_TO(TraverseNestedNameSpecifierLoc(S->getQualifierLoc()));
  if (S->hasExplicitTemplateArgs()) {
    TRY_TO(TraverseTemplateArgumentLocsHelper(S->getTemplateArgs(),
                                              S->getNumTemplateArgs()));
  }
})

DEF_TRAVERSE_STMT(UnresolvedMemberExpr, {
  TRY_TO(TraverseNestedNameSpecifierLoc(S->getQualifierLoc()));
  if (S->hasExplicitTemplateArgs()) {
    TRY_TO(TraverseTemplateArgumentLocsHelper(S->getTemplateArgs(),
                                              S->getNumTemplateArgs()));
  }
})

DEF_TRAVERSE_STMT(SEHTryStmt, {})
DEF_TRAVERSE_STMT(SEHExceptStmt, {})
DEF_TRAVERSE_STMT(SEHFinallyStmt, {})
DEF_TRAVERSE_STMT(SEHLeaveStmt, {})
DEF_TRAVERSE_STMT(CapturedStmt, { TRY_TO(TraverseDecl(S->getCapturedDecl())); })

DEF_TRAVERSE_STMT(CXXOperatorCallExpr, {})
DEF_TRAVERSE_STMT(OpaqueValueExpr, {})
DEF_TRAVERSE_STMT(TypoExpr, {})
DEF_TRAVERSE_STMT(CUDAKernelCallExpr, {})

// These operators (all of them) do not need any action except
// iterating over the children.
DEF_TRAVERSE_STMT(BinaryConditionalOperator, {})
DEF_TRAVERSE_STMT(ConditionalOperator, {})
DEF_TRAVERSE_STMT(UnaryOperator, {})
DEF_TRAVERSE_STMT(BinaryOperator, {})
DEF_TRAVERSE_STMT(CompoundAssignOperator, {})
DEF_TRAVERSE_STMT(CXXNoexceptExpr, {})
DEF_TRAVERSE_STMT(PackExpansionExpr, {})
DEF_TRAVERSE_STMT(SizeOfPackExpr, {})
DEF_TRAVERSE_STMT(SubstNonTypeTemplateParmPackExpr, {})
DEF_TRAVERSE_STMT(SubstNonTypeTemplateParmExpr, {})
DEF_TRAVERSE_STMT(FunctionParmPackExpr, {})
DEF_TRAVERSE_STMT(MaterializeTemporaryExpr, {})
DEF_TRAVERSE_STMT(CXXFoldExpr, {})
DEF_TRAVERSE_STMT(AtomicExpr, {})
DEF_TRAVERSE_STMT(CountBoundsExpr, {})
DEF_TRAVERSE_STMT(NullaryBoundsExpr, {})
DEF_TRAVERSE_STMT(RangeBoundsExpr, {})
DEF_TRAVERSE_STMT(InteropTypeExpr, {})
DEF_TRAVERSE_STMT(PositionalParameterExpr, {})
DEF_TRAVERSE_STMT(BoundsValueExpr, {})
DEF_TRAVERSE_STMT(CHKCBindTemporaryExpr, {})
DEF_TRAVERSE_STMT(PackExpr, {})

// For coroutines expressions, traverse either the operand
// as written or the implied calls, depending on what the
// derived class requests.
DEF_TRAVERSE_STMT(CoroutineBodyStmt, {
  if (!getDerived().shouldVisitImplicitCode()) {
    TRY_TO_TRAVERSE_OR_ENQUEUE_STMT(S->getBody());
    ShouldVisitChildren = false;
  }
})
DEF_TRAVERSE_STMT(CoreturnStmt, {
  if (!getDerived().shouldVisitImplicitCode()) {
    TRY_TO_TRAVERSE_OR_ENQUEUE_STMT(S->getOperand());
    ShouldVisitChildren = false;
  }
})
DEF_TRAVERSE_STMT(CoawaitExpr, {
  if (!getDerived().shouldVisitImplicitCode()) {
    TRY_TO_TRAVERSE_OR_ENQUEUE_STMT(S->getOperand());
    ShouldVisitChildren = false;
  }
})
DEF_TRAVERSE_STMT(DependentCoawaitExpr, {
  if (!getDerived().shouldVisitImplicitCode()) {
    TRY_TO_TRAVERSE_OR_ENQUEUE_STMT(S->getOperand());
    ShouldVisitChildren = false;
  }
})
DEF_TRAVERSE_STMT(CoyieldExpr, {
  if (!getDerived().shouldVisitImplicitCode()) {
    TRY_TO_TRAVERSE_OR_ENQUEUE_STMT(S->getOperand());
    ShouldVisitChildren = false;
  }
})

// These literals (all of them) do not need any action.
DEF_TRAVERSE_STMT(IntegerLiteral, {})
DEF_TRAVERSE_STMT(FixedPointLiteral, {})
DEF_TRAVERSE_STMT(CharacterLiteral, {})
DEF_TRAVERSE_STMT(FloatingLiteral, {})
DEF_TRAVERSE_STMT(ImaginaryLiteral, {})
DEF_TRAVERSE_STMT(StringLiteral, {})
DEF_TRAVERSE_STMT(ObjCStringLiteral, {})
DEF_TRAVERSE_STMT(ObjCBoxedExpr, {})
DEF_TRAVERSE_STMT(ObjCArrayLiteral, {})
DEF_TRAVERSE_STMT(ObjCDictionaryLiteral, {})

// Traverse OpenCL: AsType, Convert.
DEF_TRAVERSE_STMT(AsTypeExpr, {})

// CheckedC Bounds Casting
DEF_TRAVERSE_STMT(BoundsCastExpr, {
  TRY_TO(TraverseTypeLoc(S->getTypeInfoAsWritten()->getTypeLoc()));
})


// OpenMP directives.
template <typename Derived>
bool RecursiveASTVisitor<Derived>::TraverseOMPExecutableDirective(
    OMPExecutableDirective *S) {
  for (auto *C : S->clauses()) {
    TRY_TO(TraverseOMPClause(C));
  }
  return true;
}

template <typename Derived>
bool
RecursiveASTVisitor<Derived>::TraverseOMPLoopDirective(OMPLoopDirective *S) {
  return TraverseOMPExecutableDirective(S);
}

DEF_TRAVERSE_STMT(OMPParallelDirective,
                  { TRY_TO(TraverseOMPExecutableDirective(S)); })

DEF_TRAVERSE_STMT(OMPSimdDirective,
                  { TRY_TO(TraverseOMPExecutableDirective(S)); })

DEF_TRAVERSE_STMT(OMPForDirective,
                  { TRY_TO(TraverseOMPExecutableDirective(S)); })

DEF_TRAVERSE_STMT(OMPForSimdDirective,
                  { TRY_TO(TraverseOMPExecutableDirective(S)); })

DEF_TRAVERSE_STMT(OMPSectionsDirective,
                  { TRY_TO(TraverseOMPExecutableDirective(S)); })

DEF_TRAVERSE_STMT(OMPSectionDirective,
                  { TRY_TO(TraverseOMPExecutableDirective(S)); })

DEF_TRAVERSE_STMT(OMPSingleDirective,
                  { TRY_TO(TraverseOMPExecutableDirective(S)); })

DEF_TRAVERSE_STMT(OMPMasterDirective,
                  { TRY_TO(TraverseOMPExecutableDirective(S)); })

DEF_TRAVERSE_STMT(OMPCriticalDirective, {
  TRY_TO(TraverseDeclarationNameInfo(S->getDirectiveName()));
  TRY_TO(TraverseOMPExecutableDirective(S));
})

DEF_TRAVERSE_STMT(OMPParallelForDirective,
                  { TRY_TO(TraverseOMPExecutableDirective(S)); })

DEF_TRAVERSE_STMT(OMPParallelForSimdDirective,
                  { TRY_TO(TraverseOMPExecutableDirective(S)); })

DEF_TRAVERSE_STMT(OMPParallelSectionsDirective,
                  { TRY_TO(TraverseOMPExecutableDirective(S)); })

DEF_TRAVERSE_STMT(OMPTaskDirective,
                  { TRY_TO(TraverseOMPExecutableDirective(S)); })

DEF_TRAVERSE_STMT(OMPTaskyieldDirective,
                  { TRY_TO(TraverseOMPExecutableDirective(S)); })

DEF_TRAVERSE_STMT(OMPBarrierDirective,
                  { TRY_TO(TraverseOMPExecutableDirective(S)); })

DEF_TRAVERSE_STMT(OMPTaskwaitDirective,
                  { TRY_TO(TraverseOMPExecutableDirective(S)); })

DEF_TRAVERSE_STMT(OMPTaskgroupDirective,
                  { TRY_TO(TraverseOMPExecutableDirective(S)); })

DEF_TRAVERSE_STMT(OMPCancellationPointDirective,
                  { TRY_TO(TraverseOMPExecutableDirective(S)); })

DEF_TRAVERSE_STMT(OMPCancelDirective,
                  { TRY_TO(TraverseOMPExecutableDirective(S)); })

DEF_TRAVERSE_STMT(OMPFlushDirective,
                  { TRY_TO(TraverseOMPExecutableDirective(S)); })

DEF_TRAVERSE_STMT(OMPOrderedDirective,
                  { TRY_TO(TraverseOMPExecutableDirective(S)); })

DEF_TRAVERSE_STMT(OMPAtomicDirective,
                  { TRY_TO(TraverseOMPExecutableDirective(S)); })

DEF_TRAVERSE_STMT(OMPTargetDirective,
                  { TRY_TO(TraverseOMPExecutableDirective(S)); })

DEF_TRAVERSE_STMT(OMPTargetDataDirective,
                  { TRY_TO(TraverseOMPExecutableDirective(S)); })

DEF_TRAVERSE_STMT(OMPTargetEnterDataDirective,
                  { TRY_TO(TraverseOMPExecutableDirective(S)); })

DEF_TRAVERSE_STMT(OMPTargetExitDataDirective,
                  { TRY_TO(TraverseOMPExecutableDirective(S)); })

DEF_TRAVERSE_STMT(OMPTargetParallelDirective,
                  { TRY_TO(TraverseOMPExecutableDirective(S)); })

DEF_TRAVERSE_STMT(OMPTargetParallelForDirective,
                  { TRY_TO(TraverseOMPExecutableDirective(S)); })

DEF_TRAVERSE_STMT(OMPTeamsDirective,
                  { TRY_TO(TraverseOMPExecutableDirective(S)); })

DEF_TRAVERSE_STMT(OMPTargetUpdateDirective,
                  { TRY_TO(TraverseOMPExecutableDirective(S)); })

DEF_TRAVERSE_STMT(OMPTaskLoopDirective,
                  { TRY_TO(TraverseOMPExecutableDirective(S)); })

DEF_TRAVERSE_STMT(OMPTaskLoopSimdDirective,
                  { TRY_TO(TraverseOMPExecutableDirective(S)); })

DEF_TRAVERSE_STMT(OMPDistributeDirective,
                  { TRY_TO(TraverseOMPExecutableDirective(S)); })

DEF_TRAVERSE_STMT(OMPDistributeParallelForDirective,
                  { TRY_TO(TraverseOMPExecutableDirective(S)); })

DEF_TRAVERSE_STMT(OMPDistributeParallelForSimdDirective,
                  { TRY_TO(TraverseOMPExecutableDirective(S)); })

DEF_TRAVERSE_STMT(OMPDistributeSimdDirective,
                  { TRY_TO(TraverseOMPExecutableDirective(S)); })

DEF_TRAVERSE_STMT(OMPTargetParallelForSimdDirective,
                  { TRY_TO(TraverseOMPExecutableDirective(S)); })

DEF_TRAVERSE_STMT(OMPTargetSimdDirective,
                  { TRY_TO(TraverseOMPExecutableDirective(S)); })

DEF_TRAVERSE_STMT(OMPTeamsDistributeDirective,
                  { TRY_TO(TraverseOMPExecutableDirective(S)); })

DEF_TRAVERSE_STMT(OMPTeamsDistributeSimdDirective,
                  { TRY_TO(TraverseOMPExecutableDirective(S)); })

DEF_TRAVERSE_STMT(OMPTeamsDistributeParallelForSimdDirective,
                  { TRY_TO(TraverseOMPExecutableDirective(S)); })

DEF_TRAVERSE_STMT(OMPTeamsDistributeParallelForDirective,
                  { TRY_TO(TraverseOMPExecutableDirective(S)); })

DEF_TRAVERSE_STMT(OMPTargetTeamsDirective,
                  { TRY_TO(TraverseOMPExecutableDirective(S)); })

DEF_TRAVERSE_STMT(OMPTargetTeamsDistributeDirective,
                  { TRY_TO(TraverseOMPExecutableDirective(S)); })

DEF_TRAVERSE_STMT(OMPTargetTeamsDistributeParallelForDirective,
                  { TRY_TO(TraverseOMPExecutableDirective(S)); })

DEF_TRAVERSE_STMT(OMPTargetTeamsDistributeParallelForSimdDirective,
                  { TRY_TO(TraverseOMPExecutableDirective(S)); })

DEF_TRAVERSE_STMT(OMPTargetTeamsDistributeSimdDirective,
                  { TRY_TO(TraverseOMPExecutableDirective(S)); })

// OpenMP clauses.
template <typename Derived>
bool RecursiveASTVisitor<Derived>::TraverseOMPClause(OMPClause *C) {
  if (!C)
    return true;
  switch (C->getClauseKind()) {
#define OPENMP_CLAUSE(Name, Class)                                             \
  case OMPC_##Name:                                                            \
    TRY_TO(Visit##Class(static_cast<Class *>(C)));                             \
    break;
#include "clang/Basic/OpenMPKinds.def"
  case OMPC_threadprivate:
  case OMPC_uniform:
  case OMPC_unknown:
    break;
  }
  return true;
}

template <typename Derived>
bool RecursiveASTVisitor<Derived>::VisitOMPClauseWithPreInit(
    OMPClauseWithPreInit *Node) {
  TRY_TO(TraverseStmt(Node->getPreInitStmt()));
  return true;
}

template <typename Derived>
bool RecursiveASTVisitor<Derived>::VisitOMPClauseWithPostUpdate(
    OMPClauseWithPostUpdate *Node) {
  TRY_TO(VisitOMPClauseWithPreInit(Node));
  TRY_TO(TraverseStmt(Node->getPostUpdateExpr()));
  return true;
}

template <typename Derived>
bool RecursiveASTVisitor<Derived>::VisitOMPIfClause(OMPIfClause *C) {
  TRY_TO(VisitOMPClauseWithPreInit(C));
  TRY_TO(TraverseStmt(C->getCondition()));
  return true;
}

template <typename Derived>
bool RecursiveASTVisitor<Derived>::VisitOMPFinalClause(OMPFinalClause *C) {
  TRY_TO(TraverseStmt(C->getCondition()));
  return true;
}

template <typename Derived>
bool
RecursiveASTVisitor<Derived>::VisitOMPNumThreadsClause(OMPNumThreadsClause *C) {
  TRY_TO(VisitOMPClauseWithPreInit(C));
  TRY_TO(TraverseStmt(C->getNumThreads()));
  return true;
}

template <typename Derived>
bool RecursiveASTVisitor<Derived>::VisitOMPSafelenClause(OMPSafelenClause *C) {
  TRY_TO(TraverseStmt(C->getSafelen()));
  return true;
}

template <typename Derived>
bool RecursiveASTVisitor<Derived>::VisitOMPSimdlenClause(OMPSimdlenClause *C) {
  TRY_TO(TraverseStmt(C->getSimdlen()));
  return true;
}

template <typename Derived>
bool
RecursiveASTVisitor<Derived>::VisitOMPCollapseClause(OMPCollapseClause *C) {
  TRY_TO(TraverseStmt(C->getNumForLoops()));
  return true;
}

template <typename Derived>
bool RecursiveASTVisitor<Derived>::VisitOMPDefaultClause(OMPDefaultClause *) {
  return true;
}

template <typename Derived>
bool RecursiveASTVisitor<Derived>::VisitOMPProcBindClause(OMPProcBindClause *) {
  return true;
}

template <typename Derived>
bool RecursiveASTVisitor<Derived>::VisitOMPUnifiedAddressClause(
    OMPUnifiedAddressClause *) {
  return true;
}

template <typename Derived>
bool RecursiveASTVisitor<Derived>::VisitOMPUnifiedSharedMemoryClause(
    OMPUnifiedSharedMemoryClause *) {
  return true;
}

template <typename Derived>
bool RecursiveASTVisitor<Derived>::VisitOMPReverseOffloadClause(
    OMPReverseOffloadClause *) {
  return true;
}

template <typename Derived>
bool RecursiveASTVisitor<Derived>::VisitOMPDynamicAllocatorsClause(
    OMPDynamicAllocatorsClause *) {
  return true;
}

template <typename Derived>
bool RecursiveASTVisitor<Derived>::VisitOMPAtomicDefaultMemOrderClause(
    OMPAtomicDefaultMemOrderClause *) {
  return true;
}

template <typename Derived>
bool
RecursiveASTVisitor<Derived>::VisitOMPScheduleClause(OMPScheduleClause *C) {
  TRY_TO(VisitOMPClauseWithPreInit(C));
  TRY_TO(TraverseStmt(C->getChunkSize()));
  return true;
}

template <typename Derived>
bool RecursiveASTVisitor<Derived>::VisitOMPOrderedClause(OMPOrderedClause *C) {
  TRY_TO(TraverseStmt(C->getNumForLoops()));
  return true;
}

template <typename Derived>
bool RecursiveASTVisitor<Derived>::VisitOMPNowaitClause(OMPNowaitClause *) {
  return true;
}

template <typename Derived>
bool RecursiveASTVisitor<Derived>::VisitOMPUntiedClause(OMPUntiedClause *) {
  return true;
}

template <typename Derived>
bool
RecursiveASTVisitor<Derived>::VisitOMPMergeableClause(OMPMergeableClause *) {
  return true;
}

template <typename Derived>
bool RecursiveASTVisitor<Derived>::VisitOMPReadClause(OMPReadClause *) {
  return true;
}

template <typename Derived>
bool RecursiveASTVisitor<Derived>::VisitOMPWriteClause(OMPWriteClause *) {
  return true;
}

template <typename Derived>
bool RecursiveASTVisitor<Derived>::VisitOMPUpdateClause(OMPUpdateClause *) {
  return true;
}

template <typename Derived>
bool RecursiveASTVisitor<Derived>::VisitOMPCaptureClause(OMPCaptureClause *) {
  return true;
}

template <typename Derived>
bool RecursiveASTVisitor<Derived>::VisitOMPSeqCstClause(OMPSeqCstClause *) {
  return true;
}

template <typename Derived>
bool RecursiveASTVisitor<Derived>::VisitOMPThreadsClause(OMPThreadsClause *) {
  return true;
}

template <typename Derived>
bool RecursiveASTVisitor<Derived>::VisitOMPSIMDClause(OMPSIMDClause *) {
  return true;
}

template <typename Derived>
bool RecursiveASTVisitor<Derived>::VisitOMPNogroupClause(OMPNogroupClause *) {
  return true;
}

template <typename Derived>
template <typename T>
bool RecursiveASTVisitor<Derived>::VisitOMPClauseList(T *Node) {
  for (auto *E : Node->varlists()) {
    TRY_TO(TraverseStmt(E));
  }
  return true;
}

template <typename Derived>
bool RecursiveASTVisitor<Derived>::VisitOMPPrivateClause(OMPPrivateClause *C) {
  TRY_TO(VisitOMPClauseList(C));
  for (auto *E : C->private_copies()) {
    TRY_TO(TraverseStmt(E));
  }
  return true;
}

template <typename Derived>
bool RecursiveASTVisitor<Derived>::VisitOMPFirstprivateClause(
    OMPFirstprivateClause *C) {
  TRY_TO(VisitOMPClauseList(C));
  TRY_TO(VisitOMPClauseWithPreInit(C));
  for (auto *E : C->private_copies()) {
    TRY_TO(TraverseStmt(E));
  }
  for (auto *E : C->inits()) {
    TRY_TO(TraverseStmt(E));
  }
  return true;
}

template <typename Derived>
bool RecursiveASTVisitor<Derived>::VisitOMPLastprivateClause(
    OMPLastprivateClause *C) {
  TRY_TO(VisitOMPClauseList(C));
  TRY_TO(VisitOMPClauseWithPostUpdate(C));
  for (auto *E : C->private_copies()) {
    TRY_TO(TraverseStmt(E));
  }
  for (auto *E : C->source_exprs()) {
    TRY_TO(TraverseStmt(E));
  }
  for (auto *E : C->destination_exprs()) {
    TRY_TO(TraverseStmt(E));
  }
  for (auto *E : C->assignment_ops()) {
    TRY_TO(TraverseStmt(E));
  }
  return true;
}

template <typename Derived>
bool RecursiveASTVisitor<Derived>::VisitOMPSharedClause(OMPSharedClause *C) {
  TRY_TO(VisitOMPClauseList(C));
  return true;
}

template <typename Derived>
bool RecursiveASTVisitor<Derived>::VisitOMPLinearClause(OMPLinearClause *C) {
  TRY_TO(TraverseStmt(C->getStep()));
  TRY_TO(TraverseStmt(C->getCalcStep()));
  TRY_TO(VisitOMPClauseList(C));
  TRY_TO(VisitOMPClauseWithPostUpdate(C));
  for (auto *E : C->privates()) {
    TRY_TO(TraverseStmt(E));
  }
  for (auto *E : C->inits()) {
    TRY_TO(TraverseStmt(E));
  }
  for (auto *E : C->updates()) {
    TRY_TO(TraverseStmt(E));
  }
  for (auto *E : C->finals()) {
    TRY_TO(TraverseStmt(E));
  }
  return true;
}

template <typename Derived>
bool RecursiveASTVisitor<Derived>::VisitOMPAlignedClause(OMPAlignedClause *C) {
  TRY_TO(TraverseStmt(C->getAlignment()));
  TRY_TO(VisitOMPClauseList(C));
  return true;
}

template <typename Derived>
bool RecursiveASTVisitor<Derived>::VisitOMPCopyinClause(OMPCopyinClause *C) {
  TRY_TO(VisitOMPClauseList(C));
  for (auto *E : C->source_exprs()) {
    TRY_TO(TraverseStmt(E));
  }
  for (auto *E : C->destination_exprs()) {
    TRY_TO(TraverseStmt(E));
  }
  for (auto *E : C->assignment_ops()) {
    TRY_TO(TraverseStmt(E));
  }
  return true;
}

template <typename Derived>
bool RecursiveASTVisitor<Derived>::VisitOMPCopyprivateClause(
    OMPCopyprivateClause *C) {
  TRY_TO(VisitOMPClauseList(C));
  for (auto *E : C->source_exprs()) {
    TRY_TO(TraverseStmt(E));
  }
  for (auto *E : C->destination_exprs()) {
    TRY_TO(TraverseStmt(E));
  }
  for (auto *E : C->assignment_ops()) {
    TRY_TO(TraverseStmt(E));
  }
  return true;
}

template <typename Derived>
bool
RecursiveASTVisitor<Derived>::VisitOMPReductionClause(OMPReductionClause *C) {
  TRY_TO(TraverseNestedNameSpecifierLoc(C->getQualifierLoc()));
  TRY_TO(TraverseDeclarationNameInfo(C->getNameInfo()));
  TRY_TO(VisitOMPClauseList(C));
  TRY_TO(VisitOMPClauseWithPostUpdate(C));
  for (auto *E : C->privates()) {
    TRY_TO(TraverseStmt(E));
  }
  for (auto *E : C->lhs_exprs()) {
    TRY_TO(TraverseStmt(E));
  }
  for (auto *E : C->rhs_exprs()) {
    TRY_TO(TraverseStmt(E));
  }
  for (auto *E : C->reduction_ops()) {
    TRY_TO(TraverseStmt(E));
  }
  return true;
}

template <typename Derived>
bool RecursiveASTVisitor<Derived>::VisitOMPTaskReductionClause(
    OMPTaskReductionClause *C) {
  TRY_TO(TraverseNestedNameSpecifierLoc(C->getQualifierLoc()));
  TRY_TO(TraverseDeclarationNameInfo(C->getNameInfo()));
  TRY_TO(VisitOMPClauseList(C));
  TRY_TO(VisitOMPClauseWithPostUpdate(C));
  for (auto *E : C->privates()) {
    TRY_TO(TraverseStmt(E));
  }
  for (auto *E : C->lhs_exprs()) {
    TRY_TO(TraverseStmt(E));
  }
  for (auto *E : C->rhs_exprs()) {
    TRY_TO(TraverseStmt(E));
  }
  for (auto *E : C->reduction_ops()) {
    TRY_TO(TraverseStmt(E));
  }
  return true;
}

template <typename Derived>
bool RecursiveASTVisitor<Derived>::VisitOMPInReductionClause(
    OMPInReductionClause *C) {
  TRY_TO(TraverseNestedNameSpecifierLoc(C->getQualifierLoc()));
  TRY_TO(TraverseDeclarationNameInfo(C->getNameInfo()));
  TRY_TO(VisitOMPClauseList(C));
  TRY_TO(VisitOMPClauseWithPostUpdate(C));
  for (auto *E : C->privates()) {
    TRY_TO(TraverseStmt(E));
  }
  for (auto *E : C->lhs_exprs()) {
    TRY_TO(TraverseStmt(E));
  }
  for (auto *E : C->rhs_exprs()) {
    TRY_TO(TraverseStmt(E));
  }
  for (auto *E : C->reduction_ops()) {
    TRY_TO(TraverseStmt(E));
  }
  for (auto *E : C->taskgroup_descriptors())
    TRY_TO(TraverseStmt(E));
  return true;
}

template <typename Derived>
bool RecursiveASTVisitor<Derived>::VisitOMPFlushClause(OMPFlushClause *C) {
  TRY_TO(VisitOMPClauseList(C));
  return true;
}

template <typename Derived>
bool RecursiveASTVisitor<Derived>::VisitOMPDependClause(OMPDependClause *C) {
  TRY_TO(VisitOMPClauseList(C));
  return true;
}

template <typename Derived>
bool RecursiveASTVisitor<Derived>::VisitOMPDeviceClause(OMPDeviceClause *C) {
  TRY_TO(VisitOMPClauseWithPreInit(C));
  TRY_TO(TraverseStmt(C->getDevice()));
  return true;
}

template <typename Derived>
bool RecursiveASTVisitor<Derived>::VisitOMPMapClause(OMPMapClause *C) {
  TRY_TO(VisitOMPClauseList(C));
  return true;
}

template <typename Derived>
bool RecursiveASTVisitor<Derived>::VisitOMPNumTeamsClause(
    OMPNumTeamsClause *C) {
  TRY_TO(VisitOMPClauseWithPreInit(C));
  TRY_TO(TraverseStmt(C->getNumTeams()));
  return true;
}

template <typename Derived>
bool RecursiveASTVisitor<Derived>::VisitOMPThreadLimitClause(
    OMPThreadLimitClause *C) {
  TRY_TO(VisitOMPClauseWithPreInit(C));
  TRY_TO(TraverseStmt(C->getThreadLimit()));
  return true;
}

template <typename Derived>
bool RecursiveASTVisitor<Derived>::VisitOMPPriorityClause(
    OMPPriorityClause *C) {
  TRY_TO(TraverseStmt(C->getPriority()));
  return true;
}

template <typename Derived>
bool RecursiveASTVisitor<Derived>::VisitOMPGrainsizeClause(
    OMPGrainsizeClause *C) {
  TRY_TO(TraverseStmt(C->getGrainsize()));
  return true;
}

template <typename Derived>
bool RecursiveASTVisitor<Derived>::VisitOMPNumTasksClause(
    OMPNumTasksClause *C) {
  TRY_TO(TraverseStmt(C->getNumTasks()));
  return true;
}

template <typename Derived>
bool RecursiveASTVisitor<Derived>::VisitOMPHintClause(OMPHintClause *C) {
  TRY_TO(TraverseStmt(C->getHint()));
  return true;
}

template <typename Derived>
bool RecursiveASTVisitor<Derived>::VisitOMPDistScheduleClause(
    OMPDistScheduleClause *C) {
  TRY_TO(VisitOMPClauseWithPreInit(C));
  TRY_TO(TraverseStmt(C->getChunkSize()));
  return true;
}

template <typename Derived>
bool
RecursiveASTVisitor<Derived>::VisitOMPDefaultmapClause(OMPDefaultmapClause *C) {
  return true;
}

template <typename Derived>
bool RecursiveASTVisitor<Derived>::VisitOMPToClause(OMPToClause *C) {
  TRY_TO(VisitOMPClauseList(C));
  return true;
}

template <typename Derived>
bool RecursiveASTVisitor<Derived>::VisitOMPFromClause(OMPFromClause *C) {
  TRY_TO(VisitOMPClauseList(C));
  return true;
}

template <typename Derived>
bool RecursiveASTVisitor<Derived>::VisitOMPUseDevicePtrClause(
    OMPUseDevicePtrClause *C) {
  TRY_TO(VisitOMPClauseList(C));
  return true;
}

template <typename Derived>
bool RecursiveASTVisitor<Derived>::VisitOMPIsDevicePtrClause(
    OMPIsDevicePtrClause *C) {
  TRY_TO(VisitOMPClauseList(C));
  return true;
}

// FIXME: look at the following tricky-seeming exprs to see if we
// need to recurse on anything.  These are ones that have methods
// returning decls or qualtypes or nestednamespecifier -- though I'm
// not sure if they own them -- or just seemed very complicated, or
// had lots of sub-types to explore.
//
// VisitOverloadExpr and its children: recurse on template args? etc?

// FIXME: go through all the stmts and exprs again, and see which of them
// create new types, and recurse on the types (TypeLocs?) of those.
// Candidates:
//
//    http://clang.llvm.org/doxygen/classclang_1_1CXXTypeidExpr.html
//    http://clang.llvm.org/doxygen/classclang_1_1UnaryExprOrTypeTraitExpr.html
//    http://clang.llvm.org/doxygen/classclang_1_1TypesCompatibleExpr.html
//    Every class that has getQualifier.

#undef DEF_TRAVERSE_STMT
#undef TRAVERSE_STMT
#undef TRAVERSE_STMT_BASE

#undef TRY_TO

} // end namespace clang

#endif // LLVM_CLANG_AST_RECURSIVEASTVISITOR_H<|MERGE_RESOLUTION|>--- conflicted
+++ resolved
@@ -1270,12 +1270,9 @@
 DEF_TRAVERSE_TYPELOC(UnresolvedUsingType, {})
 DEF_TRAVERSE_TYPELOC(TypedefType, {})
 DEF_TRAVERSE_TYPELOC(TypeVariableType, {})
-<<<<<<< HEAD
 DEF_TRAVERSE_TYPELOC(TypeOpaqueType, {})
 DEF_TRAVERSE_TYPELOC(TypeRevealType, {})
-=======
 DEF_TRAVERSE_TYPELOC(ExistentialType, {}) // TODO: is this correct? (checkedc issue #661)
->>>>>>> da2b5426
 
 DEF_TRAVERSE_TYPELOC(TypeOfExprType,
                      { TRY_TO(TraverseStmt(TL.getUnderlyingExpr())); })
@@ -1605,7 +1602,7 @@
     TRY_TO(TraverseStmt(I));
   }
  })
- 
+
 DEF_TRAVERSE_DECL(OMPRequiresDecl, {
   for (auto *C : D->clauselists()) {
     TRY_TO(TraverseOMPClause(C));
