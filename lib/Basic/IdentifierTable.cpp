//===--- IdentifierTable.cpp - Hash table for identifier lookup -----------===//
//
//                     The LLVM Compiler Infrastructure
//
// This file is distributed under the University of Illinois Open Source
// License. See LICENSE.TXT for details.
//
//===----------------------------------------------------------------------===//
//
// This file implements the IdentifierInfo, IdentifierVisitor, and
// IdentifierTable interfaces.
//
//===----------------------------------------------------------------------===//

#include "clang/Basic/CharInfo.h"
#include "clang/Basic/IdentifierTable.h"
#include "clang/Basic/LangOptions.h"
#include "clang/Basic/OperatorKinds.h"
#include "clang/Basic/Specifiers.h"
#include "llvm/ADT/DenseMap.h"
#include "llvm/ADT/FoldingSet.h"
#include "llvm/ADT/SmallString.h"
#include "llvm/Support/ErrorHandling.h"
#include "llvm/Support/raw_ostream.h"
#include <cstdio>

using namespace clang;

//===----------------------------------------------------------------------===//
// IdentifierInfo Implementation
//===----------------------------------------------------------------------===//

IdentifierInfo::IdentifierInfo() {
  TokenID = tok::identifier;
  ObjCOrBuiltinID = 0;
  HasMacro = false;
  HadMacro = false;
  IsExtension = false;
  IsFutureCompatKeyword = false;
  IsPoisoned = false;
  IsCPPOperatorKeyword = false;
  NeedsHandleIdentifier = false;
  IsFromAST = false;
  ChangedAfterLoad = false;
  FEChangedAfterLoad = false;
  RevertedTokenID = false;
  OutOfDate = false;
  IsModulesImport = false;
  FETokenInfo = nullptr;
  Entry = nullptr;
}

//===----------------------------------------------------------------------===//
// IdentifierTable Implementation
//===----------------------------------------------------------------------===//

IdentifierIterator::~IdentifierIterator() { }

IdentifierInfoLookup::~IdentifierInfoLookup() {}

namespace {
  /// \brief A simple identifier lookup iterator that represents an
  /// empty sequence of identifiers.
  class EmptyLookupIterator : public IdentifierIterator
  {
  public:
    StringRef Next() override { return StringRef(); }
  };
}

IdentifierIterator *IdentifierInfoLookup::getIdentifiers() {
  return new EmptyLookupIterator();
}

IdentifierTable::IdentifierTable(const LangOptions &LangOpts,
                                 IdentifierInfoLookup* externalLookup)
  : HashTable(8192), // Start with space for 8K identifiers.
    ExternalLookup(externalLookup) {

  // Populate the identifier table with info about keywords for the current
  // language.
  AddKeywords(LangOpts);
      

  // Add the '_experimental_modules_import' contextual keyword.
  get("import").setModulesImport(true);
}

//===----------------------------------------------------------------------===//
// Language Keyword Implementation
//===----------------------------------------------------------------------===//

// Constants for TokenKinds.def
namespace {
  enum {
    KEYC99 = 0x1,
    KEYCXX = 0x2,
    KEYCXX11 = 0x4,
    KEYGNU = 0x8,
    KEYMS = 0x10,
    BOOLSUPPORT = 0x20,
    KEYALTIVEC = 0x40,
    KEYNOCXX = 0x80,
    KEYBORLAND = 0x100,
    KEYOPENCL = 0x200,
    KEYC11 = 0x400,
    KEYARC = 0x800,
    KEYNOMS18 = 0x01000,
    KEYNOOPENCL = 0x02000,
    WCHARSUPPORT = 0x04000,
    HALFSUPPORT = 0x08000,
    KEYCONCEPTS = 0x10000,
    KEYOBJC2    = 0x20000,
    KEYZVECTOR  = 0x40000,
    KEYCOROUTINES = 0x80000,
<<<<<<< HEAD
    KEYCHECKEDC =  0x100000,
=======
    KEYMODULES = 0x100000,
>>>>>>> 7ccc62be
    KEYALL = (0x1fffff & ~KEYNOMS18 &
              ~KEYNOOPENCL) // KEYNOMS18 and KEYNOOPENCL are used to exclude.
  };

  /// \brief How a keyword is treated in the selected standard.
  enum KeywordStatus {
    KS_Disabled,    // Disabled
    KS_Extension,   // Is an extension
    KS_Enabled,     // Enabled
    KS_Future       // Is a keyword in future standard
  };
}

/// \brief Translates flags as specified in TokenKinds.def into keyword status
/// in the given language standard.
static KeywordStatus getKeywordStatus(const LangOptions &LangOpts,
                                      unsigned Flags) {
  if (Flags == KEYALL) return KS_Enabled;
  if (LangOpts.CPlusPlus && (Flags & KEYCXX)) return KS_Enabled;
  if (LangOpts.CPlusPlus11 && (Flags & KEYCXX11)) return KS_Enabled;
  if (LangOpts.C99 && (Flags & KEYC99)) return KS_Enabled;
  if (LangOpts.GNUKeywords && (Flags & KEYGNU)) return KS_Extension;
  if (LangOpts.MicrosoftExt && (Flags & KEYMS)) return KS_Extension;
  if (LangOpts.Borland && (Flags & KEYBORLAND)) return KS_Extension;
  if (LangOpts.Bool && (Flags & BOOLSUPPORT)) return KS_Enabled;
  if (LangOpts.Half && (Flags & HALFSUPPORT)) return KS_Enabled;
  if (LangOpts.WChar && (Flags & WCHARSUPPORT)) return KS_Enabled;
  if (LangOpts.AltiVec && (Flags & KEYALTIVEC)) return KS_Enabled;
  if (LangOpts.OpenCL && (Flags & KEYOPENCL)) return KS_Enabled;
  if (!LangOpts.CPlusPlus && (Flags & KEYNOCXX)) return KS_Enabled;
  if (LangOpts.C11 && (Flags & KEYC11)) return KS_Enabled;
  // We treat bridge casts as objective-C keywords so we can warn on them
  // in non-arc mode.
  if (LangOpts.ObjC2 && (Flags & KEYARC)) return KS_Enabled;
  if (LangOpts.ObjC2 && (Flags & KEYOBJC2)) return KS_Enabled;
  if (LangOpts.ConceptsTS && (Flags & KEYCONCEPTS)) return KS_Enabled;
  if (LangOpts.Coroutines && (Flags & KEYCOROUTINES)) return KS_Enabled;
  if (LangOpts.ModulesTS && (Flags & KEYMODULES)) return KS_Enabled;
  if (LangOpts.CPlusPlus && (Flags & KEYCXX11)) return KS_Future;
  if (LangOpts.CheckedC && (Flags & KEYCHECKEDC)) return KS_Enabled;
  return KS_Disabled;
}

/// AddKeyword - This method is used to associate a token ID with specific
/// identifiers because they are language keywords.  This causes the lexer to
/// automatically map matching identifiers to specialized token codes.
static void AddKeyword(StringRef Keyword,
                       tok::TokenKind TokenCode, unsigned Flags,
                       const LangOptions &LangOpts, IdentifierTable &Table) {
  KeywordStatus AddResult = getKeywordStatus(LangOpts, Flags);

  // Don't add this keyword under MSVCCompat.
  if (LangOpts.MSVCCompat && (Flags & KEYNOMS18) &&
      !LangOpts.isCompatibleWithMSVC(LangOptions::MSVC2015))
    return;

  // Don't add this keyword under OpenCL.
  if (LangOpts.OpenCL && (Flags & KEYNOOPENCL))
    return;

  // Don't add this keyword if disabled in this language.
  if (AddResult == KS_Disabled) return;

  IdentifierInfo &Info =
      Table.get(Keyword, AddResult == KS_Future ? tok::identifier : TokenCode);
  Info.setIsExtensionToken(AddResult == KS_Extension);
  Info.setIsFutureCompatKeyword(AddResult == KS_Future);
}

/// AddCXXOperatorKeyword - Register a C++ operator keyword alternative
/// representations.
static void AddCXXOperatorKeyword(StringRef Keyword,
                                  tok::TokenKind TokenCode,
                                  IdentifierTable &Table) {
  IdentifierInfo &Info = Table.get(Keyword, TokenCode);
  Info.setIsCPlusPlusOperatorKeyword();
}

/// AddObjCKeyword - Register an Objective-C \@keyword like "class" "selector"
/// or "property".
static void AddObjCKeyword(StringRef Name,
                           tok::ObjCKeywordKind ObjCID,
                           IdentifierTable &Table) {
  Table.get(Name).setObjCKeywordID(ObjCID);
}

/// AddKeywords - Add all keywords to the symbol table.
///
void IdentifierTable::AddKeywords(const LangOptions &LangOpts) {
  // Add keywords and tokens for the current language.
#define KEYWORD(NAME, FLAGS) \
  AddKeyword(StringRef(#NAME), tok::kw_ ## NAME,  \
             FLAGS, LangOpts, *this);
#define ALIAS(NAME, TOK, FLAGS) \
  AddKeyword(StringRef(NAME), tok::kw_ ## TOK,  \
             FLAGS, LangOpts, *this);
#define CXX_KEYWORD_OPERATOR(NAME, ALIAS) \
  if (LangOpts.CXXOperatorNames)          \
    AddCXXOperatorKeyword(StringRef(#NAME), tok::ALIAS, *this);
#define OBJC1_AT_KEYWORD(NAME) \
  if (LangOpts.ObjC1)          \
    AddObjCKeyword(StringRef(#NAME), tok::objc_##NAME, *this);
#define OBJC2_AT_KEYWORD(NAME) \
  if (LangOpts.ObjC2)          \
    AddObjCKeyword(StringRef(#NAME), tok::objc_##NAME, *this);
#define TESTING_KEYWORD(NAME, FLAGS)
#include "clang/Basic/TokenKinds.def"

  if (LangOpts.ParseUnknownAnytype)
    AddKeyword("__unknown_anytype", tok::kw___unknown_anytype, KEYALL,
               LangOpts, *this);

  if (LangOpts.DeclSpecKeyword)
    AddKeyword("__declspec", tok::kw___declspec, KEYALL, LangOpts, *this);
}

/// \brief Checks if the specified token kind represents a keyword in the
/// specified language.
/// \returns Status of the keyword in the language.
static KeywordStatus getTokenKwStatus(const LangOptions &LangOpts,
                                      tok::TokenKind K) {
  switch (K) {
#define KEYWORD(NAME, FLAGS) \
  case tok::kw_##NAME: return getKeywordStatus(LangOpts, FLAGS);
#include "clang/Basic/TokenKinds.def"
  default: return KS_Disabled;
  }
}

/// \brief Returns true if the identifier represents a keyword in the
/// specified language.
bool IdentifierInfo::isKeyword(const LangOptions &LangOpts) {
  switch (getTokenKwStatus(LangOpts, getTokenID())) {
  case KS_Enabled:
  case KS_Extension:
    return true;
  default:
    return false;
  }
}

tok::PPKeywordKind IdentifierInfo::getPPKeywordID() const {
  // We use a perfect hash function here involving the length of the keyword,
  // the first and third character.  For preprocessor ID's there are no
  // collisions (if there were, the switch below would complain about duplicate
  // case values).  Note that this depends on 'if' being null terminated.

#define HASH(LEN, FIRST, THIRD) \
  (LEN << 5) + (((FIRST-'a') + (THIRD-'a')) & 31)
#define CASE(LEN, FIRST, THIRD, NAME) \
  case HASH(LEN, FIRST, THIRD): \
    return memcmp(Name, #NAME, LEN) ? tok::pp_not_keyword : tok::pp_ ## NAME

  unsigned Len = getLength();
  if (Len < 2) return tok::pp_not_keyword;
  const char *Name = getNameStart();
  switch (HASH(Len, Name[0], Name[2])) {
  default: return tok::pp_not_keyword;
  CASE( 2, 'i', '\0', if);
  CASE( 4, 'e', 'i', elif);
  CASE( 4, 'e', 's', else);
  CASE( 4, 'l', 'n', line);
  CASE( 4, 's', 'c', sccs);
  CASE( 5, 'e', 'd', endif);
  CASE( 5, 'e', 'r', error);
  CASE( 5, 'i', 'e', ident);
  CASE( 5, 'i', 'd', ifdef);
  CASE( 5, 'u', 'd', undef);

  CASE( 6, 'a', 's', assert);
  CASE( 6, 'd', 'f', define);
  CASE( 6, 'i', 'n', ifndef);
  CASE( 6, 'i', 'p', import);
  CASE( 6, 'p', 'a', pragma);
      
  CASE( 7, 'd', 'f', defined);
  CASE( 7, 'i', 'c', include);
  CASE( 7, 'w', 'r', warning);

  CASE( 8, 'u', 'a', unassert);
  CASE(12, 'i', 'c', include_next);

  CASE(14, '_', 'p', __public_macro);
      
  CASE(15, '_', 'p', __private_macro);

  CASE(16, '_', 'i', __include_macros);
#undef CASE
#undef HASH
  }
}

//===----------------------------------------------------------------------===//
// Stats Implementation
//===----------------------------------------------------------------------===//

/// PrintStats - Print statistics about how well the identifier table is doing
/// at hashing identifiers.
void IdentifierTable::PrintStats() const {
  unsigned NumBuckets = HashTable.getNumBuckets();
  unsigned NumIdentifiers = HashTable.getNumItems();
  unsigned NumEmptyBuckets = NumBuckets-NumIdentifiers;
  unsigned AverageIdentifierSize = 0;
  unsigned MaxIdentifierLength = 0;

  // TODO: Figure out maximum times an identifier had to probe for -stats.
  for (llvm::StringMap<IdentifierInfo*, llvm::BumpPtrAllocator>::const_iterator
       I = HashTable.begin(), E = HashTable.end(); I != E; ++I) {
    unsigned IdLen = I->getKeyLength();
    AverageIdentifierSize += IdLen;
    if (MaxIdentifierLength < IdLen)
      MaxIdentifierLength = IdLen;
  }

  fprintf(stderr, "\n*** Identifier Table Stats:\n");
  fprintf(stderr, "# Identifiers:   %d\n", NumIdentifiers);
  fprintf(stderr, "# Empty Buckets: %d\n", NumEmptyBuckets);
  fprintf(stderr, "Hash density (#identifiers per bucket): %f\n",
          NumIdentifiers/(double)NumBuckets);
  fprintf(stderr, "Ave identifier length: %f\n",
          (AverageIdentifierSize/(double)NumIdentifiers));
  fprintf(stderr, "Max identifier length: %d\n", MaxIdentifierLength);

  // Compute statistics about the memory allocated for identifiers.
  HashTable.getAllocator().PrintStats();
}

//===----------------------------------------------------------------------===//
// SelectorTable Implementation
//===----------------------------------------------------------------------===//

unsigned llvm::DenseMapInfo<clang::Selector>::getHashValue(clang::Selector S) {
  return DenseMapInfo<void*>::getHashValue(S.getAsOpaquePtr());
}

namespace clang {
/// MultiKeywordSelector - One of these variable length records is kept for each
/// selector containing more than one keyword. We use a folding set
/// to unique aggregate names (keyword selectors in ObjC parlance). Access to
/// this class is provided strictly through Selector.
class MultiKeywordSelector
  : public DeclarationNameExtra, public llvm::FoldingSetNode {
  MultiKeywordSelector(unsigned nKeys) {
    ExtraKindOrNumArgs = NUM_EXTRA_KINDS + nKeys;
  }
public:
  // Constructor for keyword selectors.
  MultiKeywordSelector(unsigned nKeys, IdentifierInfo **IIV) {
    assert((nKeys > 1) && "not a multi-keyword selector");
    ExtraKindOrNumArgs = NUM_EXTRA_KINDS + nKeys;

    // Fill in the trailing keyword array.
    IdentifierInfo **KeyInfo = reinterpret_cast<IdentifierInfo **>(this+1);
    for (unsigned i = 0; i != nKeys; ++i)
      KeyInfo[i] = IIV[i];
  }

  // getName - Derive the full selector name and return it.
  std::string getName() const;

  unsigned getNumArgs() const { return ExtraKindOrNumArgs - NUM_EXTRA_KINDS; }

  typedef IdentifierInfo *const *keyword_iterator;
  keyword_iterator keyword_begin() const {
    return reinterpret_cast<keyword_iterator>(this+1);
  }
  keyword_iterator keyword_end() const {
    return keyword_begin()+getNumArgs();
  }
  IdentifierInfo *getIdentifierInfoForSlot(unsigned i) const {
    assert(i < getNumArgs() && "getIdentifierInfoForSlot(): illegal index");
    return keyword_begin()[i];
  }
  static void Profile(llvm::FoldingSetNodeID &ID,
                      keyword_iterator ArgTys, unsigned NumArgs) {
    ID.AddInteger(NumArgs);
    for (unsigned i = 0; i != NumArgs; ++i)
      ID.AddPointer(ArgTys[i]);
  }
  void Profile(llvm::FoldingSetNodeID &ID) {
    Profile(ID, keyword_begin(), getNumArgs());
  }
};
} // end namespace clang.

unsigned Selector::getNumArgs() const {
  unsigned IIF = getIdentifierInfoFlag();
  if (IIF <= ZeroArg)
    return 0;
  if (IIF == OneArg)
    return 1;
  // We point to a MultiKeywordSelector.
  MultiKeywordSelector *SI = getMultiKeywordSelector();
  return SI->getNumArgs();
}

IdentifierInfo *Selector::getIdentifierInfoForSlot(unsigned argIndex) const {
  if (getIdentifierInfoFlag() < MultiArg) {
    assert(argIndex == 0 && "illegal keyword index");
    return getAsIdentifierInfo();
  }
  // We point to a MultiKeywordSelector.
  MultiKeywordSelector *SI = getMultiKeywordSelector();
  return SI->getIdentifierInfoForSlot(argIndex);
}

StringRef Selector::getNameForSlot(unsigned int argIndex) const {
  IdentifierInfo *II = getIdentifierInfoForSlot(argIndex);
  return II? II->getName() : StringRef();
}

std::string MultiKeywordSelector::getName() const {
  SmallString<256> Str;
  llvm::raw_svector_ostream OS(Str);
  for (keyword_iterator I = keyword_begin(), E = keyword_end(); I != E; ++I) {
    if (*I)
      OS << (*I)->getName();
    OS << ':';
  }

  return OS.str();
}

std::string Selector::getAsString() const {
  if (InfoPtr == 0)
    return "<null selector>";

  if (getIdentifierInfoFlag() < MultiArg) {
    IdentifierInfo *II = getAsIdentifierInfo();

    // If the number of arguments is 0 then II is guaranteed to not be null.
    if (getNumArgs() == 0)
      return II->getName();

    if (!II)
      return ":";

    return II->getName().str() + ":";
  }

  // We have a multiple keyword selector.
  return getMultiKeywordSelector()->getName();
}

void Selector::print(llvm::raw_ostream &OS) const {
  OS << getAsString();
}

/// Interpreting the given string using the normal CamelCase
/// conventions, determine whether the given string starts with the
/// given "word", which is assumed to end in a lowercase letter.
static bool startsWithWord(StringRef name, StringRef word) {
  if (name.size() < word.size()) return false;
  return ((name.size() == word.size() || !isLowercase(name[word.size()])) &&
          name.startswith(word));
}

ObjCMethodFamily Selector::getMethodFamilyImpl(Selector sel) {
  IdentifierInfo *first = sel.getIdentifierInfoForSlot(0);
  if (!first) return OMF_None;

  StringRef name = first->getName();
  if (sel.isUnarySelector()) {
    if (name == "autorelease") return OMF_autorelease;
    if (name == "dealloc") return OMF_dealloc;
    if (name == "finalize") return OMF_finalize;
    if (name == "release") return OMF_release;
    if (name == "retain") return OMF_retain;
    if (name == "retainCount") return OMF_retainCount;
    if (name == "self") return OMF_self;
    if (name == "initialize") return OMF_initialize;
  }
 
  if (name == "performSelector") return OMF_performSelector;

  // The other method families may begin with a prefix of underscores.
  while (!name.empty() && name.front() == '_')
    name = name.substr(1);

  if (name.empty()) return OMF_None;
  switch (name.front()) {
  case 'a':
    if (startsWithWord(name, "alloc")) return OMF_alloc;
    break;
  case 'c':
    if (startsWithWord(name, "copy")) return OMF_copy;
    break;
  case 'i':
    if (startsWithWord(name, "init")) return OMF_init;
    break;
  case 'm':
    if (startsWithWord(name, "mutableCopy")) return OMF_mutableCopy;
    break;
  case 'n':
    if (startsWithWord(name, "new")) return OMF_new;
    break;
  default:
    break;
  }

  return OMF_None;
}

ObjCInstanceTypeFamily Selector::getInstTypeMethodFamily(Selector sel) {
  IdentifierInfo *first = sel.getIdentifierInfoForSlot(0);
  if (!first) return OIT_None;
  
  StringRef name = first->getName();
  
  if (name.empty()) return OIT_None;
  switch (name.front()) {
    case 'a':
      if (startsWithWord(name, "array")) return OIT_Array;
      break;
    case 'd':
      if (startsWithWord(name, "default")) return OIT_ReturnsSelf;
      if (startsWithWord(name, "dictionary")) return OIT_Dictionary;
      break;
    case 's':
      if (startsWithWord(name, "shared")) return OIT_ReturnsSelf;
      if (startsWithWord(name, "standard")) return OIT_Singleton;
    case 'i':
      if (startsWithWord(name, "init")) return OIT_Init;
    default:
      break;
  }
  return OIT_None;
}

ObjCStringFormatFamily Selector::getStringFormatFamilyImpl(Selector sel) {
  IdentifierInfo *first = sel.getIdentifierInfoForSlot(0);
  if (!first) return SFF_None;
  
  StringRef name = first->getName();
  
  switch (name.front()) {
    case 'a':
      if (name == "appendFormat") return SFF_NSString;
      break;
      
    case 'i':
      if (name == "initWithFormat") return SFF_NSString;
      break;
      
    case 'l':
      if (name == "localizedStringWithFormat") return SFF_NSString;
      break;
      
    case 's':
      if (name == "stringByAppendingFormat" ||
          name == "stringWithFormat") return SFF_NSString;
      break;
  }
  return SFF_None;
}

namespace {
  struct SelectorTableImpl {
    llvm::FoldingSet<MultiKeywordSelector> Table;
    llvm::BumpPtrAllocator Allocator;
  };
} // end anonymous namespace.

static SelectorTableImpl &getSelectorTableImpl(void *P) {
  return *static_cast<SelectorTableImpl*>(P);
}

SmallString<64>
SelectorTable::constructSetterName(StringRef Name) {
  SmallString<64> SetterName("set");
  SetterName += Name;
  SetterName[3] = toUppercase(SetterName[3]);
  return SetterName;
}

Selector
SelectorTable::constructSetterSelector(IdentifierTable &Idents,
                                       SelectorTable &SelTable,
                                       const IdentifierInfo *Name) {
  IdentifierInfo *SetterName =
    &Idents.get(constructSetterName(Name->getName()));
  return SelTable.getUnarySelector(SetterName);
}

size_t SelectorTable::getTotalMemory() const {
  SelectorTableImpl &SelTabImpl = getSelectorTableImpl(Impl);
  return SelTabImpl.Allocator.getTotalMemory();
}

Selector SelectorTable::getSelector(unsigned nKeys, IdentifierInfo **IIV) {
  if (nKeys < 2)
    return Selector(IIV[0], nKeys);

  SelectorTableImpl &SelTabImpl = getSelectorTableImpl(Impl);

  // Unique selector, to guarantee there is one per name.
  llvm::FoldingSetNodeID ID;
  MultiKeywordSelector::Profile(ID, IIV, nKeys);

  void *InsertPos = nullptr;
  if (MultiKeywordSelector *SI =
        SelTabImpl.Table.FindNodeOrInsertPos(ID, InsertPos))
    return Selector(SI);

  // MultiKeywordSelector objects are not allocated with new because they have a
  // variable size array (for parameter types) at the end of them.
  unsigned Size = sizeof(MultiKeywordSelector) + nKeys*sizeof(IdentifierInfo *);
  MultiKeywordSelector *SI =
    (MultiKeywordSelector*)SelTabImpl.Allocator.Allocate(Size,
                                         llvm::alignOf<MultiKeywordSelector>());
  new (SI) MultiKeywordSelector(nKeys, IIV);
  SelTabImpl.Table.InsertNode(SI, InsertPos);
  return Selector(SI);
}

SelectorTable::SelectorTable() {
  Impl = new SelectorTableImpl();
}

SelectorTable::~SelectorTable() {
  delete &getSelectorTableImpl(Impl);
}

const char *clang::getOperatorSpelling(OverloadedOperatorKind Operator) {
  switch (Operator) {
  case OO_None:
  case NUM_OVERLOADED_OPERATORS:
    return nullptr;

#define OVERLOADED_OPERATOR(Name,Spelling,Token,Unary,Binary,MemberOnly) \
  case OO_##Name: return Spelling;
#include "clang/Basic/OperatorKinds.def"
  }

  llvm_unreachable("Invalid OverloadedOperatorKind!");
}

StringRef clang::getNullabilitySpelling(NullabilityKind kind,
                                        bool isContextSensitive) {
  switch (kind) {
  case NullabilityKind::NonNull:
    return isContextSensitive ? "nonnull" : "_Nonnull";

  case NullabilityKind::Nullable:
    return isContextSensitive ? "nullable" : "_Nullable";

  case NullabilityKind::Unspecified:
    return isContextSensitive ? "null_unspecified" : "_Null_unspecified";
  }
  llvm_unreachable("Unknown nullability kind.");
}<|MERGE_RESOLUTION|>--- conflicted
+++ resolved
@@ -113,12 +113,9 @@
     KEYOBJC2    = 0x20000,
     KEYZVECTOR  = 0x40000,
     KEYCOROUTINES = 0x80000,
-<<<<<<< HEAD
-    KEYCHECKEDC =  0x100000,
-=======
     KEYMODULES = 0x100000,
->>>>>>> 7ccc62be
-    KEYALL = (0x1fffff & ~KEYNOMS18 &
+    KEYCHECKEDC = 0x200000,
+    KEYALL = (0x3fffff & ~KEYNOMS18 &
               ~KEYNOOPENCL) // KEYNOMS18 and KEYNOOPENCL are used to exclude.
   };
 
