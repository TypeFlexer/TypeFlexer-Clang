//===--- ParsePragma.cpp - Language specific pragma parsing ---------------===//
//
//                     The LLVM Compiler Infrastructure
//
// This file is distributed under the University of Illinois Open Source
// License. See LICENSE.TXT for details.
//
//===----------------------------------------------------------------------===//
//
// This file implements the language specific #pragma handlers.
//
//===----------------------------------------------------------------------===//

#include "clang/AST/ASTContext.h"
#include "clang/Basic/PragmaKinds.h"
#include "clang/Basic/TargetInfo.h"
#include "clang/Lex/Preprocessor.h"
#include "clang/Parse/LoopHint.h"
#include "clang/Parse/ParseDiagnostic.h"
#include "clang/Parse/Parser.h"
#include "clang/Parse/RAIIObjectsForParser.h"
#include "clang/Sema/Scope.h"
#include "llvm/ADT/StringSwitch.h"
using namespace clang;

namespace {

struct PragmaAlignHandler : public PragmaHandler {
  explicit PragmaAlignHandler() : PragmaHandler("align") {}
  void HandlePragma(Preprocessor &PP, PragmaIntroducerKind Introducer,
                    Token &FirstToken) override;
};

struct PragmaGCCVisibilityHandler : public PragmaHandler {
  explicit PragmaGCCVisibilityHandler() : PragmaHandler("visibility") {}
  void HandlePragma(Preprocessor &PP, PragmaIntroducerKind Introducer,
                    Token &FirstToken) override;
};

struct PragmaOptionsHandler : public PragmaHandler {
  explicit PragmaOptionsHandler() : PragmaHandler("options") {}
  void HandlePragma(Preprocessor &PP, PragmaIntroducerKind Introducer,
                    Token &FirstToken) override;
};

struct PragmaPackHandler : public PragmaHandler {
  explicit PragmaPackHandler() : PragmaHandler("pack") {}
  void HandlePragma(Preprocessor &PP, PragmaIntroducerKind Introducer,
                    Token &FirstToken) override;
};

struct PragmaClangSectionHandler : public PragmaHandler {
  explicit PragmaClangSectionHandler(Sema &S)
             : PragmaHandler("section"), Actions(S) {}
  void HandlePragma(Preprocessor &PP, PragmaIntroducerKind Introducer,
                    Token &FirstToken) override;
private:
  Sema &Actions;
};

struct PragmaMSStructHandler : public PragmaHandler {
  explicit PragmaMSStructHandler() : PragmaHandler("ms_struct") {}
  void HandlePragma(Preprocessor &PP, PragmaIntroducerKind Introducer,
                    Token &FirstToken) override;
};

struct PragmaUnusedHandler : public PragmaHandler {
  PragmaUnusedHandler() : PragmaHandler("unused") {}
  void HandlePragma(Preprocessor &PP, PragmaIntroducerKind Introducer,
                    Token &FirstToken) override;
};

struct PragmaWeakHandler : public PragmaHandler {
  explicit PragmaWeakHandler() : PragmaHandler("weak") {}
  void HandlePragma(Preprocessor &PP, PragmaIntroducerKind Introducer,
                    Token &FirstToken) override;
};

struct PragmaRedefineExtnameHandler : public PragmaHandler {
  explicit PragmaRedefineExtnameHandler() : PragmaHandler("redefine_extname") {}
  void HandlePragma(Preprocessor &PP, PragmaIntroducerKind Introducer,
                    Token &FirstToken) override;
};

struct PragmaOpenCLExtensionHandler : public PragmaHandler {
  PragmaOpenCLExtensionHandler() : PragmaHandler("EXTENSION") {}
  void HandlePragma(Preprocessor &PP, PragmaIntroducerKind Introducer,
                    Token &FirstToken) override;
};


struct PragmaFPContractHandler : public PragmaHandler {
  PragmaFPContractHandler() : PragmaHandler("FP_CONTRACT") {}
  void HandlePragma(Preprocessor &PP, PragmaIntroducerKind Introducer,
                    Token &FirstToken) override;
};

// Pragma STDC implementations.

/// PragmaSTDC_FENV_ACCESSHandler - "\#pragma STDC FENV_ACCESS ...".
struct PragmaSTDC_FENV_ACCESSHandler : public PragmaHandler {
  PragmaSTDC_FENV_ACCESSHandler() : PragmaHandler("FENV_ACCESS") {}

  void HandlePragma(Preprocessor &PP, PragmaIntroducerKind Introducer,
                    Token &Tok) override {
    tok::OnOffSwitch OOS;
    if (PP.LexOnOffSwitch(OOS))
     return;
    if (OOS == tok::OOS_ON) {
      PP.Diag(Tok, diag::warn_stdc_fenv_access_not_supported);
    }

    MutableArrayRef<Token> Toks(PP.getPreprocessorAllocator().Allocate<Token>(1),
                                1);
    Toks[0].startToken();
    Toks[0].setKind(tok::annot_pragma_fenv_access);
    Toks[0].setLocation(Tok.getLocation());
    Toks[0].setAnnotationEndLoc(Tok.getLocation());
    Toks[0].setAnnotationValue(reinterpret_cast<void*>(
                               static_cast<uintptr_t>(OOS)));
    PP.EnterTokenStream(Toks, /*DisableMacroExpansion=*/true);
  }
};

/// PragmaSTDC_CX_LIMITED_RANGEHandler - "\#pragma STDC CX_LIMITED_RANGE ...".
struct PragmaSTDC_CX_LIMITED_RANGEHandler : public PragmaHandler {
  PragmaSTDC_CX_LIMITED_RANGEHandler() : PragmaHandler("CX_LIMITED_RANGE") {}

  void HandlePragma(Preprocessor &PP, PragmaIntroducerKind Introducer,
                    Token &Tok) override {
    tok::OnOffSwitch OOS;
    PP.LexOnOffSwitch(OOS);
  }
};

/// PragmaSTDC_UnknownHandler - "\#pragma STDC ...".
struct PragmaSTDC_UnknownHandler : public PragmaHandler {
  PragmaSTDC_UnknownHandler() = default;

  void HandlePragma(Preprocessor &PP, PragmaIntroducerKind Introducer,
                    Token &UnknownTok) override {
    // C99 6.10.6p2, unknown forms are not allowed.
    PP.Diag(UnknownTok, diag::ext_stdc_pragma_ignored);
  }
};

struct PragmaFPHandler : public PragmaHandler {
  PragmaFPHandler() : PragmaHandler("fp") {}
  void HandlePragma(Preprocessor &PP, PragmaIntroducerKind Introducer,
                    Token &FirstToken) override;
};

struct PragmaNoOpenMPHandler : public PragmaHandler {
  PragmaNoOpenMPHandler() : PragmaHandler("omp") { }
  void HandlePragma(Preprocessor &PP, PragmaIntroducerKind Introducer,
                    Token &FirstToken) override;
};

struct PragmaOpenMPHandler : public PragmaHandler {
  PragmaOpenMPHandler() : PragmaHandler("omp") { }
  void HandlePragma(Preprocessor &PP, PragmaIntroducerKind Introducer,
                    Token &FirstToken) override;
};

/// PragmaCommentHandler - "\#pragma comment ...".
struct PragmaCommentHandler : public PragmaHandler {
  PragmaCommentHandler(Sema &Actions)
    : PragmaHandler("comment"), Actions(Actions) {}
  void HandlePragma(Preprocessor &PP, PragmaIntroducerKind Introducer,
                    Token &FirstToken) override;
private:
  Sema &Actions;
};

struct PragmaDetectMismatchHandler : public PragmaHandler {
  PragmaDetectMismatchHandler(Sema &Actions)
    : PragmaHandler("detect_mismatch"), Actions(Actions) {}
  void HandlePragma(Preprocessor &PP, PragmaIntroducerKind Introducer,
                    Token &FirstToken) override;
private:
  Sema &Actions;
};

struct PragmaMSPointersToMembers : public PragmaHandler {
  explicit PragmaMSPointersToMembers() : PragmaHandler("pointers_to_members") {}
  void HandlePragma(Preprocessor &PP, PragmaIntroducerKind Introducer,
                    Token &FirstToken) override;
};

struct PragmaMSVtorDisp : public PragmaHandler {
  explicit PragmaMSVtorDisp() : PragmaHandler("vtordisp") {}
  void HandlePragma(Preprocessor &PP, PragmaIntroducerKind Introducer,
                    Token &FirstToken) override;
};

struct PragmaMSPragma : public PragmaHandler {
  explicit PragmaMSPragma(const char *name) : PragmaHandler(name) {}
  void HandlePragma(Preprocessor &PP, PragmaIntroducerKind Introducer,
                    Token &FirstToken) override;
};

/// PragmaOptimizeHandler - "\#pragma clang optimize on/off".
struct PragmaOptimizeHandler : public PragmaHandler {
  PragmaOptimizeHandler(Sema &S)
    : PragmaHandler("optimize"), Actions(S) {}
  void HandlePragma(Preprocessor &PP, PragmaIntroducerKind Introducer,
                    Token &FirstToken) override;
private:
  Sema &Actions;
};

struct PragmaLoopHintHandler : public PragmaHandler {
  PragmaLoopHintHandler() : PragmaHandler("loop") {}
  void HandlePragma(Preprocessor &PP, PragmaIntroducerKind Introducer,
                    Token &FirstToken) override;
};

struct PragmaUnrollHintHandler : public PragmaHandler {
  PragmaUnrollHintHandler(const char *name) : PragmaHandler(name) {}
  void HandlePragma(Preprocessor &PP, PragmaIntroducerKind Introducer,
                    Token &FirstToken) override;
};

struct PragmaMSRuntimeChecksHandler : public EmptyPragmaHandler {
  PragmaMSRuntimeChecksHandler() : EmptyPragmaHandler("runtime_checks") {}
};

struct PragmaMSIntrinsicHandler : public PragmaHandler {
  PragmaMSIntrinsicHandler() : PragmaHandler("intrinsic") {}
  void HandlePragma(Preprocessor &PP, PragmaIntroducerKind Introducer,
                    Token &FirstToken) override;
};

struct PragmaMSOptimizeHandler : public PragmaHandler {
  PragmaMSOptimizeHandler() : PragmaHandler("optimize") {}
  void HandlePragma(Preprocessor &PP, PragmaIntroducerKind Introducer,
                    Token &FirstToken) override;
};

struct PragmaForceCUDAHostDeviceHandler : public PragmaHandler {
  PragmaForceCUDAHostDeviceHandler(Sema &Actions)
      : PragmaHandler("force_cuda_host_device"), Actions(Actions) {}
  void HandlePragma(Preprocessor &PP, PragmaIntroducerKind Introducer,
                    Token &FirstToken) override;
private:
  Sema &Actions;
};

struct PragmaCheckedScopeHandler : public PragmaHandler {
  PragmaCheckedScopeHandler() : PragmaHandler("CHECKED_SCOPE") {}
  void HandlePragma(Preprocessor &PP, PragmaIntroducerKind Introducer,
                    Token &FirstToken) override;
};

/// PragmaAttributeHandler - "\#pragma clang attribute ...".
struct PragmaAttributeHandler : public PragmaHandler {
  PragmaAttributeHandler(AttributeFactory &AttrFactory)
      : PragmaHandler("attribute"), AttributesForPragmaAttribute(AttrFactory) {}
  void HandlePragma(Preprocessor &PP, PragmaIntroducerKind Introducer,
                    Token &FirstToken) override;

  /// A pool of attributes that were parsed in \#pragma clang attribute.
  ParsedAttributes AttributesForPragmaAttribute;
};

}  // end namespace

void Parser::initializePragmaHandlers() {
  AlignHandler = llvm::make_unique<PragmaAlignHandler>();
  PP.AddPragmaHandler(AlignHandler.get());

  GCCVisibilityHandler = llvm::make_unique<PragmaGCCVisibilityHandler>();
  PP.AddPragmaHandler("GCC", GCCVisibilityHandler.get());

  OptionsHandler = llvm::make_unique<PragmaOptionsHandler>();
  PP.AddPragmaHandler(OptionsHandler.get());

  PackHandler = llvm::make_unique<PragmaPackHandler>();
  PP.AddPragmaHandler(PackHandler.get());

  MSStructHandler = llvm::make_unique<PragmaMSStructHandler>();
  PP.AddPragmaHandler(MSStructHandler.get());

  UnusedHandler = llvm::make_unique<PragmaUnusedHandler>();
  PP.AddPragmaHandler(UnusedHandler.get());

  WeakHandler = llvm::make_unique<PragmaWeakHandler>();
  PP.AddPragmaHandler(WeakHandler.get());

  RedefineExtnameHandler = llvm::make_unique<PragmaRedefineExtnameHandler>();
  PP.AddPragmaHandler(RedefineExtnameHandler.get());

  FPContractHandler = llvm::make_unique<PragmaFPContractHandler>();
  PP.AddPragmaHandler("STDC", FPContractHandler.get());

  STDCFENVHandler = llvm::make_unique<PragmaSTDC_FENV_ACCESSHandler>();
  PP.AddPragmaHandler("STDC", STDCFENVHandler.get());

  STDCCXLIMITHandler = llvm::make_unique<PragmaSTDC_CX_LIMITED_RANGEHandler>();
  PP.AddPragmaHandler("STDC", STDCCXLIMITHandler.get());

  STDCUnknownHandler = llvm::make_unique<PragmaSTDC_UnknownHandler>();
  PP.AddPragmaHandler("STDC", STDCUnknownHandler.get());

  PCSectionHandler = llvm::make_unique<PragmaClangSectionHandler>(Actions);
  PP.AddPragmaHandler("clang", PCSectionHandler.get());

  if (getLangOpts().OpenCL) {
    OpenCLExtensionHandler = llvm::make_unique<PragmaOpenCLExtensionHandler>();
    PP.AddPragmaHandler("OPENCL", OpenCLExtensionHandler.get());

    PP.AddPragmaHandler("OPENCL", FPContractHandler.get());
  }
  if (getLangOpts().OpenMP)
    OpenMPHandler = llvm::make_unique<PragmaOpenMPHandler>();
  else
    OpenMPHandler = llvm::make_unique<PragmaNoOpenMPHandler>();
  PP.AddPragmaHandler(OpenMPHandler.get());

  if (getLangOpts().MicrosoftExt ||
      getTargetInfo().getTriple().isOSBinFormatELF()) {
    MSCommentHandler = llvm::make_unique<PragmaCommentHandler>(Actions);
    PP.AddPragmaHandler(MSCommentHandler.get());
  }

  if (getLangOpts().MicrosoftExt) {
    MSDetectMismatchHandler =
        llvm::make_unique<PragmaDetectMismatchHandler>(Actions);
    PP.AddPragmaHandler(MSDetectMismatchHandler.get());
    MSPointersToMembers = llvm::make_unique<PragmaMSPointersToMembers>();
    PP.AddPragmaHandler(MSPointersToMembers.get());
    MSVtorDisp = llvm::make_unique<PragmaMSVtorDisp>();
    PP.AddPragmaHandler(MSVtorDisp.get());
    MSInitSeg = llvm::make_unique<PragmaMSPragma>("init_seg");
    PP.AddPragmaHandler(MSInitSeg.get());
    MSDataSeg = llvm::make_unique<PragmaMSPragma>("data_seg");
    PP.AddPragmaHandler(MSDataSeg.get());
    MSBSSSeg = llvm::make_unique<PragmaMSPragma>("bss_seg");
    PP.AddPragmaHandler(MSBSSSeg.get());
    MSConstSeg = llvm::make_unique<PragmaMSPragma>("const_seg");
    PP.AddPragmaHandler(MSConstSeg.get());
    MSCodeSeg = llvm::make_unique<PragmaMSPragma>("code_seg");
    PP.AddPragmaHandler(MSCodeSeg.get());
    MSSection = llvm::make_unique<PragmaMSPragma>("section");
    PP.AddPragmaHandler(MSSection.get());
    MSRuntimeChecks = llvm::make_unique<PragmaMSRuntimeChecksHandler>();
    PP.AddPragmaHandler(MSRuntimeChecks.get());
    MSIntrinsic = llvm::make_unique<PragmaMSIntrinsicHandler>();
    PP.AddPragmaHandler(MSIntrinsic.get());
    MSOptimize = llvm::make_unique<PragmaMSOptimizeHandler>();
    PP.AddPragmaHandler(MSOptimize.get());
  }

  if (getLangOpts().CUDA) {
    CUDAForceHostDeviceHandler =
        llvm::make_unique<PragmaForceCUDAHostDeviceHandler>(Actions);
    PP.AddPragmaHandler("clang", CUDAForceHostDeviceHandler.get());
  }

  OptimizeHandler = llvm::make_unique<PragmaOptimizeHandler>(Actions);
  PP.AddPragmaHandler("clang", OptimizeHandler.get());

  LoopHintHandler = llvm::make_unique<PragmaLoopHintHandler>();
  PP.AddPragmaHandler("clang", LoopHintHandler.get());

  UnrollHintHandler = llvm::make_unique<PragmaUnrollHintHandler>("unroll");
  PP.AddPragmaHandler(UnrollHintHandler.get());

  NoUnrollHintHandler = llvm::make_unique<PragmaUnrollHintHandler>("nounroll");
  PP.AddPragmaHandler(NoUnrollHintHandler.get());

  UnrollAndJamHintHandler =
      llvm::make_unique<PragmaUnrollHintHandler>("unroll_and_jam");
  PP.AddPragmaHandler(UnrollAndJamHintHandler.get());

  NoUnrollAndJamHintHandler =
      llvm::make_unique<PragmaUnrollHintHandler>("nounroll_and_jam");
  PP.AddPragmaHandler(NoUnrollAndJamHintHandler.get());

  FPHandler = llvm::make_unique<PragmaFPHandler>();
  PP.AddPragmaHandler("clang", FPHandler.get());

  AttributePragmaHandler =
      llvm::make_unique<PragmaAttributeHandler>(AttrFactory);
  PP.AddPragmaHandler("clang", AttributePragmaHandler.get());

  CheckedScopeHandler.reset(new PragmaCheckedScopeHandler());
  PP.AddPragmaHandler(CheckedScopeHandler.get());
}

void Parser::resetPragmaHandlers() {
  // Remove the pragma handlers we installed.
  PP.RemovePragmaHandler(AlignHandler.get());
  AlignHandler.reset();
  PP.RemovePragmaHandler("GCC", GCCVisibilityHandler.get());
  GCCVisibilityHandler.reset();
  PP.RemovePragmaHandler(OptionsHandler.get());
  OptionsHandler.reset();
  PP.RemovePragmaHandler(PackHandler.get());
  PackHandler.reset();
  PP.RemovePragmaHandler(MSStructHandler.get());
  MSStructHandler.reset();
  PP.RemovePragmaHandler(UnusedHandler.get());
  UnusedHandler.reset();
  PP.RemovePragmaHandler(WeakHandler.get());
  WeakHandler.reset();
  PP.RemovePragmaHandler(RedefineExtnameHandler.get());
  RedefineExtnameHandler.reset();

  if (getLangOpts().OpenCL) {
    PP.RemovePragmaHandler("OPENCL", OpenCLExtensionHandler.get());
    OpenCLExtensionHandler.reset();
    PP.RemovePragmaHandler("OPENCL", FPContractHandler.get());
  }
  PP.RemovePragmaHandler(OpenMPHandler.get());
  OpenMPHandler.reset();

  if (getLangOpts().MicrosoftExt ||
      getTargetInfo().getTriple().isOSBinFormatELF()) {
    PP.RemovePragmaHandler(MSCommentHandler.get());
    MSCommentHandler.reset();
  }

  PP.RemovePragmaHandler("clang", PCSectionHandler.get());
  PCSectionHandler.reset();

  if (getLangOpts().MicrosoftExt) {
    PP.RemovePragmaHandler(MSDetectMismatchHandler.get());
    MSDetectMismatchHandler.reset();
    PP.RemovePragmaHandler(MSPointersToMembers.get());
    MSPointersToMembers.reset();
    PP.RemovePragmaHandler(MSVtorDisp.get());
    MSVtorDisp.reset();
    PP.RemovePragmaHandler(MSInitSeg.get());
    MSInitSeg.reset();
    PP.RemovePragmaHandler(MSDataSeg.get());
    MSDataSeg.reset();
    PP.RemovePragmaHandler(MSBSSSeg.get());
    MSBSSSeg.reset();
    PP.RemovePragmaHandler(MSConstSeg.get());
    MSConstSeg.reset();
    PP.RemovePragmaHandler(MSCodeSeg.get());
    MSCodeSeg.reset();
    PP.RemovePragmaHandler(MSSection.get());
    MSSection.reset();
    PP.RemovePragmaHandler(MSRuntimeChecks.get());
    MSRuntimeChecks.reset();
    PP.RemovePragmaHandler(MSIntrinsic.get());
    MSIntrinsic.reset();
    PP.RemovePragmaHandler(MSOptimize.get());
    MSOptimize.reset();
  }

  if (getLangOpts().CUDA) {
    PP.RemovePragmaHandler("clang", CUDAForceHostDeviceHandler.get());
    CUDAForceHostDeviceHandler.reset();
  }

  PP.RemovePragmaHandler("STDC", FPContractHandler.get());
  FPContractHandler.reset();

  PP.RemovePragmaHandler("STDC", STDCFENVHandler.get());
  STDCFENVHandler.reset();

  PP.RemovePragmaHandler("STDC", STDCCXLIMITHandler.get());
  STDCCXLIMITHandler.reset();

  PP.RemovePragmaHandler("STDC", STDCUnknownHandler.get());
  STDCUnknownHandler.reset();

  PP.RemovePragmaHandler("clang", OptimizeHandler.get());
  OptimizeHandler.reset();

  PP.RemovePragmaHandler("clang", LoopHintHandler.get());
  LoopHintHandler.reset();

  PP.RemovePragmaHandler(UnrollHintHandler.get());
  UnrollHintHandler.reset();

  PP.RemovePragmaHandler(NoUnrollHintHandler.get());
  NoUnrollHintHandler.reset();

  PP.RemovePragmaHandler(UnrollAndJamHintHandler.get());
  UnrollAndJamHintHandler.reset();

  PP.RemovePragmaHandler(NoUnrollAndJamHintHandler.get());
  NoUnrollAndJamHintHandler.reset();

  PP.RemovePragmaHandler("clang", FPHandler.get());
  FPHandler.reset();

  PP.RemovePragmaHandler("clang", AttributePragmaHandler.get());
  AttributePragmaHandler.reset();

  PP.RemovePragmaHandler(CheckedScopeHandler.get());
  CheckedScopeHandler.reset();
}

/// Handle the annotation token produced for #pragma unused(...)
///
/// Each annot_pragma_unused is followed by the argument token so e.g.
/// "#pragma unused(x,y)" becomes:
/// annot_pragma_unused 'x' annot_pragma_unused 'y'
void Parser::HandlePragmaUnused() {
  assert(Tok.is(tok::annot_pragma_unused));
  SourceLocation UnusedLoc = ConsumeAnnotationToken();
  Actions.ActOnPragmaUnused(Tok, getCurScope(), UnusedLoc);
  ConsumeToken(); // The argument token.
}

void Parser::HandlePragmaVisibility() {
  assert(Tok.is(tok::annot_pragma_vis));
  const IdentifierInfo *VisType =
    static_cast<IdentifierInfo *>(Tok.getAnnotationValue());
  SourceLocation VisLoc = ConsumeAnnotationToken();
  Actions.ActOnPragmaVisibility(VisType, VisLoc);
}

namespace {
struct PragmaPackInfo {
  Sema::PragmaMsStackAction Action;
  StringRef SlotLabel;
  Token Alignment;
};
} // end anonymous namespace

void Parser::HandlePragmaPack() {
  assert(Tok.is(tok::annot_pragma_pack));
  PragmaPackInfo *Info =
    static_cast<PragmaPackInfo *>(Tok.getAnnotationValue());
  SourceLocation PragmaLoc = Tok.getLocation();
  ExprResult Alignment;
  if (Info->Alignment.is(tok::numeric_constant)) {
    Alignment = Actions.ActOnNumericConstant(Info->Alignment);
    if (Alignment.isInvalid()) {
      ConsumeAnnotationToken();
      return;
    }
  }
  Actions.ActOnPragmaPack(PragmaLoc, Info->Action, Info->SlotLabel,
                          Alignment.get());
  // Consume the token after processing the pragma to enable pragma-specific
  // #include warnings.
  ConsumeAnnotationToken();
}

void Parser::HandlePragmaMSStruct() {
  assert(Tok.is(tok::annot_pragma_msstruct));
  PragmaMSStructKind Kind = static_cast<PragmaMSStructKind>(
      reinterpret_cast<uintptr_t>(Tok.getAnnotationValue()));
  Actions.ActOnPragmaMSStruct(Kind);
  ConsumeAnnotationToken();
}

void Parser::HandlePragmaAlign() {
  assert(Tok.is(tok::annot_pragma_align));
  Sema::PragmaOptionsAlignKind Kind =
    static_cast<Sema::PragmaOptionsAlignKind>(
    reinterpret_cast<uintptr_t>(Tok.getAnnotationValue()));
  Actions.ActOnPragmaOptionsAlign(Kind, Tok.getLocation());
  // Consume the token after processing the pragma to enable pragma-specific
  // #include warnings.
  ConsumeAnnotationToken();
}

void Parser::HandlePragmaDump() {
  assert(Tok.is(tok::annot_pragma_dump));
  IdentifierInfo *II =
      reinterpret_cast<IdentifierInfo *>(Tok.getAnnotationValue());
  Actions.ActOnPragmaDump(getCurScope(), Tok.getLocation(), II);
  ConsumeAnnotationToken();
}

void Parser::HandlePragmaWeak() {
  assert(Tok.is(tok::annot_pragma_weak));
  SourceLocation PragmaLoc = ConsumeAnnotationToken();
  Actions.ActOnPragmaWeakID(Tok.getIdentifierInfo(), PragmaLoc,
                            Tok.getLocation());
  ConsumeToken(); // The weak name.
}

void Parser::HandlePragmaWeakAlias() {
  assert(Tok.is(tok::annot_pragma_weakalias));
  SourceLocation PragmaLoc = ConsumeAnnotationToken();
  IdentifierInfo *WeakName = Tok.getIdentifierInfo();
  SourceLocation WeakNameLoc = Tok.getLocation();
  ConsumeToken();
  IdentifierInfo *AliasName = Tok.getIdentifierInfo();
  SourceLocation AliasNameLoc = Tok.getLocation();
  ConsumeToken();
  Actions.ActOnPragmaWeakAlias(WeakName, AliasName, PragmaLoc,
                               WeakNameLoc, AliasNameLoc);

}

void Parser::HandlePragmaRedefineExtname() {
  assert(Tok.is(tok::annot_pragma_redefine_extname));
  SourceLocation RedefLoc = ConsumeAnnotationToken();
  IdentifierInfo *RedefName = Tok.getIdentifierInfo();
  SourceLocation RedefNameLoc = Tok.getLocation();
  ConsumeToken();
  IdentifierInfo *AliasName = Tok.getIdentifierInfo();
  SourceLocation AliasNameLoc = Tok.getLocation();
  ConsumeToken();
  Actions.ActOnPragmaRedefineExtname(RedefName, AliasName, RedefLoc,
                                     RedefNameLoc, AliasNameLoc);
}

void Parser::HandlePragmaFPContract() {
  assert(Tok.is(tok::annot_pragma_fp_contract));
  tok::OnOffSwitch OOS =
    static_cast<tok::OnOffSwitch>(
    reinterpret_cast<uintptr_t>(Tok.getAnnotationValue()));

  LangOptions::FPContractModeKind FPC;
  switch (OOS) {
  case tok::OOS_ON:
    FPC = LangOptions::FPC_On;
    break;
  case tok::OOS_OFF:
    FPC = LangOptions::FPC_Off;
    break;
  case tok::OOS_DEFAULT:
    FPC = getLangOpts().getDefaultFPContractMode();
    break;
  }

  Actions.ActOnPragmaFPContract(FPC);
  ConsumeAnnotationToken();
}

void Parser::HandlePragmaFEnvAccess() {
  assert(Tok.is(tok::annot_pragma_fenv_access));
  tok::OnOffSwitch OOS =
    static_cast<tok::OnOffSwitch>(
    reinterpret_cast<uintptr_t>(Tok.getAnnotationValue()));

  LangOptions::FEnvAccessModeKind FPC;
  switch (OOS) {
  case tok::OOS_ON:
    FPC = LangOptions::FEA_On;
    break;
  case tok::OOS_OFF:
    FPC = LangOptions::FEA_Off;
    break;
  case tok::OOS_DEFAULT: // FIXME: Add this cli option when it makes sense.
    FPC = LangOptions::FEA_Off;
    break;
  }

  Actions.ActOnPragmaFEnvAccess(FPC);
  ConsumeAnnotationToken();
}


StmtResult Parser::HandlePragmaCaptured()
{
  assert(Tok.is(tok::annot_pragma_captured));
  ConsumeAnnotationToken();

  if (Tok.isNot(tok::l_brace)) {
    PP.Diag(Tok, diag::err_expected) << tok::l_brace;
    return StmtError();
  }

  SourceLocation Loc = Tok.getLocation();

  ParseScope CapturedRegionScope(this, Scope::FnScope | Scope::DeclScope |
                                           Scope::CompoundStmtScope);
  Actions.ActOnCapturedRegionStart(Loc, getCurScope(), CR_Default,
                                   /*NumParams=*/1);

  StmtResult R = ParseCompoundStatement();
  CapturedRegionScope.Exit();

  if (R.isInvalid()) {
    Actions.ActOnCapturedRegionError();
    return StmtError();
  }

  return Actions.ActOnCapturedRegionEnd(R.get());
}

namespace {
  enum OpenCLExtState : char {
    Disable, Enable, Begin, End
  };
  typedef std::pair<const IdentifierInfo *, OpenCLExtState> OpenCLExtData;
}

void Parser::HandlePragmaOpenCLExtension() {
  assert(Tok.is(tok::annot_pragma_opencl_extension));
  OpenCLExtData *Data = static_cast<OpenCLExtData*>(Tok.getAnnotationValue());
  auto State = Data->second;
  auto Ident = Data->first;
  SourceLocation NameLoc = Tok.getLocation();
  ConsumeAnnotationToken();

  auto &Opt = Actions.getOpenCLOptions();
  auto Name = Ident->getName();
  // OpenCL 1.1 9.1: "The all variant sets the behavior for all extensions,
  // overriding all previously issued extension directives, but only if the
  // behavior is set to disable."
  if (Name == "all") {
    if (State == Disable) {
      Opt.disableAll();
      Opt.enableSupportedCore(getLangOpts().OpenCLVersion);
    } else {
      PP.Diag(NameLoc, diag::warn_pragma_expected_predicate) << 1;
    }
  } else if (State == Begin) {
    if (!Opt.isKnown(Name) ||
        !Opt.isSupported(Name, getLangOpts().OpenCLVersion)) {
      Opt.support(Name);
    }
    Actions.setCurrentOpenCLExtension(Name);
  } else if (State == End) {
    if (Name != Actions.getCurrentOpenCLExtension())
      PP.Diag(NameLoc, diag::warn_pragma_begin_end_mismatch);
    Actions.setCurrentOpenCLExtension("");
  } else if (!Opt.isKnown(Name))
    PP.Diag(NameLoc, diag::warn_pragma_unknown_extension) << Ident;
  else if (Opt.isSupportedExtension(Name, getLangOpts().OpenCLVersion))
    Opt.enable(Name, State == Enable);
  else if (Opt.isSupportedCore(Name, getLangOpts().OpenCLVersion))
    PP.Diag(NameLoc, diag::warn_pragma_extension_is_core) << Ident;
  else
    PP.Diag(NameLoc, diag::warn_pragma_unsupported_extension) << Ident;
}

void Parser::HandlePragmaMSPointersToMembers() {
  assert(Tok.is(tok::annot_pragma_ms_pointers_to_members));
  LangOptions::PragmaMSPointersToMembersKind RepresentationMethod =
      static_cast<LangOptions::PragmaMSPointersToMembersKind>(
          reinterpret_cast<uintptr_t>(Tok.getAnnotationValue()));
  SourceLocation PragmaLoc = ConsumeAnnotationToken();
  Actions.ActOnPragmaMSPointersToMembers(RepresentationMethod, PragmaLoc);
}

void Parser::HandlePragmaMSVtorDisp() {
  assert(Tok.is(tok::annot_pragma_ms_vtordisp));
  uintptr_t Value = reinterpret_cast<uintptr_t>(Tok.getAnnotationValue());
  Sema::PragmaMsStackAction Action =
      static_cast<Sema::PragmaMsStackAction>((Value >> 16) & 0xFFFF);
  MSVtorDispAttr::Mode Mode = MSVtorDispAttr::Mode(Value & 0xFFFF);
  SourceLocation PragmaLoc = ConsumeAnnotationToken();
  Actions.ActOnPragmaMSVtorDisp(Action, PragmaLoc, Mode);
}

void Parser::HandlePragmaMSPragma() {
  assert(Tok.is(tok::annot_pragma_ms_pragma));
  // Grab the tokens out of the annotation and enter them into the stream.
  auto TheTokens =
      (std::pair<std::unique_ptr<Token[]>, size_t> *)Tok.getAnnotationValue();
  PP.EnterTokenStream(std::move(TheTokens->first), TheTokens->second, true);
  SourceLocation PragmaLocation = ConsumeAnnotationToken();
  assert(Tok.isAnyIdentifier());
  StringRef PragmaName = Tok.getIdentifierInfo()->getName();
  PP.Lex(Tok); // pragma kind

  // Figure out which #pragma we're dealing with.  The switch has no default
  // because lex shouldn't emit the annotation token for unrecognized pragmas.
  typedef bool (Parser::*PragmaHandler)(StringRef, SourceLocation);
  PragmaHandler Handler = llvm::StringSwitch<PragmaHandler>(PragmaName)
    .Case("data_seg", &Parser::HandlePragmaMSSegment)
    .Case("bss_seg", &Parser::HandlePragmaMSSegment)
    .Case("const_seg", &Parser::HandlePragmaMSSegment)
    .Case("code_seg", &Parser::HandlePragmaMSSegment)
    .Case("section", &Parser::HandlePragmaMSSection)
    .Case("init_seg", &Parser::HandlePragmaMSInitSeg);

  if (!(this->*Handler)(PragmaName, PragmaLocation)) {
    // Pragma handling failed, and has been diagnosed.  Slurp up the tokens
    // until eof (really end of line) to prevent follow-on errors.
    while (Tok.isNot(tok::eof))
      PP.Lex(Tok);
    PP.Lex(Tok);
  }
}

bool Parser::HandlePragmaMSSection(StringRef PragmaName,
                                   SourceLocation PragmaLocation) {
  if (Tok.isNot(tok::l_paren)) {
    PP.Diag(PragmaLocation, diag::warn_pragma_expected_lparen) << PragmaName;
    return false;
  }
  PP.Lex(Tok); // (
  // Parsing code for pragma section
  if (Tok.isNot(tok::string_literal)) {
    PP.Diag(PragmaLocation, diag::warn_pragma_expected_section_name)
        << PragmaName;
    return false;
  }
  ExprResult StringResult = ParseStringLiteralExpression();
  if (StringResult.isInvalid())
    return false; // Already diagnosed.
  StringLiteral *SegmentName = cast<StringLiteral>(StringResult.get());
  if (SegmentName->getCharByteWidth() != 1) {
    PP.Diag(PragmaLocation, diag::warn_pragma_expected_non_wide_string)
        << PragmaName;
    return false;
  }
  int SectionFlags = ASTContext::PSF_Read;
  bool SectionFlagsAreDefault = true;
  while (Tok.is(tok::comma)) {
    PP.Lex(Tok); // ,
    // Ignore "long" and "short".
    // They are undocumented, but widely used, section attributes which appear
    // to do nothing.
    if (Tok.is(tok::kw_long) || Tok.is(tok::kw_short)) {
      PP.Lex(Tok); // long/short
      continue;
    }

    if (!Tok.isAnyIdentifier()) {
      PP.Diag(PragmaLocation, diag::warn_pragma_expected_action_or_r_paren)
          << PragmaName;
      return false;
    }
    ASTContext::PragmaSectionFlag Flag =
      llvm::StringSwitch<ASTContext::PragmaSectionFlag>(
      Tok.getIdentifierInfo()->getName())
      .Case("read", ASTContext::PSF_Read)
      .Case("write", ASTContext::PSF_Write)
      .Case("execute", ASTContext::PSF_Execute)
      .Case("shared", ASTContext::PSF_Invalid)
      .Case("nopage", ASTContext::PSF_Invalid)
      .Case("nocache", ASTContext::PSF_Invalid)
      .Case("discard", ASTContext::PSF_Invalid)
      .Case("remove", ASTContext::PSF_Invalid)
      .Default(ASTContext::PSF_None);
    if (Flag == ASTContext::PSF_None || Flag == ASTContext::PSF_Invalid) {
      PP.Diag(PragmaLocation, Flag == ASTContext::PSF_None
                                  ? diag::warn_pragma_invalid_specific_action
                                  : diag::warn_pragma_unsupported_action)
          << PragmaName << Tok.getIdentifierInfo()->getName();
      return false;
    }
    SectionFlags |= Flag;
    SectionFlagsAreDefault = false;
    PP.Lex(Tok); // Identifier
  }
  // If no section attributes are specified, the section will be marked as
  // read/write.
  if (SectionFlagsAreDefault)
    SectionFlags |= ASTContext::PSF_Write;
  if (Tok.isNot(tok::r_paren)) {
    PP.Diag(PragmaLocation, diag::warn_pragma_expected_rparen) << PragmaName;
    return false;
  }
  PP.Lex(Tok); // )
  if (Tok.isNot(tok::eof)) {
    PP.Diag(PragmaLocation, diag::warn_pragma_extra_tokens_at_eol)
        << PragmaName;
    return false;
  }
  PP.Lex(Tok); // eof
  Actions.ActOnPragmaMSSection(PragmaLocation, SectionFlags, SegmentName);
  return true;
}

bool Parser::HandlePragmaMSSegment(StringRef PragmaName,
                                   SourceLocation PragmaLocation) {
  if (Tok.isNot(tok::l_paren)) {
    PP.Diag(PragmaLocation, diag::warn_pragma_expected_lparen) << PragmaName;
    return false;
  }
  PP.Lex(Tok); // (
  Sema::PragmaMsStackAction Action = Sema::PSK_Reset;
  StringRef SlotLabel;
  if (Tok.isAnyIdentifier()) {
    StringRef PushPop = Tok.getIdentifierInfo()->getName();
    if (PushPop == "push")
      Action = Sema::PSK_Push;
    else if (PushPop == "pop")
      Action = Sema::PSK_Pop;
    else {
      PP.Diag(PragmaLocation,
              diag::warn_pragma_expected_section_push_pop_or_name)
          << PragmaName;
      return false;
    }
    if (Action != Sema::PSK_Reset) {
      PP.Lex(Tok); // push | pop
      if (Tok.is(tok::comma)) {
        PP.Lex(Tok); // ,
        // If we've got a comma, we either need a label or a string.
        if (Tok.isAnyIdentifier()) {
          SlotLabel = Tok.getIdentifierInfo()->getName();
          PP.Lex(Tok); // identifier
          if (Tok.is(tok::comma))
            PP.Lex(Tok);
          else if (Tok.isNot(tok::r_paren)) {
            PP.Diag(PragmaLocation, diag::warn_pragma_expected_punc)
                << PragmaName;
            return false;
          }
        }
      } else if (Tok.isNot(tok::r_paren)) {
        PP.Diag(PragmaLocation, diag::warn_pragma_expected_punc) << PragmaName;
        return false;
      }
    }
  }
  // Grab the string literal for our section name.
  StringLiteral *SegmentName = nullptr;
  if (Tok.isNot(tok::r_paren)) {
    if (Tok.isNot(tok::string_literal)) {
      unsigned DiagID = Action != Sema::PSK_Reset ? !SlotLabel.empty() ?
          diag::warn_pragma_expected_section_name :
          diag::warn_pragma_expected_section_label_or_name :
          diag::warn_pragma_expected_section_push_pop_or_name;
      PP.Diag(PragmaLocation, DiagID) << PragmaName;
      return false;
    }
    ExprResult StringResult = ParseStringLiteralExpression();
    if (StringResult.isInvalid())
      return false; // Already diagnosed.
    SegmentName = cast<StringLiteral>(StringResult.get());
    if (SegmentName->getCharByteWidth() != 1) {
      PP.Diag(PragmaLocation, diag::warn_pragma_expected_non_wide_string)
          << PragmaName;
      return false;
    }
    // Setting section "" has no effect
    if (SegmentName->getLength())
      Action = (Sema::PragmaMsStackAction)(Action | Sema::PSK_Set);
  }
  if (Tok.isNot(tok::r_paren)) {
    PP.Diag(PragmaLocation, diag::warn_pragma_expected_rparen) << PragmaName;
    return false;
  }
  PP.Lex(Tok); // )
  if (Tok.isNot(tok::eof)) {
    PP.Diag(PragmaLocation, diag::warn_pragma_extra_tokens_at_eol)
        << PragmaName;
    return false;
  }
  PP.Lex(Tok); // eof
  Actions.ActOnPragmaMSSeg(PragmaLocation, Action, SlotLabel,
                           SegmentName, PragmaName);
  return true;
}

// #pragma init_seg({ compiler | lib | user | "section-name" [, func-name]} )
bool Parser::HandlePragmaMSInitSeg(StringRef PragmaName,
                                   SourceLocation PragmaLocation) {
  if (getTargetInfo().getTriple().getEnvironment() != llvm::Triple::MSVC) {
    PP.Diag(PragmaLocation, diag::warn_pragma_init_seg_unsupported_target);
    return false;
  }

  if (ExpectAndConsume(tok::l_paren, diag::warn_pragma_expected_lparen,
                       PragmaName))
    return false;

  // Parse either the known section names or the string section name.
  StringLiteral *SegmentName = nullptr;
  if (Tok.isAnyIdentifier()) {
    auto *II = Tok.getIdentifierInfo();
    StringRef Section = llvm::StringSwitch<StringRef>(II->getName())
                            .Case("compiler", "\".CRT$XCC\"")
                            .Case("lib", "\".CRT$XCL\"")
                            .Case("user", "\".CRT$XCU\"")
                            .Default("");

    if (!Section.empty()) {
      // Pretend the user wrote the appropriate string literal here.
      Token Toks[1];
      Toks[0].startToken();
      Toks[0].setKind(tok::string_literal);
      Toks[0].setLocation(Tok.getLocation());
      Toks[0].setLiteralData(Section.data());
      Toks[0].setLength(Section.size());
      SegmentName =
          cast<StringLiteral>(Actions.ActOnStringLiteral(Toks, nullptr).get());
      PP.Lex(Tok);
    }
  } else if (Tok.is(tok::string_literal)) {
    ExprResult StringResult = ParseStringLiteralExpression();
    if (StringResult.isInvalid())
      return false;
    SegmentName = cast<StringLiteral>(StringResult.get());
    if (SegmentName->getCharByteWidth() != 1) {
      PP.Diag(PragmaLocation, diag::warn_pragma_expected_non_wide_string)
          << PragmaName;
      return false;
    }
    // FIXME: Add support for the '[, func-name]' part of the pragma.
  }

  if (!SegmentName) {
    PP.Diag(PragmaLocation, diag::warn_pragma_expected_init_seg) << PragmaName;
    return false;
  }

  if (ExpectAndConsume(tok::r_paren, diag::warn_pragma_expected_rparen,
                       PragmaName) ||
      ExpectAndConsume(tok::eof, diag::warn_pragma_extra_tokens_at_eol,
                       PragmaName))
    return false;

  Actions.ActOnPragmaMSInitSeg(PragmaLocation, SegmentName);
  return true;
}

namespace {
struct PragmaLoopHintInfo {
  Token PragmaName;
  Token Option;
  ArrayRef<Token> Toks;
};
} // end anonymous namespace

static std::string PragmaLoopHintString(Token PragmaName, Token Option) {
  std::string PragmaString;
  if (PragmaName.getIdentifierInfo()->getName() == "loop") {
    PragmaString = "clang loop ";
    PragmaString += Option.getIdentifierInfo()->getName();
  } else if (PragmaName.getIdentifierInfo()->getName() == "unroll_and_jam") {
    PragmaString = "unroll_and_jam";
  } else {
    assert(PragmaName.getIdentifierInfo()->getName() == "unroll" &&
           "Unexpected pragma name");
    PragmaString = "unroll";
  }
  return PragmaString;
}

bool Parser::HandlePragmaLoopHint(LoopHint &Hint) {
  assert(Tok.is(tok::annot_pragma_loop_hint));
  PragmaLoopHintInfo *Info =
      static_cast<PragmaLoopHintInfo *>(Tok.getAnnotationValue());

  IdentifierInfo *PragmaNameInfo = Info->PragmaName.getIdentifierInfo();
  Hint.PragmaNameLoc = IdentifierLoc::create(
      Actions.Context, Info->PragmaName.getLocation(), PragmaNameInfo);

  // It is possible that the loop hint has no option identifier, such as
  // #pragma unroll(4).
  IdentifierInfo *OptionInfo = Info->Option.is(tok::identifier)
                                   ? Info->Option.getIdentifierInfo()
                                   : nullptr;
  Hint.OptionLoc = IdentifierLoc::create(
      Actions.Context, Info->Option.getLocation(), OptionInfo);

  llvm::ArrayRef<Token> Toks = Info->Toks;

  // Return a valid hint if pragma unroll or nounroll were specified
  // without an argument.
  bool PragmaUnroll = PragmaNameInfo->getName() == "unroll";
  bool PragmaNoUnroll = PragmaNameInfo->getName() == "nounroll";
  bool PragmaUnrollAndJam = PragmaNameInfo->getName() == "unroll_and_jam";
  bool PragmaNoUnrollAndJam = PragmaNameInfo->getName() == "nounroll_and_jam";
  if (Toks.empty() && (PragmaUnroll || PragmaNoUnroll || PragmaUnrollAndJam ||
                       PragmaNoUnrollAndJam)) {
    ConsumeAnnotationToken();
    Hint.Range = Info->PragmaName.getLocation();
    return true;
  }

  // The constant expression is always followed by an eof token, which increases
  // the TokSize by 1.
  assert(!Toks.empty() &&
         "PragmaLoopHintInfo::Toks must contain at least one token.");

  // If no option is specified the argument is assumed to be a constant expr.
  bool OptionUnroll = false;
  bool OptionUnrollAndJam = false;
  bool OptionDistribute = false;
  bool OptionPipelineDisabled = false;
  bool StateOption = false;
  if (OptionInfo) { // Pragma Unroll does not specify an option.
    OptionUnroll = OptionInfo->isStr("unroll");
    OptionUnrollAndJam = OptionInfo->isStr("unroll_and_jam");
    OptionDistribute = OptionInfo->isStr("distribute");
    OptionPipelineDisabled = OptionInfo->isStr("pipeline");
    StateOption = llvm::StringSwitch<bool>(OptionInfo->getName())
                      .Case("vectorize", true)
                      .Case("interleave", true)
                      .Default(false) ||
                  OptionUnroll || OptionUnrollAndJam || OptionDistribute ||
                  OptionPipelineDisabled;
  }

  bool AssumeSafetyArg = !OptionUnroll && !OptionUnrollAndJam &&
                         !OptionDistribute && !OptionPipelineDisabled;
  // Verify loop hint has an argument.
  if (Toks[0].is(tok::eof)) {
    ConsumeAnnotationToken();
    Diag(Toks[0].getLocation(), diag::err_pragma_loop_missing_argument)
        << /*StateArgument=*/StateOption
        << /*FullKeyword=*/(OptionUnroll || OptionUnrollAndJam)
        << /*AssumeSafetyKeyword=*/AssumeSafetyArg;
    return false;
  }

  // Validate the argument.
  if (StateOption) {
    ConsumeAnnotationToken();
    SourceLocation StateLoc = Toks[0].getLocation();
    IdentifierInfo *StateInfo = Toks[0].getIdentifierInfo();

    bool Valid = StateInfo &&
                 llvm::StringSwitch<bool>(StateInfo->getName())
                     .Case("disable", true)
                     .Case("enable", !OptionPipelineDisabled)
                     .Case("full", OptionUnroll || OptionUnrollAndJam)
                     .Case("assume_safety", AssumeSafetyArg)
                     .Default(false);
    if (!Valid) {
      if (OptionPipelineDisabled) {
        Diag(Toks[0].getLocation(), diag::err_pragma_pipeline_invalid_keyword);
      } else {
        Diag(Toks[0].getLocation(), diag::err_pragma_invalid_keyword)
            << /*FullKeyword=*/(OptionUnroll || OptionUnrollAndJam)
            << /*AssumeSafetyKeyword=*/AssumeSafetyArg;
      }
      return false;
    }
    if (Toks.size() > 2)
      Diag(Tok.getLocation(), diag::warn_pragma_extra_tokens_at_eol)
          << PragmaLoopHintString(Info->PragmaName, Info->Option);
    Hint.StateLoc = IdentifierLoc::create(Actions.Context, StateLoc, StateInfo);
  } else {
    // Enter constant expression including eof terminator into token stream.
    PP.EnterTokenStream(Toks, /*DisableMacroExpansion=*/false);
    ConsumeAnnotationToken();

    ExprResult R = ParseConstantExpression();

    // Tokens following an error in an ill-formed constant expression will
    // remain in the token stream and must be removed.
    if (Tok.isNot(tok::eof)) {
      Diag(Tok.getLocation(), diag::warn_pragma_extra_tokens_at_eol)
          << PragmaLoopHintString(Info->PragmaName, Info->Option);
      while (Tok.isNot(tok::eof))
        ConsumeAnyToken();
    }

    ConsumeToken(); // Consume the constant expression eof terminator.

    if (R.isInvalid() ||
        Actions.CheckLoopHintExpr(R.get(), Toks[0].getLocation()))
      return false;

    // Argument is a constant expression with an integer type.
    Hint.ValueExpr = R.get();
  }

  Hint.Range = SourceRange(Info->PragmaName.getLocation(),
                           Info->Toks.back().getLocation());
  return true;
}

namespace {
struct PragmaAttributeInfo {
  enum ActionType { Push, Pop, Attribute };
  ParsedAttributes &Attributes;
  ActionType Action;
  const IdentifierInfo *Namespace = nullptr;
  ArrayRef<Token> Tokens;

  PragmaAttributeInfo(ParsedAttributes &Attributes) : Attributes(Attributes) {}
};

#include "clang/Parse/AttrSubMatchRulesParserStringSwitches.inc"

} // end anonymous namespace

static StringRef getIdentifier(const Token &Tok) {
  if (Tok.is(tok::identifier))
    return Tok.getIdentifierInfo()->getName();
  const char *S = tok::getKeywordSpelling(Tok.getKind());
  if (!S)
    return "";
  return S;
}

static bool isAbstractAttrMatcherRule(attr::SubjectMatchRule Rule) {
  using namespace attr;
  switch (Rule) {
#define ATTR_MATCH_RULE(Value, Spelling, IsAbstract)                           \
  case Value:                                                                  \
    return IsAbstract;
#include "clang/Basic/AttrSubMatchRulesList.inc"
  }
  llvm_unreachable("Invalid attribute subject match rule");
  return false;
}

static void diagnoseExpectedAttributeSubjectSubRule(
    Parser &PRef, attr::SubjectMatchRule PrimaryRule, StringRef PrimaryRuleName,
    SourceLocation SubRuleLoc) {
  auto Diagnostic =
      PRef.Diag(SubRuleLoc,
                diag::err_pragma_attribute_expected_subject_sub_identifier)
      << PrimaryRuleName;
  if (const char *SubRules = validAttributeSubjectMatchSubRules(PrimaryRule))
    Diagnostic << /*SubRulesSupported=*/1 << SubRules;
  else
    Diagnostic << /*SubRulesSupported=*/0;
}

static void diagnoseUnknownAttributeSubjectSubRule(
    Parser &PRef, attr::SubjectMatchRule PrimaryRule, StringRef PrimaryRuleName,
    StringRef SubRuleName, SourceLocation SubRuleLoc) {

  auto Diagnostic =
      PRef.Diag(SubRuleLoc, diag::err_pragma_attribute_unknown_subject_sub_rule)
      << SubRuleName << PrimaryRuleName;
  if (const char *SubRules = validAttributeSubjectMatchSubRules(PrimaryRule))
    Diagnostic << /*SubRulesSupported=*/1 << SubRules;
  else
    Diagnostic << /*SubRulesSupported=*/0;
}

bool Parser::ParsePragmaAttributeSubjectMatchRuleSet(
    attr::ParsedSubjectMatchRuleSet &SubjectMatchRules, SourceLocation &AnyLoc,
    SourceLocation &LastMatchRuleEndLoc) {
  bool IsAny = false;
  BalancedDelimiterTracker AnyParens(*this, tok::l_paren);
  if (getIdentifier(Tok) == "any") {
    AnyLoc = ConsumeToken();
    IsAny = true;
    if (AnyParens.expectAndConsume())
      return true;
  }

  do {
    // Parse the subject matcher rule.
    StringRef Name = getIdentifier(Tok);
    if (Name.empty()) {
      Diag(Tok, diag::err_pragma_attribute_expected_subject_identifier);
      return true;
    }
    std::pair<Optional<attr::SubjectMatchRule>,
              Optional<attr::SubjectMatchRule> (*)(StringRef, bool)>
        Rule = isAttributeSubjectMatchRule(Name);
    if (!Rule.first) {
      Diag(Tok, diag::err_pragma_attribute_unknown_subject_rule) << Name;
      return true;
    }
    attr::SubjectMatchRule PrimaryRule = *Rule.first;
    SourceLocation RuleLoc = ConsumeToken();

    BalancedDelimiterTracker Parens(*this, tok::l_paren);
    if (isAbstractAttrMatcherRule(PrimaryRule)) {
      if (Parens.expectAndConsume())
        return true;
    } else if (Parens.consumeOpen()) {
      if (!SubjectMatchRules
               .insert(
                   std::make_pair(PrimaryRule, SourceRange(RuleLoc, RuleLoc)))
               .second)
        Diag(RuleLoc, diag::err_pragma_attribute_duplicate_subject)
            << Name
            << FixItHint::CreateRemoval(SourceRange(
                   RuleLoc, Tok.is(tok::comma) ? Tok.getLocation() : RuleLoc));
      LastMatchRuleEndLoc = RuleLoc;
      continue;
    }

    // Parse the sub-rules.
    StringRef SubRuleName = getIdentifier(Tok);
    if (SubRuleName.empty()) {
      diagnoseExpectedAttributeSubjectSubRule(*this, PrimaryRule, Name,
                                              Tok.getLocation());
      return true;
    }
    attr::SubjectMatchRule SubRule;
    if (SubRuleName == "unless") {
      SourceLocation SubRuleLoc = ConsumeToken();
      BalancedDelimiterTracker Parens(*this, tok::l_paren);
      if (Parens.expectAndConsume())
        return true;
      SubRuleName = getIdentifier(Tok);
      if (SubRuleName.empty()) {
        diagnoseExpectedAttributeSubjectSubRule(*this, PrimaryRule, Name,
                                                SubRuleLoc);
        return true;
      }
      auto SubRuleOrNone = Rule.second(SubRuleName, /*IsUnless=*/true);
      if (!SubRuleOrNone) {
        std::string SubRuleUnlessName = "unless(" + SubRuleName.str() + ")";
        diagnoseUnknownAttributeSubjectSubRule(*this, PrimaryRule, Name,
                                               SubRuleUnlessName, SubRuleLoc);
        return true;
      }
      SubRule = *SubRuleOrNone;
      ConsumeToken();
      if (Parens.consumeClose())
        return true;
    } else {
      auto SubRuleOrNone = Rule.second(SubRuleName, /*IsUnless=*/false);
      if (!SubRuleOrNone) {
        diagnoseUnknownAttributeSubjectSubRule(*this, PrimaryRule, Name,
                                               SubRuleName, Tok.getLocation());
        return true;
      }
      SubRule = *SubRuleOrNone;
      ConsumeToken();
    }
    SourceLocation RuleEndLoc = Tok.getLocation();
    LastMatchRuleEndLoc = RuleEndLoc;
    if (Parens.consumeClose())
      return true;
    if (!SubjectMatchRules
             .insert(std::make_pair(SubRule, SourceRange(RuleLoc, RuleEndLoc)))
             .second) {
      Diag(RuleLoc, diag::err_pragma_attribute_duplicate_subject)
          << attr::getSubjectMatchRuleSpelling(SubRule)
          << FixItHint::CreateRemoval(SourceRange(
                 RuleLoc, Tok.is(tok::comma) ? Tok.getLocation() : RuleEndLoc));
      continue;
    }
  } while (IsAny && TryConsumeToken(tok::comma));

  if (IsAny)
    if (AnyParens.consumeClose())
      return true;

  return false;
}

namespace {

/// Describes the stage at which attribute subject rule parsing was interrupted.
enum class MissingAttributeSubjectRulesRecoveryPoint {
  Comma,
  ApplyTo,
  Equals,
  Any,
  None,
};

MissingAttributeSubjectRulesRecoveryPoint
getAttributeSubjectRulesRecoveryPointForToken(const Token &Tok) {
  if (const auto *II = Tok.getIdentifierInfo()) {
    if (II->isStr("apply_to"))
      return MissingAttributeSubjectRulesRecoveryPoint::ApplyTo;
    if (II->isStr("any"))
      return MissingAttributeSubjectRulesRecoveryPoint::Any;
  }
  if (Tok.is(tok::equal))
    return MissingAttributeSubjectRulesRecoveryPoint::Equals;
  return MissingAttributeSubjectRulesRecoveryPoint::None;
}

/// Creates a diagnostic for the attribute subject rule parsing diagnostic that
/// suggests the possible attribute subject rules in a fix-it together with
/// any other missing tokens.
DiagnosticBuilder createExpectedAttributeSubjectRulesTokenDiagnostic(
    unsigned DiagID, ParsedAttr &Attribute,
    MissingAttributeSubjectRulesRecoveryPoint Point, Parser &PRef) {
  SourceLocation Loc = PRef.getEndOfPreviousToken();
  if (Loc.isInvalid())
    Loc = PRef.getCurToken().getLocation();
  auto Diagnostic = PRef.Diag(Loc, DiagID);
  std::string FixIt;
  MissingAttributeSubjectRulesRecoveryPoint EndPoint =
      getAttributeSubjectRulesRecoveryPointForToken(PRef.getCurToken());
  if (Point == MissingAttributeSubjectRulesRecoveryPoint::Comma)
    FixIt = ", ";
  if (Point <= MissingAttributeSubjectRulesRecoveryPoint::ApplyTo &&
      EndPoint > MissingAttributeSubjectRulesRecoveryPoint::ApplyTo)
    FixIt += "apply_to";
  if (Point <= MissingAttributeSubjectRulesRecoveryPoint::Equals &&
      EndPoint > MissingAttributeSubjectRulesRecoveryPoint::Equals)
    FixIt += " = ";
  SourceRange FixItRange(Loc);
  if (EndPoint == MissingAttributeSubjectRulesRecoveryPoint::None) {
    // Gather the subject match rules that are supported by the attribute.
    SmallVector<std::pair<attr::SubjectMatchRule, bool>, 4> SubjectMatchRuleSet;
    Attribute.getMatchRules(PRef.getLangOpts(), SubjectMatchRuleSet);
    if (SubjectMatchRuleSet.empty()) {
      // FIXME: We can emit a "fix-it" with a subject list placeholder when
      // placeholders will be supported by the fix-its.
      return Diagnostic;
    }
    FixIt += "any(";
    bool NeedsComma = false;
    for (const auto &I : SubjectMatchRuleSet) {
      // Ensure that the missing rule is reported in the fix-it only when it's
      // supported in the current language mode.
      if (!I.second)
        continue;
      if (NeedsComma)
        FixIt += ", ";
      else
        NeedsComma = true;
      FixIt += attr::getSubjectMatchRuleSpelling(I.first);
    }
    FixIt += ")";
    // Check if we need to remove the range
    PRef.SkipUntil(tok::eof, Parser::StopBeforeMatch);
    FixItRange.setEnd(PRef.getCurToken().getLocation());
  }
  if (FixItRange.getBegin() == FixItRange.getEnd())
    Diagnostic << FixItHint::CreateInsertion(FixItRange.getBegin(), FixIt);
  else
    Diagnostic << FixItHint::CreateReplacement(
        CharSourceRange::getCharRange(FixItRange), FixIt);
  return Diagnostic;
}

} // end anonymous namespace

void Parser::HandlePragmaAttribute() {
  assert(Tok.is(tok::annot_pragma_attribute) &&
         "Expected #pragma attribute annotation token");
  SourceLocation PragmaLoc = Tok.getLocation();
  auto *Info = static_cast<PragmaAttributeInfo *>(Tok.getAnnotationValue());
  if (Info->Action == PragmaAttributeInfo::Pop) {
    ConsumeAnnotationToken();
    Actions.ActOnPragmaAttributePop(PragmaLoc, Info->Namespace);
    return;
  }
  // Parse the actual attribute with its arguments.
  assert((Info->Action == PragmaAttributeInfo::Push ||
          Info->Action == PragmaAttributeInfo::Attribute) &&
         "Unexpected #pragma attribute command");

  if (Info->Action == PragmaAttributeInfo::Push && Info->Tokens.empty()) {
    ConsumeAnnotationToken();
    Actions.ActOnPragmaAttributeEmptyPush(PragmaLoc, Info->Namespace);
    return;
  }

  PP.EnterTokenStream(Info->Tokens, /*DisableMacroExpansion=*/false);
  ConsumeAnnotationToken();

  ParsedAttributes &Attrs = Info->Attributes;
  Attrs.clearListOnly();

  auto SkipToEnd = [this]() {
    SkipUntil(tok::eof, StopBeforeMatch);
    ConsumeToken();
  };

  if (Tok.is(tok::l_square) && NextToken().is(tok::l_square)) {
    // Parse the CXX11 style attribute.
    ParseCXX11AttributeSpecifier(Attrs);
  } else if (Tok.is(tok::kw___attribute)) {
    ConsumeToken();
    if (ExpectAndConsume(tok::l_paren, diag::err_expected_lparen_after,
                         "attribute"))
      return SkipToEnd();
    if (ExpectAndConsume(tok::l_paren, diag::err_expected_lparen_after, "("))
      return SkipToEnd();

    if (Tok.isNot(tok::identifier)) {
      Diag(Tok, diag::err_pragma_attribute_expected_attribute_name);
      SkipToEnd();
      return;
    }
    IdentifierInfo *AttrName = Tok.getIdentifierInfo();
    SourceLocation AttrNameLoc = ConsumeToken();

    if (Tok.isNot(tok::l_paren))
      Attrs.addNew(AttrName, AttrNameLoc, nullptr, AttrNameLoc, nullptr, 0,
                   ParsedAttr::AS_GNU);
    else
      ParseGNUAttributeArgs(AttrName, AttrNameLoc, Attrs, /*EndLoc=*/nullptr,
                            /*ScopeName=*/nullptr,
                            /*ScopeLoc=*/SourceLocation(), ParsedAttr::AS_GNU,
                            /*Declarator=*/nullptr);

    if (ExpectAndConsume(tok::r_paren))
      return SkipToEnd();
    if (ExpectAndConsume(tok::r_paren))
      return SkipToEnd();
  } else if (Tok.is(tok::kw___declspec)) {
    ParseMicrosoftDeclSpecs(Attrs);
  } else {
    Diag(Tok, diag::err_pragma_attribute_expected_attribute_syntax);
    if (Tok.getIdentifierInfo()) {
      // If we suspect that this is an attribute suggest the use of
      // '__attribute__'.
      if (ParsedAttr::getKind(Tok.getIdentifierInfo(), /*ScopeName=*/nullptr,
                              ParsedAttr::AS_GNU) !=
          ParsedAttr::UnknownAttribute) {
        SourceLocation InsertStartLoc = Tok.getLocation();
        ConsumeToken();
        if (Tok.is(tok::l_paren)) {
          ConsumeAnyToken();
          SkipUntil(tok::r_paren, StopBeforeMatch);
          if (Tok.isNot(tok::r_paren))
            return SkipToEnd();
        }
        Diag(Tok, diag::note_pragma_attribute_use_attribute_kw)
            << FixItHint::CreateInsertion(InsertStartLoc, "__attribute__((")
            << FixItHint::CreateInsertion(Tok.getEndLoc(), "))");
      }
    }
    SkipToEnd();
    return;
  }

  if (Attrs.empty() || Attrs.begin()->isInvalid()) {
    SkipToEnd();
    return;
  }

  // Ensure that we don't have more than one attribute.
  if (Attrs.size() > 1) {
    SourceLocation Loc = Attrs[1].getLoc();
    Diag(Loc, diag::err_pragma_attribute_multiple_attributes);
    SkipToEnd();
    return;
  }

  ParsedAttr &Attribute = *Attrs.begin();
  if (!Attribute.isSupportedByPragmaAttribute()) {
    Diag(PragmaLoc, diag::err_pragma_attribute_unsupported_attribute)
        << Attribute.getName();
    SkipToEnd();
    return;
  }

  // Parse the subject-list.
  if (!TryConsumeToken(tok::comma)) {
    createExpectedAttributeSubjectRulesTokenDiagnostic(
        diag::err_expected, Attribute,
        MissingAttributeSubjectRulesRecoveryPoint::Comma, *this)
        << tok::comma;
    SkipToEnd();
    return;
  }

  if (Tok.isNot(tok::identifier)) {
    createExpectedAttributeSubjectRulesTokenDiagnostic(
        diag::err_pragma_attribute_invalid_subject_set_specifier, Attribute,
        MissingAttributeSubjectRulesRecoveryPoint::ApplyTo, *this);
    SkipToEnd();
    return;
  }
  const IdentifierInfo *II = Tok.getIdentifierInfo();
  if (!II->isStr("apply_to")) {
    createExpectedAttributeSubjectRulesTokenDiagnostic(
        diag::err_pragma_attribute_invalid_subject_set_specifier, Attribute,
        MissingAttributeSubjectRulesRecoveryPoint::ApplyTo, *this);
    SkipToEnd();
    return;
  }
  ConsumeToken();

  if (!TryConsumeToken(tok::equal)) {
    createExpectedAttributeSubjectRulesTokenDiagnostic(
        diag::err_expected, Attribute,
        MissingAttributeSubjectRulesRecoveryPoint::Equals, *this)
        << tok::equal;
    SkipToEnd();
    return;
  }

  attr::ParsedSubjectMatchRuleSet SubjectMatchRules;
  SourceLocation AnyLoc, LastMatchRuleEndLoc;
  if (ParsePragmaAttributeSubjectMatchRuleSet(SubjectMatchRules, AnyLoc,
                                              LastMatchRuleEndLoc)) {
    SkipToEnd();
    return;
  }

  // Tokens following an ill-formed attribute will remain in the token stream
  // and must be removed.
  if (Tok.isNot(tok::eof)) {
    Diag(Tok, diag::err_pragma_attribute_extra_tokens_after_attribute);
    SkipToEnd();
    return;
  }

  // Consume the eof terminator token.
  ConsumeToken();

  // Handle a mixed push/attribute by desurging to a push, then an attribute.
  if (Info->Action == PragmaAttributeInfo::Push)
    Actions.ActOnPragmaAttributeEmptyPush(PragmaLoc, Info->Namespace);

  Actions.ActOnPragmaAttributeAttribute(Attribute, PragmaLoc,
                                        std::move(SubjectMatchRules));
}

// #pragma CHECKED_SCOPE [on|off|_Bounds_decl|push|pop]
void Parser::HandlePragmaCheckedScope() {
  assert(Tok.is(tok::annot_pragma_checked_scope));
  Sema::PragmaCheckedScopeKind Kind =
    static_cast<Sema::PragmaCheckedScopeKind>(
    reinterpret_cast<uintptr_t>(Tok.getAnnotationValue()));
  SourceLocation PragmaLoc = ConsumeAnnotationToken();
  Actions.ActOnPragmaCheckedScope(Kind, PragmaLoc);
}

// #pragma GCC visibility comes in two variants:
//   'push' '(' [visibility] ')'
//   'pop'
void PragmaGCCVisibilityHandler::HandlePragma(Preprocessor &PP,
                                              PragmaIntroducerKind Introducer,
                                              Token &VisTok) {
  SourceLocation VisLoc = VisTok.getLocation();

  Token Tok;
  PP.LexUnexpandedToken(Tok);

  const IdentifierInfo *PushPop = Tok.getIdentifierInfo();

  const IdentifierInfo *VisType;
  if (PushPop && PushPop->isStr("pop")) {
    VisType = nullptr;
  } else if (PushPop && PushPop->isStr("push")) {
    PP.LexUnexpandedToken(Tok);
    if (Tok.isNot(tok::l_paren)) {
      PP.Diag(Tok.getLocation(), diag::warn_pragma_expected_lparen)
        << "visibility";
      return;
    }
    PP.LexUnexpandedToken(Tok);
    VisType = Tok.getIdentifierInfo();
    if (!VisType) {
      PP.Diag(Tok.getLocation(), diag::warn_pragma_expected_identifier)
        << "visibility";
      return;
    }
    PP.LexUnexpandedToken(Tok);
    if (Tok.isNot(tok::r_paren)) {
      PP.Diag(Tok.getLocation(), diag::warn_pragma_expected_rparen)
        << "visibility";
      return;
    }
  } else {
    PP.Diag(Tok.getLocation(), diag::warn_pragma_expected_identifier)
      << "visibility";
    return;
  }
  SourceLocation EndLoc = Tok.getLocation();
  PP.LexUnexpandedToken(Tok);
  if (Tok.isNot(tok::eod)) {
    PP.Diag(Tok.getLocation(), diag::warn_pragma_extra_tokens_at_eol)
      << "visibility";
    return;
  }

  auto Toks = llvm::make_unique<Token[]>(1);
  Toks[0].startToken();
  Toks[0].setKind(tok::annot_pragma_vis);
  Toks[0].setLocation(VisLoc);
  Toks[0].setAnnotationEndLoc(EndLoc);
  Toks[0].setAnnotationValue(
                          const_cast<void*>(static_cast<const void*>(VisType)));
  PP.EnterTokenStream(std::move(Toks), 1, /*DisableMacroExpansion=*/true);
}

// #pragma pack(...) comes in the following delicious flavors:
//   pack '(' [integer] ')'
//   pack '(' 'show' ')'
//   pack '(' ('push' | 'pop') [',' identifier] [, integer] ')'
void PragmaPackHandler::HandlePragma(Preprocessor &PP,
                                     PragmaIntroducerKind Introducer,
                                     Token &PackTok) {
  SourceLocation PackLoc = PackTok.getLocation();

  Token Tok;
  PP.Lex(Tok);
  if (Tok.isNot(tok::l_paren)) {
    PP.Diag(Tok.getLocation(), diag::warn_pragma_expected_lparen) << "pack";
    return;
  }

  Sema::PragmaMsStackAction Action = Sema::PSK_Reset;
  StringRef SlotLabel;
  Token Alignment;
  Alignment.startToken();
  PP.Lex(Tok);
  if (Tok.is(tok::numeric_constant)) {
    Alignment = Tok;

    PP.Lex(Tok);

    // In MSVC/gcc, #pragma pack(4) sets the alignment without affecting
    // the push/pop stack.
    // In Apple gcc, #pragma pack(4) is equivalent to #pragma pack(push, 4)
    Action =
        PP.getLangOpts().ApplePragmaPack ? Sema::PSK_Push_Set : Sema::PSK_Set;
  } else if (Tok.is(tok::identifier)) {
    const IdentifierInfo *II = Tok.getIdentifierInfo();
    if (II->isStr("show")) {
      Action = Sema::PSK_Show;
      PP.Lex(Tok);
    } else {
      if (II->isStr("push")) {
        Action = Sema::PSK_Push;
      } else if (II->isStr("pop")) {
        Action = Sema::PSK_Pop;
      } else {
        PP.Diag(Tok.getLocation(), diag::warn_pragma_invalid_action) << "pack";
        return;
      }
      PP.Lex(Tok);

      if (Tok.is(tok::comma)) {
        PP.Lex(Tok);

        if (Tok.is(tok::numeric_constant)) {
          Action = (Sema::PragmaMsStackAction)(Action | Sema::PSK_Set);
          Alignment = Tok;

          PP.Lex(Tok);
        } else if (Tok.is(tok::identifier)) {
          SlotLabel = Tok.getIdentifierInfo()->getName();
          PP.Lex(Tok);

          if (Tok.is(tok::comma)) {
            PP.Lex(Tok);

            if (Tok.isNot(tok::numeric_constant)) {
              PP.Diag(Tok.getLocation(), diag::warn_pragma_pack_malformed);
              return;
            }

            Action = (Sema::PragmaMsStackAction)(Action | Sema::PSK_Set);
            Alignment = Tok;

            PP.Lex(Tok);
          }
        } else {
          PP.Diag(Tok.getLocation(), diag::warn_pragma_pack_malformed);
          return;
        }
      }
    }
  } else if (PP.getLangOpts().ApplePragmaPack) {
    // In MSVC/gcc, #pragma pack() resets the alignment without affecting
    // the push/pop stack.
    // In Apple gcc #pragma pack() is equivalent to #pragma pack(pop).
    Action = Sema::PSK_Pop;
  }

  if (Tok.isNot(tok::r_paren)) {
    PP.Diag(Tok.getLocation(), diag::warn_pragma_expected_rparen) << "pack";
    return;
  }

  SourceLocation RParenLoc = Tok.getLocation();
  PP.Lex(Tok);
  if (Tok.isNot(tok::eod)) {
    PP.Diag(Tok.getLocation(), diag::warn_pragma_extra_tokens_at_eol) << "pack";
    return;
  }

  PragmaPackInfo *Info =
      PP.getPreprocessorAllocator().Allocate<PragmaPackInfo>(1);
  Info->Action = Action;
  Info->SlotLabel = SlotLabel;
  Info->Alignment = Alignment;

  MutableArrayRef<Token> Toks(PP.getPreprocessorAllocator().Allocate<Token>(1),
                              1);
  Toks[0].startToken();
  Toks[0].setKind(tok::annot_pragma_pack);
  Toks[0].setLocation(PackLoc);
  Toks[0].setAnnotationEndLoc(RParenLoc);
  Toks[0].setAnnotationValue(static_cast<void*>(Info));
  PP.EnterTokenStream(Toks, /*DisableMacroExpansion=*/true);
}

// #pragma ms_struct on
// #pragma ms_struct off
void PragmaMSStructHandler::HandlePragma(Preprocessor &PP,
                                         PragmaIntroducerKind Introducer,
                                         Token &MSStructTok) {
  PragmaMSStructKind Kind = PMSST_OFF;

  Token Tok;
  PP.Lex(Tok);
  if (Tok.isNot(tok::identifier)) {
    PP.Diag(Tok.getLocation(), diag::warn_pragma_ms_struct);
    return;
  }
  SourceLocation EndLoc = Tok.getLocation();
  const IdentifierInfo *II = Tok.getIdentifierInfo();
  if (II->isStr("on")) {
    Kind = PMSST_ON;
    PP.Lex(Tok);
  }
  else if (II->isStr("off") || II->isStr("reset"))
    PP.Lex(Tok);
  else {
    PP.Diag(Tok.getLocation(), diag::warn_pragma_ms_struct);
    return;
  }

  if (Tok.isNot(tok::eod)) {
    PP.Diag(Tok.getLocation(), diag::warn_pragma_extra_tokens_at_eol)
      << "ms_struct";
    return;
  }

  MutableArrayRef<Token> Toks(PP.getPreprocessorAllocator().Allocate<Token>(1),
                              1);
  Toks[0].startToken();
  Toks[0].setKind(tok::annot_pragma_msstruct);
  Toks[0].setLocation(MSStructTok.getLocation());
  Toks[0].setAnnotationEndLoc(EndLoc);
  Toks[0].setAnnotationValue(reinterpret_cast<void*>(
                             static_cast<uintptr_t>(Kind)));
  PP.EnterTokenStream(Toks, /*DisableMacroExpansion=*/true);
}

// #pragma clang section bss="abc" data="" rodata="def" text=""
void PragmaClangSectionHandler::HandlePragma(Preprocessor &PP,
             PragmaIntroducerKind Introducer, Token &FirstToken) {

  Token Tok;
  auto SecKind = Sema::PragmaClangSectionKind::PCSK_Invalid;

  PP.Lex(Tok); // eat 'section'
  while (Tok.isNot(tok::eod)) {
    if (Tok.isNot(tok::identifier)) {
      PP.Diag(Tok.getLocation(), diag::err_pragma_expected_clang_section_name) << "clang section";
      return;
    }

    const IdentifierInfo *SecType = Tok.getIdentifierInfo();
    if (SecType->isStr("bss"))
      SecKind = Sema::PragmaClangSectionKind::PCSK_BSS;
    else if (SecType->isStr("data"))
      SecKind = Sema::PragmaClangSectionKind::PCSK_Data;
    else if (SecType->isStr("rodata"))
      SecKind = Sema::PragmaClangSectionKind::PCSK_Rodata;
    else if (SecType->isStr("text"))
      SecKind = Sema::PragmaClangSectionKind::PCSK_Text;
    else {
      PP.Diag(Tok.getLocation(), diag::err_pragma_expected_clang_section_name) << "clang section";
      return;
    }

    PP.Lex(Tok); // eat ['bss'|'data'|'rodata'|'text']
    if (Tok.isNot(tok::equal)) {
      PP.Diag(Tok.getLocation(), diag::err_pragma_clang_section_expected_equal) << SecKind;
      return;
    }

    std::string SecName;
    if (!PP.LexStringLiteral(Tok, SecName, "pragma clang section", false))
      return;

    Actions.ActOnPragmaClangSection(Tok.getLocation(),
      (SecName.size()? Sema::PragmaClangSectionAction::PCSA_Set :
                       Sema::PragmaClangSectionAction::PCSA_Clear),
       SecKind, SecName);
  }
}

// #pragma 'align' '=' {'native','natural','mac68k','power','reset'}
// #pragma 'options 'align' '=' {'native','natural','mac68k','power','reset'}
static void ParseAlignPragma(Preprocessor &PP, Token &FirstTok,
                             bool IsOptions) {
  Token Tok;

  if (IsOptions) {
    PP.Lex(Tok);
    if (Tok.isNot(tok::identifier) ||
        !Tok.getIdentifierInfo()->isStr("align")) {
      PP.Diag(Tok.getLocation(), diag::warn_pragma_options_expected_align);
      return;
    }
  }

  PP.Lex(Tok);
  if (Tok.isNot(tok::equal)) {
    PP.Diag(Tok.getLocation(), diag::warn_pragma_align_expected_equal)
      << IsOptions;
    return;
  }

  PP.Lex(Tok);
  if (Tok.isNot(tok::identifier)) {
    PP.Diag(Tok.getLocation(), diag::warn_pragma_expected_identifier)
      << (IsOptions ? "options" : "align");
    return;
  }

  Sema::PragmaOptionsAlignKind Kind = Sema::POAK_Natural;
  const IdentifierInfo *II = Tok.getIdentifierInfo();
  if (II->isStr("native"))
    Kind = Sema::POAK_Native;
  else if (II->isStr("natural"))
    Kind = Sema::POAK_Natural;
  else if (II->isStr("packed"))
    Kind = Sema::POAK_Packed;
  else if (II->isStr("power"))
    Kind = Sema::POAK_Power;
  else if (II->isStr("mac68k"))
    Kind = Sema::POAK_Mac68k;
  else if (II->isStr("reset"))
    Kind = Sema::POAK_Reset;
  else {
    PP.Diag(Tok.getLocation(), diag::warn_pragma_align_invalid_option)
      << IsOptions;
    return;
  }

  SourceLocation EndLoc = Tok.getLocation();
  PP.Lex(Tok);
  if (Tok.isNot(tok::eod)) {
    PP.Diag(Tok.getLocation(), diag::warn_pragma_extra_tokens_at_eol)
      << (IsOptions ? "options" : "align");
    return;
  }

  MutableArrayRef<Token> Toks(PP.getPreprocessorAllocator().Allocate<Token>(1),
                              1);
  Toks[0].startToken();
  Toks[0].setKind(tok::annot_pragma_align);
  Toks[0].setLocation(FirstTok.getLocation());
  Toks[0].setAnnotationEndLoc(EndLoc);
  Toks[0].setAnnotationValue(reinterpret_cast<void*>(
                             static_cast<uintptr_t>(Kind)));
  PP.EnterTokenStream(Toks, /*DisableMacroExpansion=*/true);
}

void PragmaAlignHandler::HandlePragma(Preprocessor &PP,
                                      PragmaIntroducerKind Introducer,
                                      Token &AlignTok) {
  ParseAlignPragma(PP, AlignTok, /*IsOptions=*/false);
}

void PragmaOptionsHandler::HandlePragma(Preprocessor &PP,
                                        PragmaIntroducerKind Introducer,
                                        Token &OptionsTok) {
  ParseAlignPragma(PP, OptionsTok, /*IsOptions=*/true);
}

// #pragma unused(identifier)
void PragmaUnusedHandler::HandlePragma(Preprocessor &PP,
                                       PragmaIntroducerKind Introducer,
                                       Token &UnusedTok) {
  // FIXME: Should we be expanding macros here? My guess is no.
  SourceLocation UnusedLoc = UnusedTok.getLocation();

  // Lex the left '('.
  Token Tok;
  PP.Lex(Tok);
  if (Tok.isNot(tok::l_paren)) {
    PP.Diag(Tok.getLocation(), diag::warn_pragma_expected_lparen) << "unused";
    return;
  }

  // Lex the declaration reference(s).
  SmallVector<Token, 5> Identifiers;
  SourceLocation RParenLoc;
  bool LexID = true;

  while (true) {
    PP.Lex(Tok);

    if (LexID) {
      if (Tok.is(tok::identifier)) {
        Identifiers.push_back(Tok);
        LexID = false;
        continue;
      }

      // Illegal token!
      PP.Diag(Tok.getLocation(), diag::warn_pragma_unused_expected_var);
      return;
    }

    // We are execting a ')' or a ','.
    if (Tok.is(tok::comma)) {
      LexID = true;
      continue;
    }

    if (Tok.is(tok::r_paren)) {
      RParenLoc = Tok.getLocation();
      break;
    }

    // Illegal token!
    PP.Diag(Tok.getLocation(), diag::warn_pragma_expected_punc) << "unused";
    return;
  }

  PP.Lex(Tok);
  if (Tok.isNot(tok::eod)) {
    PP.Diag(Tok.getLocation(), diag::warn_pragma_extra_tokens_at_eol) <<
        "unused";
    return;
  }

  // Verify that we have a location for the right parenthesis.
  assert(RParenLoc.isValid() && "Valid '#pragma unused' must have ')'");
  assert(!Identifiers.empty() && "Valid '#pragma unused' must have arguments");

  // For each identifier token, insert into the token stream a
  // annot_pragma_unused token followed by the identifier token.
  // This allows us to cache a "#pragma unused" that occurs inside an inline
  // C++ member function.

  MutableArrayRef<Token> Toks(
      PP.getPreprocessorAllocator().Allocate<Token>(2 * Identifiers.size()),
      2 * Identifiers.size());
  for (unsigned i=0; i != Identifiers.size(); i++) {
    Token &pragmaUnusedTok = Toks[2*i], &idTok = Toks[2*i+1];
    pragmaUnusedTok.startToken();
    pragmaUnusedTok.setKind(tok::annot_pragma_unused);
    pragmaUnusedTok.setLocation(UnusedLoc);
    idTok = Identifiers[i];
  }
  PP.EnterTokenStream(Toks, /*DisableMacroExpansion=*/true);
}

// #pragma weak identifier
// #pragma weak identifier '=' identifier
void PragmaWeakHandler::HandlePragma(Preprocessor &PP,
                                     PragmaIntroducerKind Introducer,
                                     Token &WeakTok) {
  SourceLocation WeakLoc = WeakTok.getLocation();

  Token Tok;
  PP.Lex(Tok);
  if (Tok.isNot(tok::identifier)) {
    PP.Diag(Tok.getLocation(), diag::warn_pragma_expected_identifier) << "weak";
    return;
  }

  Token WeakName = Tok;
  bool HasAlias = false;
  Token AliasName;

  PP.Lex(Tok);
  if (Tok.is(tok::equal)) {
    HasAlias = true;
    PP.Lex(Tok);
    if (Tok.isNot(tok::identifier)) {
      PP.Diag(Tok.getLocation(), diag::warn_pragma_expected_identifier)
          << "weak";
      return;
    }
    AliasName = Tok;
    PP.Lex(Tok);
  }

  if (Tok.isNot(tok::eod)) {
    PP.Diag(Tok.getLocation(), diag::warn_pragma_extra_tokens_at_eol) << "weak";
    return;
  }

  if (HasAlias) {
    MutableArrayRef<Token> Toks(
        PP.getPreprocessorAllocator().Allocate<Token>(3), 3);
    Token &pragmaUnusedTok = Toks[0];
    pragmaUnusedTok.startToken();
    pragmaUnusedTok.setKind(tok::annot_pragma_weakalias);
    pragmaUnusedTok.setLocation(WeakLoc);
    pragmaUnusedTok.setAnnotationEndLoc(AliasName.getLocation());
    Toks[1] = WeakName;
    Toks[2] = AliasName;
    PP.EnterTokenStream(Toks, /*DisableMacroExpansion=*/true);
  } else {
    MutableArrayRef<Token> Toks(
        PP.getPreprocessorAllocator().Allocate<Token>(2), 2);
    Token &pragmaUnusedTok = Toks[0];
    pragmaUnusedTok.startToken();
    pragmaUnusedTok.setKind(tok::annot_pragma_weak);
    pragmaUnusedTok.setLocation(WeakLoc);
    pragmaUnusedTok.setAnnotationEndLoc(WeakLoc);
    Toks[1] = WeakName;
    PP.EnterTokenStream(Toks, /*DisableMacroExpansion=*/true);
  }
}

// #pragma redefine_extname identifier identifier
void PragmaRedefineExtnameHandler::HandlePragma(Preprocessor &PP,
                                               PragmaIntroducerKind Introducer,
                                                Token &RedefToken) {
  SourceLocation RedefLoc = RedefToken.getLocation();

  Token Tok;
  PP.Lex(Tok);
  if (Tok.isNot(tok::identifier)) {
    PP.Diag(Tok.getLocation(), diag::warn_pragma_expected_identifier) <<
      "redefine_extname";
    return;
  }

  Token RedefName = Tok;
  PP.Lex(Tok);

  if (Tok.isNot(tok::identifier)) {
    PP.Diag(Tok.getLocation(), diag::warn_pragma_expected_identifier)
        << "redefine_extname";
    return;
  }

  Token AliasName = Tok;
  PP.Lex(Tok);

  if (Tok.isNot(tok::eod)) {
    PP.Diag(Tok.getLocation(), diag::warn_pragma_extra_tokens_at_eol) <<
      "redefine_extname";
    return;
  }

  MutableArrayRef<Token> Toks(PP.getPreprocessorAllocator().Allocate<Token>(3),
                              3);
  Token &pragmaRedefTok = Toks[0];
  pragmaRedefTok.startToken();
  pragmaRedefTok.setKind(tok::annot_pragma_redefine_extname);
  pragmaRedefTok.setLocation(RedefLoc);
  pragmaRedefTok.setAnnotationEndLoc(AliasName.getLocation());
  Toks[1] = RedefName;
  Toks[2] = AliasName;
  PP.EnterTokenStream(Toks, /*DisableMacroExpansion=*/true);
}


void
PragmaFPContractHandler::HandlePragma(Preprocessor &PP,
                                      PragmaIntroducerKind Introducer,
                                      Token &Tok) {
  tok::OnOffSwitch OOS;
  if (PP.LexOnOffSwitch(OOS))
    return;

  MutableArrayRef<Token> Toks(PP.getPreprocessorAllocator().Allocate<Token>(1),
                              1);
  Toks[0].startToken();
  Toks[0].setKind(tok::annot_pragma_fp_contract);
  Toks[0].setLocation(Tok.getLocation());
  Toks[0].setAnnotationEndLoc(Tok.getLocation());
  Toks[0].setAnnotationValue(reinterpret_cast<void*>(
                             static_cast<uintptr_t>(OOS)));
  PP.EnterTokenStream(Toks, /*DisableMacroExpansion=*/true);
}

void
PragmaOpenCLExtensionHandler::HandlePragma(Preprocessor &PP,
                                           PragmaIntroducerKind Introducer,
                                           Token &Tok) {
  PP.LexUnexpandedToken(Tok);
  if (Tok.isNot(tok::identifier)) {
    PP.Diag(Tok.getLocation(), diag::warn_pragma_expected_identifier) <<
      "OPENCL";
    return;
  }
  IdentifierInfo *Ext = Tok.getIdentifierInfo();
  SourceLocation NameLoc = Tok.getLocation();

  PP.Lex(Tok);
  if (Tok.isNot(tok::colon)) {
    PP.Diag(Tok.getLocation(), diag::warn_pragma_expected_colon) << Ext;
    return;
  }

  PP.Lex(Tok);
  if (Tok.isNot(tok::identifier)) {
    PP.Diag(Tok.getLocation(), diag::warn_pragma_expected_predicate) << 0;
    return;
  }
  IdentifierInfo *Pred = Tok.getIdentifierInfo();

  OpenCLExtState State;
  if (Pred->isStr("enable")) {
    State = Enable;
  } else if (Pred->isStr("disable")) {
    State = Disable;
  } else if (Pred->isStr("begin"))
    State = Begin;
  else if (Pred->isStr("end"))
    State = End;
  else {
    PP.Diag(Tok.getLocation(), diag::warn_pragma_expected_predicate)
      << Ext->isStr("all");
    return;
  }
  SourceLocation StateLoc = Tok.getLocation();

  PP.Lex(Tok);
  if (Tok.isNot(tok::eod)) {
    PP.Diag(Tok.getLocation(), diag::warn_pragma_extra_tokens_at_eol) <<
      "OPENCL EXTENSION";
    return;
  }

  auto Info = PP.getPreprocessorAllocator().Allocate<OpenCLExtData>(1);
  Info->first = Ext;
  Info->second = State;
  MutableArrayRef<Token> Toks(PP.getPreprocessorAllocator().Allocate<Token>(1),
                              1);
  Toks[0].startToken();
  Toks[0].setKind(tok::annot_pragma_opencl_extension);
  Toks[0].setLocation(NameLoc);
  Toks[0].setAnnotationValue(static_cast<void*>(Info));
  Toks[0].setAnnotationEndLoc(StateLoc);
  PP.EnterTokenStream(Toks, /*DisableMacroExpansion=*/true);

  if (PP.getPPCallbacks())
    PP.getPPCallbacks()->PragmaOpenCLExtension(NameLoc, Ext,
                                               StateLoc, State);
}

/// Handle '#pragma omp ...' when OpenMP is disabled.
///
void
PragmaNoOpenMPHandler::HandlePragma(Preprocessor &PP,
                                    PragmaIntroducerKind Introducer,
                                    Token &FirstTok) {
  if (!PP.getDiagnostics().isIgnored(diag::warn_pragma_omp_ignored,
                                     FirstTok.getLocation())) {
    PP.Diag(FirstTok, diag::warn_pragma_omp_ignored);
    PP.getDiagnostics().setSeverity(diag::warn_pragma_omp_ignored,
                                    diag::Severity::Ignored, SourceLocation());
  }
  PP.DiscardUntilEndOfDirective();
}

/// Handle '#pragma omp ...' when OpenMP is enabled.
///
void
PragmaOpenMPHandler::HandlePragma(Preprocessor &PP,
                                  PragmaIntroducerKind Introducer,
                                  Token &FirstTok) {
  SmallVector<Token, 16> Pragma;
  Token Tok;
  Tok.startToken();
  Tok.setKind(tok::annot_pragma_openmp);
  Tok.setLocation(FirstTok.getLocation());

  while (Tok.isNot(tok::eod) && Tok.isNot(tok::eof)) {
    Pragma.push_back(Tok);
    PP.Lex(Tok);
    if (Tok.is(tok::annot_pragma_openmp)) {
      PP.Diag(Tok, diag::err_omp_unexpected_directive) << 0;
      unsigned InnerPragmaCnt = 1;
      while (InnerPragmaCnt != 0) {
        PP.Lex(Tok);
        if (Tok.is(tok::annot_pragma_openmp))
          ++InnerPragmaCnt;
        else if (Tok.is(tok::annot_pragma_openmp_end))
          --InnerPragmaCnt;
      }
      PP.Lex(Tok);
    }
  }
  SourceLocation EodLoc = Tok.getLocation();
  Tok.startToken();
  Tok.setKind(tok::annot_pragma_openmp_end);
  Tok.setLocation(EodLoc);
  Pragma.push_back(Tok);

  auto Toks = llvm::make_unique<Token[]>(Pragma.size());
  std::copy(Pragma.begin(), Pragma.end(), Toks.get());
  PP.EnterTokenStream(std::move(Toks), Pragma.size(),
                      /*DisableMacroExpansion=*/false);
}

/// Handle '#pragma pointers_to_members'
// The grammar for this pragma is as follows:
//
// <inheritance model> ::= ('single' | 'multiple' | 'virtual') '_inheritance'
//
// #pragma pointers_to_members '(' 'best_case' ')'
// #pragma pointers_to_members '(' 'full_generality' [',' inheritance-model] ')'
// #pragma pointers_to_members '(' inheritance-model ')'
void PragmaMSPointersToMembers::HandlePragma(Preprocessor &PP,
                                             PragmaIntroducerKind Introducer,
                                             Token &Tok) {
  SourceLocation PointersToMembersLoc = Tok.getLocation();
  PP.Lex(Tok);
  if (Tok.isNot(tok::l_paren)) {
    PP.Diag(PointersToMembersLoc, diag::warn_pragma_expected_lparen)
      << "pointers_to_members";
    return;
  }
  PP.Lex(Tok);
  const IdentifierInfo *Arg = Tok.getIdentifierInfo();
  if (!Arg) {
    PP.Diag(Tok.getLocation(), diag::warn_pragma_expected_identifier)
      << "pointers_to_members";
    return;
  }
  PP.Lex(Tok);

  LangOptions::PragmaMSPointersToMembersKind RepresentationMethod;
  if (Arg->isStr("best_case")) {
    RepresentationMethod = LangOptions::PPTMK_BestCase;
  } else {
    if (Arg->isStr("full_generality")) {
      if (Tok.is(tok::comma)) {
        PP.Lex(Tok);

        Arg = Tok.getIdentifierInfo();
        if (!Arg) {
          PP.Diag(Tok.getLocation(),
                  diag::err_pragma_pointers_to_members_unknown_kind)
              << Tok.getKind() << /*OnlyInheritanceModels*/ 0;
          return;
        }
        PP.Lex(Tok);
      } else if (Tok.is(tok::r_paren)) {
        // #pragma pointers_to_members(full_generality) implicitly specifies
        // virtual_inheritance.
        Arg = nullptr;
        RepresentationMethod = LangOptions::PPTMK_FullGeneralityVirtualInheritance;
      } else {
        PP.Diag(Tok.getLocation(), diag::err_expected_punc)
            << "full_generality";
        return;
      }
    }

    if (Arg) {
      if (Arg->isStr("single_inheritance")) {
        RepresentationMethod =
            LangOptions::PPTMK_FullGeneralitySingleInheritance;
      } else if (Arg->isStr("multiple_inheritance")) {
        RepresentationMethod =
            LangOptions::PPTMK_FullGeneralityMultipleInheritance;
      } else if (Arg->isStr("virtual_inheritance")) {
        RepresentationMethod =
            LangOptions::PPTMK_FullGeneralityVirtualInheritance;
      } else {
        PP.Diag(Tok.getLocation(),
                diag::err_pragma_pointers_to_members_unknown_kind)
            << Arg << /*HasPointerDeclaration*/ 1;
        return;
      }
    }
  }

  if (Tok.isNot(tok::r_paren)) {
    PP.Diag(Tok.getLocation(), diag::err_expected_rparen_after)
        << (Arg ? Arg->getName() : "full_generality");
    return;
  }

  SourceLocation EndLoc = Tok.getLocation();
  PP.Lex(Tok);
  if (Tok.isNot(tok::eod)) {
    PP.Diag(Tok.getLocation(), diag::warn_pragma_extra_tokens_at_eol)
      << "pointers_to_members";
    return;
  }

  Token AnnotTok;
  AnnotTok.startToken();
  AnnotTok.setKind(tok::annot_pragma_ms_pointers_to_members);
  AnnotTok.setLocation(PointersToMembersLoc);
  AnnotTok.setAnnotationEndLoc(EndLoc);
  AnnotTok.setAnnotationValue(
      reinterpret_cast<void *>(static_cast<uintptr_t>(RepresentationMethod)));
  PP.EnterToken(AnnotTok);
}

/// Handle '#pragma vtordisp'
// The grammar for this pragma is as follows:
//
// <vtordisp-mode> ::= ('off' | 'on' | '0' | '1' | '2' )
//
// #pragma vtordisp '(' ['push' ','] vtordisp-mode ')'
// #pragma vtordisp '(' 'pop' ')'
// #pragma vtordisp '(' ')'
void PragmaMSVtorDisp::HandlePragma(Preprocessor &PP,
                                    PragmaIntroducerKind Introducer,
                                    Token &Tok) {
  SourceLocation VtorDispLoc = Tok.getLocation();
  PP.Lex(Tok);
  if (Tok.isNot(tok::l_paren)) {
    PP.Diag(VtorDispLoc, diag::warn_pragma_expected_lparen) << "vtordisp";
    return;
  }
  PP.Lex(Tok);

  Sema::PragmaMsStackAction Action = Sema::PSK_Set;
  const IdentifierInfo *II = Tok.getIdentifierInfo();
  if (II) {
    if (II->isStr("push")) {
      // #pragma vtordisp(push, mode)
      PP.Lex(Tok);
      if (Tok.isNot(tok::comma)) {
        PP.Diag(VtorDispLoc, diag::warn_pragma_expected_punc) << "vtordisp";
        return;
      }
      PP.Lex(Tok);
      Action = Sema::PSK_Push_Set;
      // not push, could be on/off
    } else if (II->isStr("pop")) {
      // #pragma vtordisp(pop)
      PP.Lex(Tok);
      Action = Sema::PSK_Pop;
    }
    // not push or pop, could be on/off
  } else {
    if (Tok.is(tok::r_paren)) {
      // #pragma vtordisp()
      Action = Sema::PSK_Reset;
    }
  }


  uint64_t Value = 0;
  if (Action & Sema::PSK_Push || Action & Sema::PSK_Set) {
    const IdentifierInfo *II = Tok.getIdentifierInfo();
    if (II && II->isStr("off")) {
      PP.Lex(Tok);
      Value = 0;
    } else if (II && II->isStr("on")) {
      PP.Lex(Tok);
      Value = 1;
    } else if (Tok.is(tok::numeric_constant) &&
               PP.parseSimpleIntegerLiteral(Tok, Value)) {
      if (Value > 2) {
        PP.Diag(Tok.getLocation(), diag::warn_pragma_expected_integer)
            << 0 << 2 << "vtordisp";
        return;
      }
    } else {
      PP.Diag(Tok.getLocation(), diag::warn_pragma_invalid_action)
          << "vtordisp";
      return;
    }
  }

  // Finish the pragma: ')' $
  if (Tok.isNot(tok::r_paren)) {
    PP.Diag(VtorDispLoc, diag::warn_pragma_expected_rparen) << "vtordisp";
    return;
  }
  SourceLocation EndLoc = Tok.getLocation();
  PP.Lex(Tok);
  if (Tok.isNot(tok::eod)) {
    PP.Diag(Tok.getLocation(), diag::warn_pragma_extra_tokens_at_eol)
        << "vtordisp";
    return;
  }

  // Enter the annotation.
  Token AnnotTok;
  AnnotTok.startToken();
  AnnotTok.setKind(tok::annot_pragma_ms_vtordisp);
  AnnotTok.setLocation(VtorDispLoc);
  AnnotTok.setAnnotationEndLoc(EndLoc);
  AnnotTok.setAnnotationValue(reinterpret_cast<void *>(
      static_cast<uintptr_t>((Action << 16) | (Value & 0xFFFF))));
  PP.EnterToken(AnnotTok);
}

/// Handle all MS pragmas.  Simply forwards the tokens after inserting
/// an annotation token.
void PragmaMSPragma::HandlePragma(Preprocessor &PP,
                                  PragmaIntroducerKind Introducer,
                                  Token &Tok) {
  Token EoF, AnnotTok;
  EoF.startToken();
  EoF.setKind(tok::eof);
  AnnotTok.startToken();
  AnnotTok.setKind(tok::annot_pragma_ms_pragma);
  AnnotTok.setLocation(Tok.getLocation());
  AnnotTok.setAnnotationEndLoc(Tok.getLocation());
  SmallVector<Token, 8> TokenVector;
  // Suck up all of the tokens before the eod.
  for (; Tok.isNot(tok::eod); PP.Lex(Tok)) {
    TokenVector.push_back(Tok);
    AnnotTok.setAnnotationEndLoc(Tok.getLocation());
  }
  // Add a sentinel EoF token to the end of the list.
  TokenVector.push_back(EoF);
  // We must allocate this array with new because EnterTokenStream is going to
  // delete it later.
  auto TokenArray = llvm::make_unique<Token[]>(TokenVector.size());
  std::copy(TokenVector.begin(), TokenVector.end(), TokenArray.get());
  auto Value = new (PP.getPreprocessorAllocator())
      std::pair<std::unique_ptr<Token[]>, size_t>(std::move(TokenArray),
                                                  TokenVector.size());
  AnnotTok.setAnnotationValue(Value);
  PP.EnterToken(AnnotTok);
}

/// Handle the Microsoft \#pragma detect_mismatch extension.
///
/// The syntax is:
/// \code
///   #pragma detect_mismatch("name", "value")
/// \endcode
/// Where 'name' and 'value' are quoted strings.  The values are embedded in
/// the object file and passed along to the linker.  If the linker detects a
/// mismatch in the object file's values for the given name, a LNK2038 error
/// is emitted.  See MSDN for more details.
void PragmaDetectMismatchHandler::HandlePragma(Preprocessor &PP,
                                               PragmaIntroducerKind Introducer,
                                               Token &Tok) {
  SourceLocation DetectMismatchLoc = Tok.getLocation();
  PP.Lex(Tok);
  if (Tok.isNot(tok::l_paren)) {
    PP.Diag(DetectMismatchLoc, diag::err_expected) << tok::l_paren;
    return;
  }

  // Read the name to embed, which must be a string literal.
  std::string NameString;
  if (!PP.LexStringLiteral(Tok, NameString,
                           "pragma detect_mismatch",
                           /*MacroExpansion=*/true))
    return;

  // Read the comma followed by a second string literal.
  std::string ValueString;
  if (Tok.isNot(tok::comma)) {
    PP.Diag(Tok.getLocation(), diag::err_pragma_detect_mismatch_malformed);
    return;
  }

  if (!PP.LexStringLiteral(Tok, ValueString, "pragma detect_mismatch",
                           /*MacroExpansion=*/true))
    return;

  if (Tok.isNot(tok::r_paren)) {
    PP.Diag(Tok.getLocation(), diag::err_expected) << tok::r_paren;
    return;
  }
  PP.Lex(Tok);  // Eat the r_paren.

  if (Tok.isNot(tok::eod)) {
    PP.Diag(Tok.getLocation(), diag::err_pragma_detect_mismatch_malformed);
    return;
  }

  // If the pragma is lexically sound, notify any interested PPCallbacks.
  if (PP.getPPCallbacks())
    PP.getPPCallbacks()->PragmaDetectMismatch(DetectMismatchLoc, NameString,
                                              ValueString);

  Actions.ActOnPragmaDetectMismatch(DetectMismatchLoc, NameString, ValueString);
}

/// Handle the microsoft \#pragma comment extension.
///
/// The syntax is:
/// \code
///   #pragma comment(linker, "foo")
/// \endcode
/// 'linker' is one of five identifiers: compiler, exestr, lib, linker, user.
/// "foo" is a string, which is fully macro expanded, and permits string
/// concatenation, embedded escape characters etc.  See MSDN for more details.
void PragmaCommentHandler::HandlePragma(Preprocessor &PP,
                                        PragmaIntroducerKind Introducer,
                                        Token &Tok) {
  SourceLocation CommentLoc = Tok.getLocation();
  PP.Lex(Tok);
  if (Tok.isNot(tok::l_paren)) {
    PP.Diag(CommentLoc, diag::err_pragma_comment_malformed);
    return;
  }

  // Read the identifier.
  PP.Lex(Tok);
  if (Tok.isNot(tok::identifier)) {
    PP.Diag(CommentLoc, diag::err_pragma_comment_malformed);
    return;
  }

  // Verify that this is one of the 5 whitelisted options.
  IdentifierInfo *II = Tok.getIdentifierInfo();
  PragmaMSCommentKind Kind =
    llvm::StringSwitch<PragmaMSCommentKind>(II->getName())
    .Case("linker",   PCK_Linker)
    .Case("lib",      PCK_Lib)
    .Case("compiler", PCK_Compiler)
    .Case("exestr",   PCK_ExeStr)
    .Case("user",     PCK_User)
    .Default(PCK_Unknown);
  if (Kind == PCK_Unknown) {
    PP.Diag(Tok.getLocation(), diag::err_pragma_comment_unknown_kind);
    return;
  }

  if (PP.getTargetInfo().getTriple().isOSBinFormatELF() && Kind != PCK_Lib) {
    PP.Diag(Tok.getLocation(), diag::warn_pragma_comment_ignored)
        << II->getName();
    return;
  }

  // On PS4, issue a warning about any pragma comments other than
  // #pragma comment lib.
  if (PP.getTargetInfo().getTriple().isPS4() && Kind != PCK_Lib) {
    PP.Diag(Tok.getLocation(), diag::warn_pragma_comment_ignored)
      << II->getName();
    return;
  }

  // Read the optional string if present.
  PP.Lex(Tok);
  std::string ArgumentString;
  if (Tok.is(tok::comma) && !PP.LexStringLiteral(Tok, ArgumentString,
                                                 "pragma comment",
                                                 /*MacroExpansion=*/true))
    return;

  // FIXME: warn that 'exestr' is deprecated.
  // FIXME: If the kind is "compiler" warn if the string is present (it is
  // ignored).
  // The MSDN docs say that "lib" and "linker" require a string and have a short
  // whitelist of linker options they support, but in practice MSVC doesn't
  // issue a diagnostic.  Therefore neither does clang.

  if (Tok.isNot(tok::r_paren)) {
    PP.Diag(Tok.getLocation(), diag::err_pragma_comment_malformed);
    return;
  }
  PP.Lex(Tok);  // eat the r_paren.

  if (Tok.isNot(tok::eod)) {
    PP.Diag(Tok.getLocation(), diag::err_pragma_comment_malformed);
    return;
  }

  // If the pragma is lexically sound, notify any interested PPCallbacks.
  if (PP.getPPCallbacks())
    PP.getPPCallbacks()->PragmaComment(CommentLoc, II, ArgumentString);

  Actions.ActOnPragmaMSComment(CommentLoc, Kind, ArgumentString);
}

// #pragma clang optimize off
// #pragma clang optimize on
void PragmaOptimizeHandler::HandlePragma(Preprocessor &PP,
                                        PragmaIntroducerKind Introducer,
                                        Token &FirstToken) {
  Token Tok;
  PP.Lex(Tok);
  if (Tok.is(tok::eod)) {
    PP.Diag(Tok.getLocation(), diag::err_pragma_missing_argument)
        << "clang optimize" << /*Expected=*/true << "'on' or 'off'";
    return;
  }
  if (Tok.isNot(tok::identifier)) {
    PP.Diag(Tok.getLocation(), diag::err_pragma_optimize_invalid_argument)
      << PP.getSpelling(Tok);
    return;
  }
  const IdentifierInfo *II = Tok.getIdentifierInfo();
  // The only accepted values are 'on' or 'off'.
  bool IsOn = false;
  if (II->isStr("on")) {
    IsOn = true;
  } else if (!II->isStr("off")) {
    PP.Diag(Tok.getLocation(), diag::err_pragma_optimize_invalid_argument)
      << PP.getSpelling(Tok);
    return;
  }
  PP.Lex(Tok);

  if (Tok.isNot(tok::eod)) {
    PP.Diag(Tok.getLocation(), diag::err_pragma_optimize_extra_argument)
      << PP.getSpelling(Tok);
    return;
  }

  Actions.ActOnPragmaOptimize(IsOn, FirstToken.getLocation());
}

namespace {
/// Used as the annotation value for tok::annot_pragma_fp.
struct TokFPAnnotValue {
  enum FlagKinds { Contract };
  enum FlagValues { On, Off, Fast };

  FlagKinds FlagKind;
  FlagValues FlagValue;
};
} // end anonymous namespace

void PragmaFPHandler::HandlePragma(Preprocessor &PP,
                                   PragmaIntroducerKind Introducer,
                                   Token &Tok) {
  // fp
  Token PragmaName = Tok;
  SmallVector<Token, 1> TokenList;

  PP.Lex(Tok);
  if (Tok.isNot(tok::identifier)) {
    PP.Diag(Tok.getLocation(), diag::err_pragma_fp_invalid_option)
        << /*MissingOption=*/true << "";
    return;
  }

  while (Tok.is(tok::identifier)) {
    IdentifierInfo *OptionInfo = Tok.getIdentifierInfo();

    auto FlagKind =
        llvm::StringSwitch<llvm::Optional<TokFPAnnotValue::FlagKinds>>(
            OptionInfo->getName())
            .Case("contract", TokFPAnnotValue::Contract)
            .Default(None);
    if (!FlagKind) {
      PP.Diag(Tok.getLocation(), diag::err_pragma_fp_invalid_option)
          << /*MissingOption=*/false << OptionInfo;
      return;
    }
    PP.Lex(Tok);

    // Read '('
    if (Tok.isNot(tok::l_paren)) {
      PP.Diag(Tok.getLocation(), diag::err_expected) << tok::l_paren;
      return;
    }
    PP.Lex(Tok);

    if (Tok.isNot(tok::identifier)) {
      PP.Diag(Tok.getLocation(), diag::err_pragma_fp_invalid_argument)
          << PP.getSpelling(Tok) << OptionInfo->getName();
      return;
    }
    const IdentifierInfo *II = Tok.getIdentifierInfo();

    auto FlagValue =
        llvm::StringSwitch<llvm::Optional<TokFPAnnotValue::FlagValues>>(
            II->getName())
            .Case("on", TokFPAnnotValue::On)
            .Case("off", TokFPAnnotValue::Off)
            .Case("fast", TokFPAnnotValue::Fast)
            .Default(llvm::None);

    if (!FlagValue) {
      PP.Diag(Tok.getLocation(), diag::err_pragma_fp_invalid_argument)
          << PP.getSpelling(Tok) << OptionInfo->getName();
      return;
    }
    PP.Lex(Tok);

    // Read ')'
    if (Tok.isNot(tok::r_paren)) {
      PP.Diag(Tok.getLocation(), diag::err_expected) << tok::r_paren;
      return;
    }
    PP.Lex(Tok);

    auto *AnnotValue = new (PP.getPreprocessorAllocator())
        TokFPAnnotValue{*FlagKind, *FlagValue};
    // Generate the loop hint token.
    Token FPTok;
    FPTok.startToken();
    FPTok.setKind(tok::annot_pragma_fp);
    FPTok.setLocation(PragmaName.getLocation());
    FPTok.setAnnotationEndLoc(PragmaName.getLocation());
    FPTok.setAnnotationValue(reinterpret_cast<void *>(AnnotValue));
    TokenList.push_back(FPTok);
  }

  if (Tok.isNot(tok::eod)) {
    PP.Diag(Tok.getLocation(), diag::warn_pragma_extra_tokens_at_eol)
        << "clang fp";
    return;
  }

  auto TokenArray = llvm::make_unique<Token[]>(TokenList.size());
  std::copy(TokenList.begin(), TokenList.end(), TokenArray.get());

  PP.EnterTokenStream(std::move(TokenArray), TokenList.size(),
                      /*DisableMacroExpansion=*/false);
}

void Parser::HandlePragmaFP() {
  assert(Tok.is(tok::annot_pragma_fp));
  auto *AnnotValue =
      reinterpret_cast<TokFPAnnotValue *>(Tok.getAnnotationValue());

  LangOptions::FPContractModeKind FPC;
  switch (AnnotValue->FlagValue) {
  case TokFPAnnotValue::On:
    FPC = LangOptions::FPC_On;
    break;
  case TokFPAnnotValue::Fast:
    FPC = LangOptions::FPC_Fast;
    break;
  case TokFPAnnotValue::Off:
    FPC = LangOptions::FPC_Off;
    break;
  }

  Actions.ActOnPragmaFPContract(FPC);
  ConsumeAnnotationToken();
}

/// Parses loop or unroll pragma hint value and fills in Info.
static bool ParseLoopHintValue(Preprocessor &PP, Token &Tok, Token PragmaName,
                               Token Option, bool ValueInParens,
                               PragmaLoopHintInfo &Info) {
  SmallVector<Token, 1> ValueList;
  int OpenParens = ValueInParens ? 1 : 0;
  // Read constant expression.
  while (Tok.isNot(tok::eod)) {
    if (Tok.is(tok::l_paren))
      OpenParens++;
    else if (Tok.is(tok::r_paren)) {
      OpenParens--;
      if (OpenParens == 0 && ValueInParens)
        break;
    }

    ValueList.push_back(Tok);
    PP.Lex(Tok);
  }

  if (ValueInParens) {
    // Read ')'
    if (Tok.isNot(tok::r_paren)) {
      PP.Diag(Tok.getLocation(), diag::err_expected) << tok::r_paren;
      return true;
    }
    PP.Lex(Tok);
  }

  Token EOFTok;
  EOFTok.startToken();
  EOFTok.setKind(tok::eof);
  EOFTok.setLocation(Tok.getLocation());
  ValueList.push_back(EOFTok); // Terminates expression for parsing.

  Info.Toks = llvm::makeArrayRef(ValueList).copy(PP.getPreprocessorAllocator());

  Info.PragmaName = PragmaName;
  Info.Option = Option;
  return false;
}

/// Handle the \#pragma clang loop directive.
///  #pragma clang 'loop' loop-hints
///
///  loop-hints:
///    loop-hint loop-hints[opt]
///
///  loop-hint:
///    'vectorize' '(' loop-hint-keyword ')'
///    'interleave' '(' loop-hint-keyword ')'
///    'unroll' '(' unroll-hint-keyword ')'
///    'vectorize_width' '(' loop-hint-value ')'
///    'interleave_count' '(' loop-hint-value ')'
///    'unroll_count' '(' loop-hint-value ')'
///    'pipeline' '(' disable ')'
///    'pipeline_initiation_interval' '(' loop-hint-value ')'
///
///  loop-hint-keyword:
///    'enable'
///    'disable'
///    'assume_safety'
///
///  unroll-hint-keyword:
///    'enable'
///    'disable'
///    'full'
///
///  loop-hint-value:
///    constant-expression
///
/// Specifying vectorize(enable) or vectorize_width(_value_) instructs llvm to
/// try vectorizing the instructions of the loop it precedes. Specifying
/// interleave(enable) or interleave_count(_value_) instructs llvm to try
/// interleaving multiple iterations of the loop it precedes. The width of the
/// vector instructions is specified by vectorize_width() and the number of
/// interleaved loop iterations is specified by interleave_count(). Specifying a
/// value of 1 effectively disables vectorization/interleaving, even if it is
/// possible and profitable, and 0 is invalid. The loop vectorizer currently
/// only works on inner loops.
///
/// The unroll and unroll_count directives control the concatenation
/// unroller. Specifying unroll(enable) instructs llvm to unroll the loop
/// completely if the trip count is known at compile time and unroll partially
/// if the trip count is not known.  Specifying unroll(full) is similar to
/// unroll(enable) but will unroll the loop only if the trip count is known at
/// compile time.  Specifying unroll(disable) disables unrolling for the
/// loop. Specifying unroll_count(_value_) instructs llvm to try to unroll the
/// loop the number of times indicated by the value.
void PragmaLoopHintHandler::HandlePragma(Preprocessor &PP,
                                         PragmaIntroducerKind Introducer,
                                         Token &Tok) {
  // Incoming token is "loop" from "#pragma clang loop".
  Token PragmaName = Tok;
  SmallVector<Token, 1> TokenList;

  // Lex the optimization option and verify it is an identifier.
  PP.Lex(Tok);
  if (Tok.isNot(tok::identifier)) {
    PP.Diag(Tok.getLocation(), diag::err_pragma_loop_invalid_option)
        << /*MissingOption=*/true << "";
    return;
  }

  while (Tok.is(tok::identifier)) {
    Token Option = Tok;
    IdentifierInfo *OptionInfo = Tok.getIdentifierInfo();

    bool OptionValid = llvm::StringSwitch<bool>(OptionInfo->getName())
                           .Case("vectorize", true)
                           .Case("interleave", true)
                           .Case("unroll", true)
                           .Case("distribute", true)
                           .Case("vectorize_width", true)
                           .Case("interleave_count", true)
                           .Case("unroll_count", true)
                           .Case("pipeline", true)
                           .Case("pipeline_initiation_interval", true)
                           .Default(false);
    if (!OptionValid) {
      PP.Diag(Tok.getLocation(), diag::err_pragma_loop_invalid_option)
          << /*MissingOption=*/false << OptionInfo;
      return;
    }
    PP.Lex(Tok);

    // Read '('
    if (Tok.isNot(tok::l_paren)) {
      PP.Diag(Tok.getLocation(), diag::err_expected) << tok::l_paren;
      return;
    }
    PP.Lex(Tok);

    auto *Info = new (PP.getPreprocessorAllocator()) PragmaLoopHintInfo;
    if (ParseLoopHintValue(PP, Tok, PragmaName, Option, /*ValueInParens=*/true,
                           *Info))
      return;

    // Generate the loop hint token.
    Token LoopHintTok;
    LoopHintTok.startToken();
    LoopHintTok.setKind(tok::annot_pragma_loop_hint);
    LoopHintTok.setLocation(PragmaName.getLocation());
    LoopHintTok.setAnnotationEndLoc(PragmaName.getLocation());
    LoopHintTok.setAnnotationValue(static_cast<void *>(Info));
    TokenList.push_back(LoopHintTok);
  }

  if (Tok.isNot(tok::eod)) {
    PP.Diag(Tok.getLocation(), diag::warn_pragma_extra_tokens_at_eol)
        << "clang loop";
    return;
  }

  auto TokenArray = llvm::make_unique<Token[]>(TokenList.size());
  std::copy(TokenList.begin(), TokenList.end(), TokenArray.get());

  PP.EnterTokenStream(std::move(TokenArray), TokenList.size(),
                      /*DisableMacroExpansion=*/false);
}

/// Handle the loop unroll optimization pragmas.
///  #pragma unroll
///  #pragma unroll unroll-hint-value
///  #pragma unroll '(' unroll-hint-value ')'
///  #pragma nounroll
///  #pragma unroll_and_jam
///  #pragma unroll_and_jam unroll-hint-value
///  #pragma unroll_and_jam '(' unroll-hint-value ')'
///  #pragma nounroll_and_jam
///
///  unroll-hint-value:
///    constant-expression
///
/// Loop unrolling hints can be specified with '#pragma unroll' or
/// '#pragma nounroll'. '#pragma unroll' can take a numeric argument optionally
/// contained in parentheses. With no argument the directive instructs llvm to
/// try to unroll the loop completely. A positive integer argument can be
/// specified to indicate the number of times the loop should be unrolled.  To
/// maximize compatibility with other compilers the unroll count argument can be
/// specified with or without parentheses.  Specifying, '#pragma nounroll'
/// disables unrolling of the loop.
void PragmaUnrollHintHandler::HandlePragma(Preprocessor &PP,
                                           PragmaIntroducerKind Introducer,
                                           Token &Tok) {
  // Incoming token is "unroll" for "#pragma unroll", or "nounroll" for
  // "#pragma nounroll".
  Token PragmaName = Tok;
  PP.Lex(Tok);
  auto *Info = new (PP.getPreprocessorAllocator()) PragmaLoopHintInfo;
  if (Tok.is(tok::eod)) {
    // nounroll or unroll pragma without an argument.
    Info->PragmaName = PragmaName;
    Info->Option.startToken();
  } else if (PragmaName.getIdentifierInfo()->getName() == "nounroll" ||
             PragmaName.getIdentifierInfo()->getName() == "nounroll_and_jam") {
    PP.Diag(Tok.getLocation(), diag::warn_pragma_extra_tokens_at_eol)
        << PragmaName.getIdentifierInfo()->getName();
    return;
  } else {
    // Unroll pragma with an argument: "#pragma unroll N" or
    // "#pragma unroll(N)".
    // Read '(' if it exists.
    bool ValueInParens = Tok.is(tok::l_paren);
    if (ValueInParens)
      PP.Lex(Tok);

    Token Option;
    Option.startToken();
    if (ParseLoopHintValue(PP, Tok, PragmaName, Option, ValueInParens, *Info))
      return;

    // In CUDA, the argument to '#pragma unroll' should not be contained in
    // parentheses.
    if (PP.getLangOpts().CUDA && ValueInParens)
      PP.Diag(Info->Toks[0].getLocation(),
              diag::warn_pragma_unroll_cuda_value_in_parens);

    if (Tok.isNot(tok::eod)) {
      PP.Diag(Tok.getLocation(), diag::warn_pragma_extra_tokens_at_eol)
          << "unroll";
      return;
    }
  }

  // Generate the hint token.
  auto TokenArray = llvm::make_unique<Token[]>(1);
  TokenArray[0].startToken();
  TokenArray[0].setKind(tok::annot_pragma_loop_hint);
  TokenArray[0].setLocation(PragmaName.getLocation());
  TokenArray[0].setAnnotationEndLoc(PragmaName.getLocation());
  TokenArray[0].setAnnotationValue(static_cast<void *>(Info));
  PP.EnterTokenStream(std::move(TokenArray), 1,
                      /*DisableMacroExpansion=*/false);
}

/// Handle the Microsoft \#pragma intrinsic extension.
///
/// The syntax is:
/// \code
///  #pragma intrinsic(memset)
///  #pragma intrinsic(strlen, memcpy)
/// \endcode
///
/// Pragma intrisic tells the compiler to use a builtin version of the
/// function. Clang does it anyway, so the pragma doesn't really do anything.
/// Anyway, we emit a warning if the function specified in \#pragma intrinsic
/// isn't an intrinsic in clang and suggest to include intrin.h.
void PragmaMSIntrinsicHandler::HandlePragma(Preprocessor &PP,
                                            PragmaIntroducerKind Introducer,
                                            Token &Tok) {
  PP.Lex(Tok);

  if (Tok.isNot(tok::l_paren)) {
    PP.Diag(Tok.getLocation(), diag::warn_pragma_expected_lparen)
        << "intrinsic";
    return;
  }
  PP.Lex(Tok);

  bool SuggestIntrinH = !PP.isMacroDefined("__INTRIN_H");

  while (Tok.is(tok::identifier)) {
    IdentifierInfo *II = Tok.getIdentifierInfo();
    if (!II->getBuiltinID())
      PP.Diag(Tok.getLocation(), diag::warn_pragma_intrinsic_builtin)
          << II << SuggestIntrinH;

    PP.Lex(Tok);
    if (Tok.isNot(tok::comma))
      break;
    PP.Lex(Tok);
  }

  if (Tok.isNot(tok::r_paren)) {
    PP.Diag(Tok.getLocation(), diag::warn_pragma_expected_rparen)
        << "intrinsic";
    return;
  }
  PP.Lex(Tok);

  if (Tok.isNot(tok::eod))
    PP.Diag(Tok.getLocation(), diag::warn_pragma_extra_tokens_at_eol)
        << "intrinsic";
}

<<<<<<< HEAD
// #pragma optimize("gsty", on|off)
void PragmaMSOptimizeHandler::HandlePragma(Preprocessor &PP,
                                           PragmaIntroducerKind Introducer,
                                           Token &Tok) {
  SourceLocation StartLoc = Tok.getLocation();
  PP.Lex(Tok);

  if (Tok.isNot(tok::l_paren)) {
    PP.Diag(Tok.getLocation(), diag::warn_pragma_expected_lparen) << "optimize";
    return;
  }
  PP.Lex(Tok);

  if (Tok.isNot(tok::string_literal)) {
    PP.Diag(Tok.getLocation(), diag::warn_pragma_expected_string) << "optimize";
    return;
  }
  // We could syntax check the string but it's probably not worth the effort.
  PP.Lex(Tok);

  if (Tok.isNot(tok::comma)) {
    PP.Diag(Tok.getLocation(), diag::warn_pragma_expected_comma) << "optimize";
    return;
  }
  PP.Lex(Tok);

  if (Tok.is(tok::eod) || Tok.is(tok::r_paren)) {
    PP.Diag(Tok.getLocation(), diag::warn_pragma_missing_argument)
        << "optimize" << /*Expected=*/true << "'on' or 'off'";
    return;
  }
  IdentifierInfo *II = Tok.getIdentifierInfo();
  if (!II || (!II->isStr("on") && !II->isStr("off"))) {
    PP.Diag(Tok.getLocation(), diag::warn_pragma_invalid_argument)
        << PP.getSpelling(Tok) << "optimize" << /*Expected=*/true
        << "'on' or 'off'";
    return;
  }
  PP.Lex(Tok);

  if (Tok.isNot(tok::r_paren)) {
    PP.Diag(Tok.getLocation(), diag::warn_pragma_expected_rparen) << "optimize";
    return;
  }
  PP.Lex(Tok);

  if (Tok.isNot(tok::eod)) {
    PP.Diag(Tok.getLocation(), diag::warn_pragma_extra_tokens_at_eol)
        << "optimize";
    return;
  }
  PP.Diag(StartLoc, diag::warn_pragma_optimize);
}

=======
>>>>>>> 96940ffe
void PragmaForceCUDAHostDeviceHandler::HandlePragma(
    Preprocessor &PP, PragmaIntroducerKind Introducer, Token &Tok) {
  Token FirstTok = Tok;

  PP.Lex(Tok);
  IdentifierInfo *Info = Tok.getIdentifierInfo();
  if (!Info || (!Info->isStr("begin") && !Info->isStr("end"))) {
    PP.Diag(FirstTok.getLocation(),
            diag::warn_pragma_force_cuda_host_device_bad_arg);
    return;
  }

  if (Info->isStr("begin"))
    Actions.PushForceCUDAHostDevice();
  else if (!Actions.PopForceCUDAHostDevice())
    PP.Diag(FirstTok.getLocation(),
            diag::err_pragma_cannot_end_force_cuda_host_device);

  PP.Lex(Tok);
  if (!Tok.is(tok::eod))
    PP.Diag(FirstTok.getLocation(),
            diag::warn_pragma_force_cuda_host_device_bad_arg);
}

/// Handle the #pragma clang attribute directive.
///
/// The syntax is:
/// \code
///  #pragma clang attribute push (attribute, subject-set)
///  #pragma clang attribute push
///  #pragma clang attribute (attribute, subject-set)
///  #pragma clang attribute pop
/// \endcode
///
/// There are also 'namespace' variants of push and pop directives. The bare
/// '#pragma clang attribute (attribute, subject-set)' version doesn't require a
/// namespace, since it always applies attributes to the most recently pushed
/// group, regardless of namespace.
/// \code
///  #pragma clang attribute namespace.push (attribute, subject-set)
///  #pragma clang attribute namespace.push
///  #pragma clang attribute namespace.pop
/// \endcode
///
/// The subject-set clause defines the set of declarations which receive the
/// attribute. Its exact syntax is described in the LanguageExtensions document
/// in Clang's documentation.
///
/// This directive instructs the compiler to begin/finish applying the specified
/// attribute to the set of attribute-specific declarations in the active range
/// of the pragma.
void PragmaAttributeHandler::HandlePragma(Preprocessor &PP,
                                          PragmaIntroducerKind Introducer,
                                          Token &FirstToken) {
  Token Tok;
  PP.Lex(Tok);
  auto *Info = new (PP.getPreprocessorAllocator())
      PragmaAttributeInfo(AttributesForPragmaAttribute);

  // Parse the optional namespace followed by a period.
  if (Tok.is(tok::identifier)) {
    IdentifierInfo *II = Tok.getIdentifierInfo();
    if (!II->isStr("push") && !II->isStr("pop")) {
      Info->Namespace = II;
      PP.Lex(Tok);

      if (!Tok.is(tok::period)) {
        PP.Diag(Tok.getLocation(), diag::err_pragma_attribute_expected_period)
            << II;
        return;
      }
      PP.Lex(Tok);
    }
  }

  if (!Tok.isOneOf(tok::identifier, tok::l_paren)) {
    PP.Diag(Tok.getLocation(),
            diag::err_pragma_attribute_expected_push_pop_paren);
    return;
  }

  // Determine what action this pragma clang attribute represents.
  if (Tok.is(tok::l_paren)) {
    if (Info->Namespace) {
      PP.Diag(Tok.getLocation(),
              diag::err_pragma_attribute_namespace_on_attribute);
      PP.Diag(Tok.getLocation(),
              diag::note_pragma_attribute_namespace_on_attribute);
      return;
    }
    Info->Action = PragmaAttributeInfo::Attribute;
  } else {
    const IdentifierInfo *II = Tok.getIdentifierInfo();
    if (II->isStr("push"))
      Info->Action = PragmaAttributeInfo::Push;
    else if (II->isStr("pop"))
      Info->Action = PragmaAttributeInfo::Pop;
    else {
      PP.Diag(Tok.getLocation(), diag::err_pragma_attribute_invalid_argument)
          << PP.getSpelling(Tok);
      return;
    }

    PP.Lex(Tok);
  }

  // Parse the actual attribute.
  if ((Info->Action == PragmaAttributeInfo::Push && Tok.isNot(tok::eod)) ||
      Info->Action == PragmaAttributeInfo::Attribute) {
    if (Tok.isNot(tok::l_paren)) {
      PP.Diag(Tok.getLocation(), diag::err_expected) << tok::l_paren;
      return;
    }
    PP.Lex(Tok);

    // Lex the attribute tokens.
    SmallVector<Token, 16> AttributeTokens;
    int OpenParens = 1;
    while (Tok.isNot(tok::eod)) {
      if (Tok.is(tok::l_paren))
        OpenParens++;
      else if (Tok.is(tok::r_paren)) {
        OpenParens--;
        if (OpenParens == 0)
          break;
      }

      AttributeTokens.push_back(Tok);
      PP.Lex(Tok);
    }

    if (AttributeTokens.empty()) {
      PP.Diag(Tok.getLocation(), diag::err_pragma_attribute_expected_attribute);
      return;
    }
    if (Tok.isNot(tok::r_paren)) {
      PP.Diag(Tok.getLocation(), diag::err_expected) << tok::r_paren;
      return;
    }
    SourceLocation EndLoc = Tok.getLocation();
    PP.Lex(Tok);

    // Terminate the attribute for parsing.
    Token EOFTok;
    EOFTok.startToken();
    EOFTok.setKind(tok::eof);
    EOFTok.setLocation(EndLoc);
    AttributeTokens.push_back(EOFTok);

    Info->Tokens =
        llvm::makeArrayRef(AttributeTokens).copy(PP.getPreprocessorAllocator());
  }

  if (Tok.isNot(tok::eod))
    PP.Diag(Tok.getLocation(), diag::warn_pragma_extra_tokens_at_eol)
        << "clang attribute";

  // Generate the annotated pragma token.
  auto TokenArray = llvm::make_unique<Token[]>(1);
  TokenArray[0].startToken();
  TokenArray[0].setKind(tok::annot_pragma_attribute);
  TokenArray[0].setLocation(FirstToken.getLocation());
  TokenArray[0].setAnnotationEndLoc(FirstToken.getLocation());
  TokenArray[0].setAnnotationValue(static_cast<void *>(Info));
  PP.EnterTokenStream(std::move(TokenArray), 1,
                      /*DisableMacroExpansion=*/false);
}

// Handle the checked-c top level scope checked property.
// #pragma CHECKED_SCOPE [OFF|ON|off|on|push|pop]
// To handle precise scope property, annotation token is better
void PragmaCheckedScopeHandler::HandlePragma(Preprocessor &PP,
                                             PragmaIntroducerKind Introducer,
                                             Token &Tok) {
  PP.Lex(Tok);
  Sema::PragmaCheckedScopeKind Kind = Sema::PCSK_On;

  if (Tok.is(tok::identifier)) {
    IdentifierInfo *II = Tok.getIdentifierInfo();
    if (II->isStr("ON"))
      Kind = Sema::PCSK_On;
    else if (II->isStr("on"))
      Kind = Sema::PCSK_On;
    else if (II->isStr("OFF"))
      Kind = Sema::PCSK_Off;
    else if (II->isStr("off"))
      Kind = Sema::PCSK_Off;
    else if (II->isStr("push"))
      Kind = Sema::PCSK_Push;
    else if (II->isStr("pop"))
      Kind = Sema::PCSK_Pop;
    else {
      PP.Diag(Tok, diag::err_pragma_checked_scope_invalid_argument)
        << PP.getSpelling(Tok);
      return;
    }
  } else if (Tok.is(tok::kw__Bounds_only))
    Kind = Sema::PCSK_BoundsOnly;
  else {
    PP.Diag(Tok, diag::err_pragma_checked_scope_invalid_argument)
      << PP.getSpelling(Tok);
    return;
  }

  PP.Lex(Tok);
  // Verify that this is followed by EOD.
  if (Tok.isNot(tok::eod))
    PP.Diag(Tok.getLocation(), diag::warn_pragma_extra_tokens_at_eol)
        << "CHECKED_SCOPE";

  MutableArrayRef<Token> Toks(PP.getPreprocessorAllocator().Allocate<Token>(1),
                              1);
  Toks[0].startToken();
  Toks[0].setKind(tok::annot_pragma_checked_scope);
  Toks[0].setLocation(Tok.getLocation());
  Toks[0].setAnnotationEndLoc(Tok.getLocation());
  Toks[0].setAnnotationValue(
      reinterpret_cast<void *>(static_cast<uintptr_t>(Kind)));
  PP.EnterTokenStream(Toks, /*DisableMacroExpansion=*/true);
}<|MERGE_RESOLUTION|>--- conflicted
+++ resolved
@@ -3070,7 +3070,6 @@
         << "intrinsic";
 }
 
-<<<<<<< HEAD
 // #pragma optimize("gsty", on|off)
 void PragmaMSOptimizeHandler::HandlePragma(Preprocessor &PP,
                                            PragmaIntroducerKind Introducer,
@@ -3125,8 +3124,6 @@
   PP.Diag(StartLoc, diag::warn_pragma_optimize);
 }
 
-=======
->>>>>>> 96940ffe
 void PragmaForceCUDAHostDeviceHandler::HandlePragma(
     Preprocessor &PP, PragmaIntroducerKind Introducer, Token &Tok) {
   Token FirstTok = Tok;
