//===--- ParseStmt.cpp - Statement and Block Parser -----------------------===//
//
//                     The LLVM Compiler Infrastructure
//
// This file is distributed under the University of Illinois Open Source
// License. See LICENSE.TXT for details.
//
//===----------------------------------------------------------------------===//
//
// This file implements the Statement and Block portions of the Parser
// interface.
//
//===----------------------------------------------------------------------===//

#include "clang/Basic/Attributes.h"
#include "clang/Basic/PrettyStackTrace.h"
#include "clang/Parse/Parser.h"
#include "clang/Parse/RAIIObjectsForParser.h"
#include "clang/Sema/DeclSpec.h"
#include "clang/Sema/LoopHint.h"
#include "clang/Sema/PrettyDeclStackTrace.h"
#include "clang/Sema/Scope.h"
#include "clang/Sema/TypoCorrection.h"
using namespace clang;

//===----------------------------------------------------------------------===//
// C99 6.8: Statements and Blocks.
//===----------------------------------------------------------------------===//

/// \brief Parse a standalone statement (for instance, as the body of an 'if',
/// 'while', or 'for').
StmtResult Parser::ParseStatement(SourceLocation *TrailingElseLoc,
                                  bool AllowOpenMPStandalone) {
  StmtResult Res;

  // We may get back a null statement if we found a #pragma. Keep going until
  // we get an actual statement.
  do {
    StmtVector Stmts;
    Res = ParseStatementOrDeclaration(
        Stmts, AllowOpenMPStandalone ? ACK_StatementsOpenMPAnyExecutable
                                     : ACK_StatementsOpenMPNonStandalone,
        TrailingElseLoc);
  } while (!Res.isInvalid() && !Res.get());

  return Res;
}

/// ParseStatementOrDeclaration - Read 'statement' or 'declaration'.
///       StatementOrDeclaration:
///         statement
///         declaration
///
///       statement:
///         labeled-statement
///         compound-statement
///         expression-statement
///         selection-statement
///         iteration-statement
///         jump-statement
/// [C++]   declaration-statement
/// [C++]   try-block
/// [MS]    seh-try-block
/// [OBC]   objc-throw-statement
/// [OBC]   objc-try-catch-statement
/// [OBC]   objc-synchronized-statement
/// [GNU]   asm-statement
/// [OMP]   openmp-construct             [TODO]
///
///       labeled-statement:
///         identifier ':' statement
///         'case' constant-expression ':' statement
///         'default' ':' statement
///
///       selection-statement:
///         if-statement
///         switch-statement
///
///       iteration-statement:
///         while-statement
///         do-statement
///         for-statement
///
///       expression-statement:
///         expression[opt] ';'
///
///       jump-statement:
///         'goto' identifier ';'
///         'continue' ';'
///         'break' ';'
///         'return' expression[opt] ';'
/// [GNU]   'goto' '*' expression ';'
///
/// [OBC] objc-throw-statement:
/// [OBC]   '@' 'throw' expression ';'
/// [OBC]   '@' 'throw' ';'
///
StmtResult
Parser::ParseStatementOrDeclaration(StmtVector &Stmts,
                                    AllowedConstructsKind Allowed,
                                    SourceLocation *TrailingElseLoc) {

  ParenBraceBracketBalancer BalancerRAIIObj(*this);

  ParsedAttributesWithRange Attrs(AttrFactory);
  MaybeParseCXX11Attributes(Attrs, nullptr, /*MightBeObjCMessageSend*/ true);
  if (!MaybeParseOpenCLUnrollHintAttribute(Attrs))
    return StmtError();

  StmtResult Res = ParseStatementOrDeclarationAfterAttributes(
      Stmts, Allowed, TrailingElseLoc, Attrs);

  assert((Attrs.empty() || Res.isInvalid() || Res.isUsable()) &&
         "attributes on empty statement");

  if (Attrs.empty() || Res.isInvalid())
    return Res;

  return Actions.ProcessStmtAttributes(Res.get(), Attrs.getList(), Attrs.Range);
}

namespace {
class StatementFilterCCC : public CorrectionCandidateCallback {
public:
  StatementFilterCCC(Token nextTok) : NextToken(nextTok) {
    WantTypeSpecifiers = nextTok.isOneOf(tok::l_paren, tok::less, tok::l_square,
                                         tok::identifier, tok::star, tok::amp);
    WantExpressionKeywords =
        nextTok.isOneOf(tok::l_paren, tok::identifier, tok::arrow, tok::period);
    WantRemainingKeywords =
        nextTok.isOneOf(tok::l_paren, tok::semi, tok::identifier, tok::l_brace);
    WantCXXNamedCasts = false;
  }

  bool ValidateCandidate(const TypoCorrection &candidate) override {
    if (FieldDecl *FD = candidate.getCorrectionDeclAs<FieldDecl>())
      return !candidate.getCorrectionSpecifier() || isa<ObjCIvarDecl>(FD);
    if (NextToken.is(tok::equal))
      return candidate.getCorrectionDeclAs<VarDecl>();
    if (NextToken.is(tok::period) &&
        candidate.getCorrectionDeclAs<NamespaceDecl>())
      return false;
    return CorrectionCandidateCallback::ValidateCandidate(candidate);
  }

private:
  Token NextToken;
};
}

StmtResult
Parser::ParseStatementOrDeclarationAfterAttributes(StmtVector &Stmts,
          AllowedConstructsKind Allowed, SourceLocation *TrailingElseLoc,
          ParsedAttributesWithRange &Attrs) {
  const char *SemiError = nullptr;
  StmtResult Res;

  // Cases in this switch statement should fall through if the parser expects
  // the token to end in a semicolon (in which case SemiError should be set),
  // or they directly 'return;' if not.
Retry:
  tok::TokenKind Kind  = Tok.getKind();
  SourceLocation AtLoc;
  switch (Kind) {
  case tok::at: // May be a @try or @throw statement
    {
      ProhibitAttributes(Attrs); // TODO: is it correct?
      AtLoc = ConsumeToken();  // consume @
      return ParseObjCAtStatement(AtLoc);
    }

  case tok::code_completion:
    Actions.CodeCompleteOrdinaryName(getCurScope(), Sema::PCC_Statement);
    cutOffParsing();
    return StmtError();

  case tok::identifier: {
    Token Next = NextToken();
    if (Next.is(tok::colon)) { // C99 6.8.1: labeled-statement
      // identifier ':' statement
      return ParseLabeledStatement(Attrs);
    }

    // Look up the identifier, and typo-correct it to a keyword if it's not
    // found.
    if (Next.isNot(tok::coloncolon)) {
      // Try to limit which sets of keywords should be included in typo
      // correction based on what the next token is.
      if (TryAnnotateName(/*IsAddressOfOperand*/ false,
                          llvm::make_unique<StatementFilterCCC>(Next)) ==
          ANK_Error) {
        // Handle errors here by skipping up to the next semicolon or '}', and
        // eat the semicolon if that's what stopped us.
        SkipUntil(tok::r_brace, StopAtSemi | StopBeforeMatch);
        if (Tok.is(tok::semi))
          ConsumeToken();
        return StmtError();
      }

      // If the identifier was typo-corrected, try again.
      if (Tok.isNot(tok::identifier))
        goto Retry;
    }

    // Fall through
  }

  default: {
    if ((getLangOpts().CPlusPlus || getLangOpts().MicrosoftExt ||
         Allowed == ACK_Any) &&
        isDeclarationStatement()) {
      SourceLocation DeclStart = Tok.getLocation(), DeclEnd;
      DeclGroupPtrTy Decl = ParseDeclaration(Declarator::BlockContext,
                                             DeclEnd, Attrs);
      return Actions.ActOnDeclStmt(Decl, DeclStart, DeclEnd);
    }

    if (Tok.is(tok::r_brace)) {
      Diag(Tok, diag::err_expected_statement);
      return StmtError();
    }

    return ParseExprStatement();
  }

  case tok::kw_case:                // C99 6.8.1: labeled-statement
    return ParseCaseStatement();
  case tok::kw_default:             // C99 6.8.1: labeled-statement
    return ParseDefaultStatement();

  case tok::kw__Checked:
  case tok::kw__Unchecked:
    // Checked C - expects '{' after checked scope keyword(checked/unchecked)
    // when parsing statement, keyword is always before l_brace
    return ParseCheckedScopeStatement();

  case tok::l_brace:                // C99 6.8.2: compound-statement
    return ParseCompoundStatement();
  case tok::semi: {                 // C99 6.8.3p3: expression[opt] ';'
    bool HasLeadingEmptyMacro = Tok.hasLeadingEmptyMacro();
    return Actions.ActOnNullStmt(ConsumeToken(), HasLeadingEmptyMacro);
  }

  case tok::kw_if:                  // C99 6.8.4.1: if-statement
    return ParseIfStatement(TrailingElseLoc);
  case tok::kw_switch:              // C99 6.8.4.2: switch-statement
    return ParseSwitchStatement(TrailingElseLoc);

  case tok::kw_while:               // C99 6.8.5.1: while-statement
    return ParseWhileStatement(TrailingElseLoc);
  case tok::kw_do:                  // C99 6.8.5.2: do-statement
    Res = ParseDoStatement();
    SemiError = "do/while";
    break;
  case tok::kw_for:                 // C99 6.8.5.3: for-statement
    return ParseForStatement(TrailingElseLoc);

  case tok::kw_goto:                // C99 6.8.6.1: goto-statement
    Res = ParseGotoStatement();
    SemiError = "goto";
    break;
  case tok::kw_continue:            // C99 6.8.6.2: continue-statement
    Res = ParseContinueStatement();
    SemiError = "continue";
    break;
  case tok::kw_break:               // C99 6.8.6.3: break-statement
    Res = ParseBreakStatement();
    SemiError = "break";
    break;
  case tok::kw_return:              // C99 6.8.6.4: return-statement
    Res = ParseReturnStatement();
    SemiError = "return";
    break;
  case tok::kw_co_return:            // C++ Coroutines: co_return statement
    Res = ParseReturnStatement();
    SemiError = "co_return";
    break;

  case tok::kw_asm: {
    ProhibitAttributes(Attrs);
    bool msAsm = false;
    Res = ParseAsmStatement(msAsm);
    Res = Actions.ActOnFinishFullStmt(Res.get());
    if (msAsm) return Res;
    SemiError = "asm";
    break;
  }

  case tok::kw___if_exists:
  case tok::kw___if_not_exists:
    ProhibitAttributes(Attrs);
    ParseMicrosoftIfExistsStatement(Stmts);
    // An __if_exists block is like a compound statement, but it doesn't create
    // a new scope.
    return StmtEmpty();

  case tok::kw_try:                 // C++ 15: try-block
    return ParseCXXTryBlock();

  case tok::kw___try:
    ProhibitAttributes(Attrs); // TODO: is it correct?
    return ParseSEHTryBlock();

  case tok::kw___leave:
    Res = ParseSEHLeaveStatement();
    SemiError = "__leave";
    break;

  case tok::annot_pragma_vis:
    ProhibitAttributes(Attrs);
    HandlePragmaVisibility();
    return StmtEmpty();

  case tok::annot_pragma_pack:
    ProhibitAttributes(Attrs);
    HandlePragmaPack();
    return StmtEmpty();

  case tok::annot_pragma_msstruct:
    ProhibitAttributes(Attrs);
    HandlePragmaMSStruct();
    return StmtEmpty();

  case tok::annot_pragma_align:
    ProhibitAttributes(Attrs);
    HandlePragmaAlign();
    return StmtEmpty();

  case tok::annot_pragma_weak:
    ProhibitAttributes(Attrs);
    HandlePragmaWeak();
    return StmtEmpty();

  case tok::annot_pragma_weakalias:
    ProhibitAttributes(Attrs);
    HandlePragmaWeakAlias();
    return StmtEmpty();

  case tok::annot_pragma_redefine_extname:
    ProhibitAttributes(Attrs);
    HandlePragmaRedefineExtname();
    return StmtEmpty();

  case tok::annot_pragma_fp_contract:
    ProhibitAttributes(Attrs);
    Diag(Tok, diag::err_pragma_fp_contract_scope);
    ConsumeToken();
    return StmtError();

  case tok::annot_pragma_fp:
    ProhibitAttributes(Attrs);
    Diag(Tok, diag::err_pragma_fp_scope);
    ConsumeToken();
    return StmtError();

  case tok::annot_pragma_opencl_extension:
    ProhibitAttributes(Attrs);
    HandlePragmaOpenCLExtension();
    return StmtEmpty();

  case tok::annot_pragma_captured:
    ProhibitAttributes(Attrs);
    return HandlePragmaCaptured();

  case tok::annot_pragma_openmp:
    ProhibitAttributes(Attrs);
    return ParseOpenMPDeclarativeOrExecutableDirective(Allowed);

  case tok::annot_pragma_ms_pointers_to_members:
    ProhibitAttributes(Attrs);
    HandlePragmaMSPointersToMembers();
    return StmtEmpty();

  case tok::annot_pragma_ms_pragma:
    ProhibitAttributes(Attrs);
    HandlePragmaMSPragma();
    return StmtEmpty();

  case tok::annot_pragma_ms_vtordisp:
    ProhibitAttributes(Attrs);
    HandlePragmaMSVtorDisp();
    return StmtEmpty();

  case tok::annot_pragma_loop_hint:
    ProhibitAttributes(Attrs);
    return ParsePragmaLoopHint(Stmts, Allowed, TrailingElseLoc, Attrs);

  case tok::annot_pragma_dump:
    HandlePragmaDump();
    return StmtEmpty();

<<<<<<< HEAD
  case tok::annot_pragma_attribute:
    HandlePragmaAttribute();
=======
  case tok::annot_pragma_bounds_checked:
    HandlePragmaBoundsChecked();
>>>>>>> e0e0304f
    return StmtEmpty();
  }

  // If we reached this code, the statement must end in a semicolon.
  if (!TryConsumeToken(tok::semi) && !Res.isInvalid()) {
    // If the result was valid, then we do want to diagnose this.  Use
    // ExpectAndConsume to emit the diagnostic, even though we know it won't
    // succeed.
    ExpectAndConsume(tok::semi, diag::err_expected_semi_after_stmt, SemiError);
    // Skip until we see a } or ;, but don't eat it.
    SkipUntil(tok::r_brace, StopAtSemi | StopBeforeMatch);
  }

  return Res;
}

/// \brief Parse an expression statement.
StmtResult Parser::ParseExprStatement() {
  // If a case keyword is missing, this is where it should be inserted.
  Token OldToken = Tok;

  ExprStatementTokLoc = Tok.getLocation();

  // expression[opt] ';'
  ExprResult Expr(ParseExpression());
  if (Expr.isInvalid()) {
    // If the expression is invalid, skip ahead to the next semicolon or '}'.
    // Not doing this opens us up to the possibility of infinite loops if
    // ParseExpression does not consume any tokens.
    SkipUntil(tok::r_brace, StopAtSemi | StopBeforeMatch);
    if (Tok.is(tok::semi))
      ConsumeToken();
    return Actions.ActOnExprStmtError();
  }

  if (Tok.is(tok::colon) && getCurScope()->isSwitchScope() &&
      Actions.CheckCaseExpression(Expr.get())) {
    // If a constant expression is followed by a colon inside a switch block,
    // suggest a missing case keyword.
    Diag(OldToken, diag::err_expected_case_before_expression)
      << FixItHint::CreateInsertion(OldToken.getLocation(), "case ");

    // Recover parsing as a case statement.
    return ParseCaseStatement(/*MissingCase=*/true, Expr);
  }

  // Otherwise, eat the semicolon.
  ExpectAndConsumeSemi(diag::err_expected_semi_after_expr);
  return Actions.ActOnExprStmt(Expr);
}

/// ParseSEHTryBlockCommon
///
/// seh-try-block:
///   '__try' compound-statement seh-handler
///
/// seh-handler:
///   seh-except-block
///   seh-finally-block
///
StmtResult Parser::ParseSEHTryBlock() {
  assert(Tok.is(tok::kw___try) && "Expected '__try'");
  SourceLocation TryLoc = ConsumeToken();

  if (Tok.isNot(tok::l_brace))
    return StmtError(Diag(Tok, diag::err_expected) << tok::l_brace);

  StmtResult TryBlock(ParseCompoundStatement(/*isStmtExpr=*/false,
                      Scope::DeclScope | Scope::SEHTryScope));
  if(TryBlock.isInvalid())
    return TryBlock;

  StmtResult Handler;
  if (Tok.is(tok::identifier) &&
      Tok.getIdentifierInfo() == getSEHExceptKeyword()) {
    SourceLocation Loc = ConsumeToken();
    Handler = ParseSEHExceptBlock(Loc);
  } else if (Tok.is(tok::kw___finally)) {
    SourceLocation Loc = ConsumeToken();
    Handler = ParseSEHFinallyBlock(Loc);
  } else {
    return StmtError(Diag(Tok, diag::err_seh_expected_handler));
  }

  if(Handler.isInvalid())
    return Handler;

  return Actions.ActOnSEHTryBlock(false /* IsCXXTry */,
                                  TryLoc,
                                  TryBlock.get(),
                                  Handler.get());
}

/// ParseSEHExceptBlock - Handle __except
///
/// seh-except-block:
///   '__except' '(' seh-filter-expression ')' compound-statement
///
StmtResult Parser::ParseSEHExceptBlock(SourceLocation ExceptLoc) {
  PoisonIdentifierRAIIObject raii(Ident__exception_code, false),
    raii2(Ident___exception_code, false),
    raii3(Ident_GetExceptionCode, false);

  if (ExpectAndConsume(tok::l_paren))
    return StmtError();

  ParseScope ExpectScope(this, Scope::DeclScope | Scope::ControlScope |
                                   Scope::SEHExceptScope);

  if (getLangOpts().Borland) {
    Ident__exception_info->setIsPoisoned(false);
    Ident___exception_info->setIsPoisoned(false);
    Ident_GetExceptionInfo->setIsPoisoned(false);
  }

  ExprResult FilterExpr;
  {
    ParseScopeFlags FilterScope(this, getCurScope()->getFlags() |
                                          Scope::SEHFilterScope);
    FilterExpr = Actions.CorrectDelayedTyposInExpr(ParseExpression());
  }

  if (getLangOpts().Borland) {
    Ident__exception_info->setIsPoisoned(true);
    Ident___exception_info->setIsPoisoned(true);
    Ident_GetExceptionInfo->setIsPoisoned(true);
  }

  if(FilterExpr.isInvalid())
    return StmtError();

  if (ExpectAndConsume(tok::r_paren))
    return StmtError();

  if (Tok.isNot(tok::l_brace))
    return StmtError(Diag(Tok, diag::err_expected) << tok::l_brace);

  StmtResult Block(ParseCompoundStatement());

  if(Block.isInvalid())
    return Block;

  return Actions.ActOnSEHExceptBlock(ExceptLoc, FilterExpr.get(), Block.get());
}

/// ParseSEHFinallyBlock - Handle __finally
///
/// seh-finally-block:
///   '__finally' compound-statement
///
StmtResult Parser::ParseSEHFinallyBlock(SourceLocation FinallyLoc) {
  PoisonIdentifierRAIIObject raii(Ident__abnormal_termination, false),
    raii2(Ident___abnormal_termination, false),
    raii3(Ident_AbnormalTermination, false);

  if (Tok.isNot(tok::l_brace))
    return StmtError(Diag(Tok, diag::err_expected) << tok::l_brace);

  ParseScope FinallyScope(this, 0);
  Actions.ActOnStartSEHFinallyBlock();

  StmtResult Block(ParseCompoundStatement());
  if(Block.isInvalid()) {
    Actions.ActOnAbortSEHFinallyBlock();
    return Block;
  }

  return Actions.ActOnFinishSEHFinallyBlock(FinallyLoc, Block.get());
}

/// Handle __leave
///
/// seh-leave-statement:
///   '__leave' ';'
///
StmtResult Parser::ParseSEHLeaveStatement() {
  SourceLocation LeaveLoc = ConsumeToken();  // eat the '__leave'.
  return Actions.ActOnSEHLeaveStmt(LeaveLoc, getCurScope());
}

/// ParseLabeledStatement - We have an identifier and a ':' after it.
///
///       labeled-statement:
///         identifier ':' statement
/// [GNU]   identifier ':' attributes[opt] statement
///
StmtResult Parser::ParseLabeledStatement(ParsedAttributesWithRange &attrs) {
  assert(Tok.is(tok::identifier) && Tok.getIdentifierInfo() &&
         "Not an identifier!");

  Token IdentTok = Tok;  // Save the whole token.
  ConsumeToken();  // eat the identifier.

  assert(Tok.is(tok::colon) && "Not a label!");

  // identifier ':' statement
  SourceLocation ColonLoc = ConsumeToken();

  // Read label attributes, if present.
  StmtResult SubStmt;
  if (Tok.is(tok::kw___attribute)) {
    ParsedAttributesWithRange TempAttrs(AttrFactory);
    ParseGNUAttributes(TempAttrs);

    // In C++, GNU attributes only apply to the label if they are followed by a
    // semicolon, to disambiguate label attributes from attributes on a labeled
    // declaration.
    //
    // This doesn't quite match what GCC does; if the attribute list is empty
    // and followed by a semicolon, GCC will reject (it appears to parse the
    // attributes as part of a statement in that case). That looks like a bug.
    if (!getLangOpts().CPlusPlus || Tok.is(tok::semi))
      attrs.takeAllFrom(TempAttrs);
    else if (isDeclarationStatement()) {
      StmtVector Stmts;
      // FIXME: We should do this whether or not we have a declaration
      // statement, but that doesn't work correctly (because ProhibitAttributes
      // can't handle GNU attributes), so only call it in the one case where
      // GNU attributes are allowed.
      SubStmt = ParseStatementOrDeclarationAfterAttributes(
          Stmts, /*Allowed=*/ACK_StatementsOpenMPNonStandalone, nullptr,
          TempAttrs);
      if (!TempAttrs.empty() && !SubStmt.isInvalid())
        SubStmt = Actions.ProcessStmtAttributes(
            SubStmt.get(), TempAttrs.getList(), TempAttrs.Range);
    } else {
      Diag(Tok, diag::err_expected_after) << "__attribute__" << tok::semi;
    }
  }

  // If we've not parsed a statement yet, parse one now.
  if (!SubStmt.isInvalid() && !SubStmt.isUsable())
    SubStmt = ParseStatement();

  // Broken substmt shouldn't prevent the label from being added to the AST.
  if (SubStmt.isInvalid())
    SubStmt = Actions.ActOnNullStmt(ColonLoc);

  LabelDecl *LD = Actions.LookupOrCreateLabel(IdentTok.getIdentifierInfo(),
                                              IdentTok.getLocation());
  if (AttributeList *Attrs = attrs.getList()) {
    Actions.ProcessDeclAttributeList(Actions.CurScope, LD, Attrs);
    attrs.clear();
  }

  return Actions.ActOnLabelStmt(IdentTok.getLocation(), LD, ColonLoc,
                                SubStmt.get());
}

/// ParseCaseStatement
///       labeled-statement:
///         'case' constant-expression ':' statement
/// [GNU]   'case' constant-expression '...' constant-expression ':' statement
///
StmtResult Parser::ParseCaseStatement(bool MissingCase, ExprResult Expr) {
  assert((MissingCase || Tok.is(tok::kw_case)) && "Not a case stmt!");

  // It is very very common for code to contain many case statements recursively
  // nested, as in (but usually without indentation):
  //  case 1:
  //    case 2:
  //      case 3:
  //         case 4:
  //           case 5: etc.
  //
  // Parsing this naively works, but is both inefficient and can cause us to run
  // out of stack space in our recursive descent parser.  As a special case,
  // flatten this recursion into an iterative loop.  This is complex and gross,
  // but all the grossness is constrained to ParseCaseStatement (and some
  // weirdness in the actions), so this is just local grossness :).

  // TopLevelCase - This is the highest level we have parsed.  'case 1' in the
  // example above.
  StmtResult TopLevelCase(true);

  // DeepestParsedCaseStmt - This is the deepest statement we have parsed, which
  // gets updated each time a new case is parsed, and whose body is unset so
  // far.  When parsing 'case 4', this is the 'case 3' node.
  Stmt *DeepestParsedCaseStmt = nullptr;

  // While we have case statements, eat and stack them.
  SourceLocation ColonLoc;
  do {
    SourceLocation CaseLoc = MissingCase ? Expr.get()->getExprLoc() :
                                           ConsumeToken();  // eat the 'case'.
    ColonLoc = SourceLocation();

    if (Tok.is(tok::code_completion)) {
      Actions.CodeCompleteCase(getCurScope());
      cutOffParsing();
      return StmtError();
    }

    /// We don't want to treat 'case x : y' as a potential typo for 'case x::y'.
    /// Disable this form of error recovery while we're parsing the case
    /// expression.
    ColonProtectionRAIIObject ColonProtection(*this);

    ExprResult LHS;
    if (!MissingCase) {
      LHS = ParseConstantExpression();
      if (!getLangOpts().CPlusPlus11) {
        LHS = Actions.CorrectDelayedTyposInExpr(LHS, [this](class Expr *E) {
          return Actions.VerifyIntegerConstantExpression(E);
        });
      }
      if (LHS.isInvalid()) {
        // If constant-expression is parsed unsuccessfully, recover by skipping
        // current case statement (moving to the colon that ends it).
        if (SkipUntil(tok::colon, tok::r_brace, StopAtSemi | StopBeforeMatch)) {
          TryConsumeToken(tok::colon, ColonLoc);
          continue;
        }
        return StmtError();
      }
    } else {
      LHS = Expr;
      MissingCase = false;
    }

    // GNU case range extension.
    SourceLocation DotDotDotLoc;
    ExprResult RHS;
    if (TryConsumeToken(tok::ellipsis, DotDotDotLoc)) {
      Diag(DotDotDotLoc, diag::ext_gnu_case_range);
      RHS = ParseConstantExpression();
      if (RHS.isInvalid()) {
        if (SkipUntil(tok::colon, tok::r_brace, StopAtSemi | StopBeforeMatch)) {
          TryConsumeToken(tok::colon, ColonLoc);
          continue;
        }
        return StmtError();
      }
    }

    ColonProtection.restore();

    if (TryConsumeToken(tok::colon, ColonLoc)) {
    } else if (TryConsumeToken(tok::semi, ColonLoc) ||
               TryConsumeToken(tok::coloncolon, ColonLoc)) {
      // Treat "case blah;" or "case blah::" as a typo for "case blah:".
      Diag(ColonLoc, diag::err_expected_after)
          << "'case'" << tok::colon
          << FixItHint::CreateReplacement(ColonLoc, ":");
    } else {
      SourceLocation ExpectedLoc = PP.getLocForEndOfToken(PrevTokLocation);
      Diag(ExpectedLoc, diag::err_expected_after)
          << "'case'" << tok::colon
          << FixItHint::CreateInsertion(ExpectedLoc, ":");
      ColonLoc = ExpectedLoc;
    }

    StmtResult Case =
      Actions.ActOnCaseStmt(CaseLoc, LHS.get(), DotDotDotLoc,
                            RHS.get(), ColonLoc);

    // If we had a sema error parsing this case, then just ignore it and
    // continue parsing the sub-stmt.
    if (Case.isInvalid()) {
      if (TopLevelCase.isInvalid())  // No parsed case stmts.
        return ParseStatement(/*TrailingElseLoc=*/nullptr,
                              /*AllowOpenMPStandalone=*/true);
      // Otherwise, just don't add it as a nested case.
    } else {
      // If this is the first case statement we parsed, it becomes TopLevelCase.
      // Otherwise we link it into the current chain.
      Stmt *NextDeepest = Case.get();
      if (TopLevelCase.isInvalid())
        TopLevelCase = Case;
      else
        Actions.ActOnCaseStmtBody(DeepestParsedCaseStmt, Case.get());
      DeepestParsedCaseStmt = NextDeepest;
    }

    // Handle all case statements.
  } while (Tok.is(tok::kw_case));

  // If we found a non-case statement, start by parsing it.
  StmtResult SubStmt;

  if (Tok.isNot(tok::r_brace)) {
    SubStmt = ParseStatement(/*TrailingElseLoc=*/nullptr,
                             /*AllowOpenMPStandalone=*/true);
  } else {
    // Nicely diagnose the common error "switch (X) { case 4: }", which is
    // not valid.  If ColonLoc doesn't point to a valid text location, there was
    // another parsing error, so avoid producing extra diagnostics.
    if (ColonLoc.isValid()) {
      SourceLocation AfterColonLoc = PP.getLocForEndOfToken(ColonLoc);
      Diag(AfterColonLoc, diag::err_label_end_of_compound_statement)
        << FixItHint::CreateInsertion(AfterColonLoc, " ;");
    }
    SubStmt = StmtError();
  }

  // Install the body into the most deeply-nested case.
  if (DeepestParsedCaseStmt) {
    // Broken sub-stmt shouldn't prevent forming the case statement properly.
    if (SubStmt.isInvalid())
      SubStmt = Actions.ActOnNullStmt(SourceLocation());
    Actions.ActOnCaseStmtBody(DeepestParsedCaseStmt, SubStmt.get());
  }

  // Return the top level parsed statement tree.
  return TopLevelCase;
}

/// ParseDefaultStatement
///       labeled-statement:
///         'default' ':' statement
/// Note that this does not parse the 'statement' at the end.
///
StmtResult Parser::ParseDefaultStatement() {
  assert(Tok.is(tok::kw_default) && "Not a default stmt!");
  SourceLocation DefaultLoc = ConsumeToken();  // eat the 'default'.

  SourceLocation ColonLoc;
  if (TryConsumeToken(tok::colon, ColonLoc)) {
  } else if (TryConsumeToken(tok::semi, ColonLoc)) {
    // Treat "default;" as a typo for "default:".
    Diag(ColonLoc, diag::err_expected_after)
        << "'default'" << tok::colon
        << FixItHint::CreateReplacement(ColonLoc, ":");
  } else {
    SourceLocation ExpectedLoc = PP.getLocForEndOfToken(PrevTokLocation);
    Diag(ExpectedLoc, diag::err_expected_after)
        << "'default'" << tok::colon
        << FixItHint::CreateInsertion(ExpectedLoc, ":");
    ColonLoc = ExpectedLoc;
  }

  StmtResult SubStmt;

  if (Tok.isNot(tok::r_brace)) {
    SubStmt = ParseStatement(/*TrailingElseLoc=*/nullptr,
                             /*AllowOpenMPStandalone=*/true);
  } else {
    // Diagnose the common error "switch (X) {... default: }", which is
    // not valid.
    SourceLocation AfterColonLoc = PP.getLocForEndOfToken(ColonLoc);
    Diag(AfterColonLoc, diag::err_label_end_of_compound_statement)
      << FixItHint::CreateInsertion(AfterColonLoc, " ;");
    SubStmt = true;
  }

  // Broken sub-stmt shouldn't prevent forming the case statement properly.
  if (SubStmt.isInvalid())
    SubStmt = Actions.ActOnNullStmt(ColonLoc);

  return Actions.ActOnDefaultStmt(DefaultLoc, ColonLoc,
                                  SubStmt.get(), getCurScope());
}

/// ParseCheckedScopeStatement - Parse a 'checked {' statement
/// checked scope : checked { compound_stmt }
StmtResult Parser::ParseCheckedScopeStatement() {
  assert((Tok.is(tok::kw__Checked) || Tok.is(tok::kw__Unchecked)) &&
         "Not a checked scope keyword(checked/unchecked)!");
  CheckedScopeKind Kind;
  if (Tok.is(tok::kw__Checked))
    Kind = CSK_Checked;
  else if (Tok.is(tok::kw__Unchecked))
    Kind = CSK_Unchecked;

  SourceLocation CheckedLoc = ConsumeToken();
  // expects checked/unchecked '{'
  if (Tok.is(tok::l_brace)) {
    return ParseCompoundStatement(false, Scope::DeclScope, Kind);
  }
  else {
    Diag(Tok, diag::err_expected_compound_stmt_after_checked_scope);
    SkipUntil(tok::l_brace, StopAtSemi | StopBeforeMatch);
    return StmtError();
  }
}

StmtResult Parser::ParseCompoundStatement(bool isStmtExpr) {
  return ParseCompoundStatement(isStmtExpr, Scope::DeclScope);
}

/// ParseCompoundStatement - Parse a "{}" block.
///
///       compound-statement: [C99 6.8.2]
///         { block-item-list[opt] }
/// [GNU]   { label-declarations block-item-list } [TODO]
///
///       block-item-list:
///         block-item
///         block-item-list block-item
///
///       block-item:
///         declaration
/// [GNU]   '__extension__' declaration
///         statement
///
/// [GNU] label-declarations:
/// [GNU]   label-declaration
/// [GNU]   label-declarations label-declaration
///
/// [GNU] label-declaration:
/// [GNU]   '__label__' identifier-list ';'
///
StmtResult Parser::ParseCompoundStatement(bool isStmtExpr, unsigned ScopeFlags,
                                          CheckedScopeKind Kind) {
  assert(Tok.is(tok::l_brace) && "Not a compount stmt!");

  // Enter a scope to hold everything within the compound stmt.  Compound
  // statements can always hold declarations.
  if (Kind == CSK_Checked)
    ScopeFlags |= Scope::CheckedScope;
  else if (Kind == CSK_Unchecked)
    ScopeFlags |= Scope::UncheckedScope;
  ParseScope CompoundScope(this, ScopeFlags);

  // Parse the statements in the body.
  return ParseCompoundStatementBody(isStmtExpr);
}

/// Parse any pragmas at the start of the compound expression. We handle these
/// separately since some pragmas (FP_CONTRACT) must appear before any C
/// statement in the compound, but may be intermingled with other pragmas.
void Parser::ParseCompoundStatementLeadingPragmas() {
  bool checkForPragmas = true;
  while (checkForPragmas) {
    switch (Tok.getKind()) {
    case tok::annot_pragma_vis:
      HandlePragmaVisibility();
      break;
    case tok::annot_pragma_pack:
      HandlePragmaPack();
      break;
    case tok::annot_pragma_msstruct:
      HandlePragmaMSStruct();
      break;
    case tok::annot_pragma_align:
      HandlePragmaAlign();
      break;
    case tok::annot_pragma_weak:
      HandlePragmaWeak();
      break;
    case tok::annot_pragma_weakalias:
      HandlePragmaWeakAlias();
      break;
    case tok::annot_pragma_redefine_extname:
      HandlePragmaRedefineExtname();
      break;
    case tok::annot_pragma_opencl_extension:
      HandlePragmaOpenCLExtension();
      break;
    case tok::annot_pragma_fp_contract:
      HandlePragmaFPContract();
      break;
    case tok::annot_pragma_fp:
      HandlePragmaFP();
      break;
    case tok::annot_pragma_ms_pointers_to_members:
      HandlePragmaMSPointersToMembers();
      break;
    case tok::annot_pragma_ms_pragma:
      HandlePragmaMSPragma();
      break;
    case tok::annot_pragma_ms_vtordisp:
      HandlePragmaMSVtorDisp();
      break;
    case tok::annot_pragma_dump:
      HandlePragmaDump();
      break;
    case tok::annot_pragma_bounds_checked:
      HandlePragmaBoundsChecked();
      break;
    default:
      checkForPragmas = false;
      break;
    }
  }

}

/// ParseCompoundStatementBody - Parse a sequence of statements and invoke the
/// ActOnCompoundStmt action.  This expects the '{' to be the current token, and
/// consume the '}' at the end of the block.  It does not manipulate the scope
/// stack.
StmtResult Parser::ParseCompoundStatementBody(bool isStmtExpr) {
  PrettyStackTraceLoc CrashInfo(PP.getSourceManager(),
                                Tok.getLocation(),
                                "in compound statement ('{}')");

  // Record the state of the FP_CONTRACT pragma, restore on leaving the
  // compound statement.
  Sema::FPContractStateRAII SaveFPContractState(Actions);

  InMessageExpressionRAIIObject InMessage(*this, false);
  BalancedDelimiterTracker T(*this, tok::l_brace);
  if (T.consumeOpen())
    return StmtError();

  // Checked C - compound checked property is from
  // 1. checked function -> function definition scope -> compound statement
  // 2. checked scope keyword -> scope -> compound statement
  Sema::CompoundScopeRAII CompoundScope(Actions);
  if (getCurScope()->isCheckedScope())
    CompoundScope.setCheckedScope();

  // Parse any pragmas at the beginning of the compound statement.
  ParseCompoundStatementLeadingPragmas();

  StmtVector Stmts;

  // "__label__ X, Y, Z;" is the GNU "Local Label" extension.  These are
  // only allowed at the start of a compound stmt regardless of the language.
  while (Tok.is(tok::kw___label__)) {
    SourceLocation LabelLoc = ConsumeToken();

    SmallVector<Decl *, 8> DeclsInGroup;
    while (1) {
      if (Tok.isNot(tok::identifier)) {
        Diag(Tok, diag::err_expected) << tok::identifier;
        break;
      }

      IdentifierInfo *II = Tok.getIdentifierInfo();
      SourceLocation IdLoc = ConsumeToken();
      DeclsInGroup.push_back(Actions.LookupOrCreateLabel(II, IdLoc, LabelLoc));

      if (!TryConsumeToken(tok::comma))
        break;
    }

    DeclSpec DS(AttrFactory);
    DeclGroupPtrTy Res =
        Actions.FinalizeDeclaratorGroup(getCurScope(), DS, DeclsInGroup);
    StmtResult R = Actions.ActOnDeclStmt(Res, LabelLoc, Tok.getLocation());

    ExpectAndConsumeSemi(diag::err_expected_semi_declaration);
    if (R.isUsable())
      Stmts.push_back(R.get());
  }

  while (!tryParseMisplacedModuleImport() && Tok.isNot(tok::r_brace) &&
         Tok.isNot(tok::eof)) {
    if (Tok.is(tok::annot_pragma_unused)) {
      HandlePragmaUnused();
      continue;
    }

    StmtResult R;
    if (Tok.isNot(tok::kw___extension__)) {
      R = ParseStatementOrDeclaration(Stmts, ACK_Any);
    } else {
      // __extension__ can start declarations and it can also be a unary
      // operator for expressions.  Consume multiple __extension__ markers here
      // until we can determine which is which.
      // FIXME: This loses extension expressions in the AST!
      SourceLocation ExtLoc = ConsumeToken();
      while (Tok.is(tok::kw___extension__))
        ConsumeToken();

      ParsedAttributesWithRange attrs(AttrFactory);
      MaybeParseCXX11Attributes(attrs, nullptr,
                                /*MightBeObjCMessageSend*/ true);

      // If this is the start of a declaration, parse it as such.
      if (isDeclarationStatement()) {
        // __extension__ silences extension warnings in the subdeclaration.
        // FIXME: Save the __extension__ on the decl as a node somehow?
        ExtensionRAIIObject O(Diags);

        SourceLocation DeclStart = Tok.getLocation(), DeclEnd;
        DeclGroupPtrTy Res = ParseDeclaration(Declarator::BlockContext, DeclEnd,
                                              attrs);
        R = Actions.ActOnDeclStmt(Res, DeclStart, DeclEnd);
      } else {
        // Otherwise this was a unary __extension__ marker.
        ExprResult Res(ParseExpressionWithLeadingExtension(ExtLoc));

        if (Res.isInvalid()) {
          SkipUntil(tok::semi);
          continue;
        }

        // FIXME: Use attributes?
        // Eat the semicolon at the end of stmt and convert the expr into a
        // statement.
        ExpectAndConsumeSemi(diag::err_expected_semi_after_expr);
        R = Actions.ActOnExprStmt(Res);
      }
    }

    if (R.isUsable())
      Stmts.push_back(R.get());
  }

  SourceLocation CloseLoc = Tok.getLocation();

  // We broke out of the while loop because we found a '}' or EOF.
  if (!T.consumeClose())
    // Recover by creating a compound statement with what we parsed so far,
    // instead of dropping everything and returning StmtError();
    CloseLoc = T.getCloseLocation();

  return Actions.ActOnCompoundStmt(T.getOpenLocation(), CloseLoc,
                                   Stmts, isStmtExpr);
}

/// ParseParenExprOrCondition:
/// [C  ]     '(' expression ')'
/// [C++]     '(' condition ')'
/// [C++1z]   '(' init-statement[opt] condition ')'
///
/// This function parses and performs error recovery on the specified condition
/// or expression (depending on whether we're in C++ or C mode).  This function
/// goes out of its way to recover well.  It returns true if there was a parser
/// error (the right paren couldn't be found), which indicates that the caller
/// should try to recover harder.  It returns false if the condition is
/// successfully parsed.  Note that a successful parse can still have semantic
/// errors in the condition.
bool Parser::ParseParenExprOrCondition(StmtResult *InitStmt,
                                       Sema::ConditionResult &Cond,
                                       SourceLocation Loc,
                                       Sema::ConditionKind CK) {
  BalancedDelimiterTracker T(*this, tok::l_paren);
  T.consumeOpen();

  if (getLangOpts().CPlusPlus)
    Cond = ParseCXXCondition(InitStmt, Loc, CK);
  else {
    ExprResult CondExpr = ParseExpression();

    // If required, convert to a boolean value.
    if (CondExpr.isInvalid())
      Cond = Sema::ConditionError();
    else
      Cond = Actions.ActOnCondition(getCurScope(), Loc, CondExpr.get(), CK);
  }

  // If the parser was confused by the condition and we don't have a ')', try to
  // recover by skipping ahead to a semi and bailing out.  If condexp is
  // semantically invalid but we have well formed code, keep going.
  if (Cond.isInvalid() && Tok.isNot(tok::r_paren)) {
    SkipUntil(tok::semi);
    // Skipping may have stopped if it found the containing ')'.  If so, we can
    // continue parsing the if statement.
    if (Tok.isNot(tok::r_paren))
      return true;
  }

  // Otherwise the condition is valid or the rparen is present.
  T.consumeClose();

  // Check for extraneous ')'s to catch things like "if (foo())) {".  We know
  // that all callers are looking for a statement after the condition, so ")"
  // isn't valid.
  while (Tok.is(tok::r_paren)) {
    Diag(Tok, diag::err_extraneous_rparen_in_condition)
      << FixItHint::CreateRemoval(Tok.getLocation());
    ConsumeParen();
  }

  return false;
}


/// ParseIfStatement
///       if-statement: [C99 6.8.4.1]
///         'if' '(' expression ')' statement
///         'if' '(' expression ')' statement 'else' statement
/// [C++]   'if' '(' condition ')' statement
/// [C++]   'if' '(' condition ')' statement 'else' statement
///
StmtResult Parser::ParseIfStatement(SourceLocation *TrailingElseLoc) {
  assert(Tok.is(tok::kw_if) && "Not an if stmt!");
  SourceLocation IfLoc = ConsumeToken();  // eat the 'if'.

  bool IsConstexpr = false;
  if (Tok.is(tok::kw_constexpr)) {
    Diag(Tok, getLangOpts().CPlusPlus1z ? diag::warn_cxx14_compat_constexpr_if
                                        : diag::ext_constexpr_if);
    IsConstexpr = true;
    ConsumeToken();
  }

  if (Tok.isNot(tok::l_paren)) {
    Diag(Tok, diag::err_expected_lparen_after) << "if";
    SkipUntil(tok::semi);
    return StmtError();
  }

  bool C99orCXX = getLangOpts().C99 || getLangOpts().CPlusPlus;

  // C99 6.8.4p3 - In C99, the if statement is a block.  This is not
  // the case for C90.
  //
  // C++ 6.4p3:
  // A name introduced by a declaration in a condition is in scope from its
  // point of declaration until the end of the substatements controlled by the
  // condition.
  // C++ 3.3.2p4:
  // Names declared in the for-init-statement, and in the condition of if,
  // while, for, and switch statements are local to the if, while, for, or
  // switch statement (including the controlled statement).
  //
  ParseScope IfScope(this, Scope::DeclScope | Scope::ControlScope, C99orCXX);

  // Parse the condition.
  StmtResult InitStmt;
  Sema::ConditionResult Cond;
  if (ParseParenExprOrCondition(&InitStmt, Cond, IfLoc,
                                IsConstexpr ? Sema::ConditionKind::ConstexprIf
                                            : Sema::ConditionKind::Boolean))
    return StmtError();

  llvm::Optional<bool> ConstexprCondition;
  if (IsConstexpr)
    ConstexprCondition = Cond.getKnownValue();

  // C99 6.8.4p3 - In C99, the body of the if statement is a scope, even if
  // there is no compound stmt.  C90 does not have this clause.  We only do this
  // if the body isn't a compound statement to avoid push/pop in common cases.
  //
  // C++ 6.4p1:
  // The substatement in a selection-statement (each substatement, in the else
  // form of the if statement) implicitly defines a local scope.
  //
  // For C++ we create a scope for the condition and a new scope for
  // substatements because:
  // -When the 'then' scope exits, we want the condition declaration to still be
  //    active for the 'else' scope too.
  // -Sema will detect name clashes by considering declarations of a
  //    'ControlScope' as part of its direct subscope.
  // -If we wanted the condition and substatement to be in the same scope, we
  //    would have to notify ParseStatement not to create a new scope. It's
  //    simpler to let it create a new scope.
  //
  ParseScope InnerScope(this, Scope::DeclScope, C99orCXX, Tok.is(tok::l_brace));

  // Read the 'then' stmt.
  SourceLocation ThenStmtLoc = Tok.getLocation();

  SourceLocation InnerStatementTrailingElseLoc;
  StmtResult ThenStmt;
  {
    EnterExpressionEvaluationContext PotentiallyDiscarded(
        Actions, Sema::ExpressionEvaluationContext::DiscardedStatement, nullptr,
        false,
        /*ShouldEnter=*/ConstexprCondition && !*ConstexprCondition);
    ThenStmt = ParseStatement(&InnerStatementTrailingElseLoc);
  }

  // Pop the 'if' scope if needed.
  InnerScope.Exit();

  // If it has an else, parse it.
  SourceLocation ElseLoc;
  SourceLocation ElseStmtLoc;
  StmtResult ElseStmt;

  if (Tok.is(tok::kw_else)) {
    if (TrailingElseLoc)
      *TrailingElseLoc = Tok.getLocation();

    ElseLoc = ConsumeToken();
    ElseStmtLoc = Tok.getLocation();

    // C99 6.8.4p3 - In C99, the body of the if statement is a scope, even if
    // there is no compound stmt.  C90 does not have this clause.  We only do
    // this if the body isn't a compound statement to avoid push/pop in common
    // cases.
    //
    // C++ 6.4p1:
    // The substatement in a selection-statement (each substatement, in the else
    // form of the if statement) implicitly defines a local scope.
    //
    ParseScope InnerScope(this, Scope::DeclScope, C99orCXX,
                          Tok.is(tok::l_brace));

    EnterExpressionEvaluationContext PotentiallyDiscarded(
        Actions, Sema::ExpressionEvaluationContext::DiscardedStatement, nullptr,
        false,
        /*ShouldEnter=*/ConstexprCondition && *ConstexprCondition);
    ElseStmt = ParseStatement();

    // Pop the 'else' scope if needed.
    InnerScope.Exit();
  } else if (Tok.is(tok::code_completion)) {
    Actions.CodeCompleteAfterIf(getCurScope());
    cutOffParsing();
    return StmtError();
  } else if (InnerStatementTrailingElseLoc.isValid()) {
    Diag(InnerStatementTrailingElseLoc, diag::warn_dangling_else);
  }

  IfScope.Exit();

  // If the then or else stmt is invalid and the other is valid (and present),
  // make turn the invalid one into a null stmt to avoid dropping the other
  // part.  If both are invalid, return error.
  if ((ThenStmt.isInvalid() && ElseStmt.isInvalid()) ||
      (ThenStmt.isInvalid() && ElseStmt.get() == nullptr) ||
      (ThenStmt.get() == nullptr && ElseStmt.isInvalid())) {
    // Both invalid, or one is invalid and other is non-present: return error.
    return StmtError();
  }

  // Now if either are invalid, replace with a ';'.
  if (ThenStmt.isInvalid())
    ThenStmt = Actions.ActOnNullStmt(ThenStmtLoc);
  if (ElseStmt.isInvalid())
    ElseStmt = Actions.ActOnNullStmt(ElseStmtLoc);

  return Actions.ActOnIfStmt(IfLoc, IsConstexpr, InitStmt.get(), Cond,
                             ThenStmt.get(), ElseLoc, ElseStmt.get());
}

/// ParseSwitchStatement
///       switch-statement:
///         'switch' '(' expression ')' statement
/// [C++]   'switch' '(' condition ')' statement
StmtResult Parser::ParseSwitchStatement(SourceLocation *TrailingElseLoc) {
  assert(Tok.is(tok::kw_switch) && "Not a switch stmt!");
  SourceLocation SwitchLoc = ConsumeToken();  // eat the 'switch'.

  if (Tok.isNot(tok::l_paren)) {
    Diag(Tok, diag::err_expected_lparen_after) << "switch";
    SkipUntil(tok::semi);
    return StmtError();
  }

  bool C99orCXX = getLangOpts().C99 || getLangOpts().CPlusPlus;

  // C99 6.8.4p3 - In C99, the switch statement is a block.  This is
  // not the case for C90.  Start the switch scope.
  //
  // C++ 6.4p3:
  // A name introduced by a declaration in a condition is in scope from its
  // point of declaration until the end of the substatements controlled by the
  // condition.
  // C++ 3.3.2p4:
  // Names declared in the for-init-statement, and in the condition of if,
  // while, for, and switch statements are local to the if, while, for, or
  // switch statement (including the controlled statement).
  //
  unsigned ScopeFlags = Scope::SwitchScope;
  if (C99orCXX)
    ScopeFlags |= Scope::DeclScope | Scope::ControlScope;
  ParseScope SwitchScope(this, ScopeFlags);

  // Parse the condition.
  StmtResult InitStmt;
  Sema::ConditionResult Cond;
  if (ParseParenExprOrCondition(&InitStmt, Cond, SwitchLoc,
                                Sema::ConditionKind::Switch))
    return StmtError();

  StmtResult Switch =
      Actions.ActOnStartOfSwitchStmt(SwitchLoc, InitStmt.get(), Cond);

  if (Switch.isInvalid()) {
    // Skip the switch body.
    // FIXME: This is not optimal recovery, but parsing the body is more
    // dangerous due to the presence of case and default statements, which
    // will have no place to connect back with the switch.
    if (Tok.is(tok::l_brace)) {
      ConsumeBrace();
      SkipUntil(tok::r_brace);
    } else
      SkipUntil(tok::semi);
    return Switch;
  }

  // C99 6.8.4p3 - In C99, the body of the switch statement is a scope, even if
  // there is no compound stmt.  C90 does not have this clause.  We only do this
  // if the body isn't a compound statement to avoid push/pop in common cases.
  //
  // C++ 6.4p1:
  // The substatement in a selection-statement (each substatement, in the else
  // form of the if statement) implicitly defines a local scope.
  //
  // See comments in ParseIfStatement for why we create a scope for the
  // condition and a new scope for substatement in C++.
  //
  getCurScope()->AddFlags(Scope::BreakScope);
  ParseScope InnerScope(this, Scope::DeclScope, C99orCXX, Tok.is(tok::l_brace));

  // We have incremented the mangling number for the SwitchScope and the
  // InnerScope, which is one too many.
  if (C99orCXX)
    getCurScope()->decrementMSManglingNumber();

  // Read the body statement.
  StmtResult Body(ParseStatement(TrailingElseLoc));

  // Pop the scopes.
  InnerScope.Exit();
  SwitchScope.Exit();

  return Actions.ActOnFinishSwitchStmt(SwitchLoc, Switch.get(), Body.get());
}

/// ParseWhileStatement
///       while-statement: [C99 6.8.5.1]
///         'while' '(' expression ')' statement
/// [C++]   'while' '(' condition ')' statement
StmtResult Parser::ParseWhileStatement(SourceLocation *TrailingElseLoc) {
  assert(Tok.is(tok::kw_while) && "Not a while stmt!");
  SourceLocation WhileLoc = Tok.getLocation();
  ConsumeToken();  // eat the 'while'.

  if (Tok.isNot(tok::l_paren)) {
    Diag(Tok, diag::err_expected_lparen_after) << "while";
    SkipUntil(tok::semi);
    return StmtError();
  }

  bool C99orCXX = getLangOpts().C99 || getLangOpts().CPlusPlus;

  // C99 6.8.5p5 - In C99, the while statement is a block.  This is not
  // the case for C90.  Start the loop scope.
  //
  // C++ 6.4p3:
  // A name introduced by a declaration in a condition is in scope from its
  // point of declaration until the end of the substatements controlled by the
  // condition.
  // C++ 3.3.2p4:
  // Names declared in the for-init-statement, and in the condition of if,
  // while, for, and switch statements are local to the if, while, for, or
  // switch statement (including the controlled statement).
  //
  unsigned ScopeFlags;
  if (C99orCXX)
    ScopeFlags = Scope::BreakScope | Scope::ContinueScope |
                 Scope::DeclScope  | Scope::ControlScope;
  else
    ScopeFlags = Scope::BreakScope | Scope::ContinueScope;
  ParseScope WhileScope(this, ScopeFlags);

  // Parse the condition.
  Sema::ConditionResult Cond;
  if (ParseParenExprOrCondition(nullptr, Cond, WhileLoc,
                                Sema::ConditionKind::Boolean))
    return StmtError();

  // C99 6.8.5p5 - In C99, the body of the while statement is a scope, even if
  // there is no compound stmt.  C90 does not have this clause.  We only do this
  // if the body isn't a compound statement to avoid push/pop in common cases.
  //
  // C++ 6.5p2:
  // The substatement in an iteration-statement implicitly defines a local scope
  // which is entered and exited each time through the loop.
  //
  // See comments in ParseIfStatement for why we create a scope for the
  // condition and a new scope for substatement in C++.
  //
  ParseScope InnerScope(this, Scope::DeclScope, C99orCXX, Tok.is(tok::l_brace));

  // Read the body statement.
  StmtResult Body(ParseStatement(TrailingElseLoc));

  // Pop the body scope if needed.
  InnerScope.Exit();
  WhileScope.Exit();

  if (Cond.isInvalid() || Body.isInvalid())
    return StmtError();

  return Actions.ActOnWhileStmt(WhileLoc, Cond, Body.get());
}

/// ParseDoStatement
///       do-statement: [C99 6.8.5.2]
///         'do' statement 'while' '(' expression ')' ';'
/// Note: this lets the caller parse the end ';'.
StmtResult Parser::ParseDoStatement() {
  assert(Tok.is(tok::kw_do) && "Not a do stmt!");
  SourceLocation DoLoc = ConsumeToken();  // eat the 'do'.

  // C99 6.8.5p5 - In C99, the do statement is a block.  This is not
  // the case for C90.  Start the loop scope.
  unsigned ScopeFlags;
  if (getLangOpts().C99)
    ScopeFlags = Scope::BreakScope | Scope::ContinueScope | Scope::DeclScope;
  else
    ScopeFlags = Scope::BreakScope | Scope::ContinueScope;

  ParseScope DoScope(this, ScopeFlags);

  // C99 6.8.5p5 - In C99, the body of the do statement is a scope, even if
  // there is no compound stmt.  C90 does not have this clause. We only do this
  // if the body isn't a compound statement to avoid push/pop in common cases.
  //
  // C++ 6.5p2:
  // The substatement in an iteration-statement implicitly defines a local scope
  // which is entered and exited each time through the loop.
  //
  bool C99orCXX = getLangOpts().C99 || getLangOpts().CPlusPlus;
  ParseScope InnerScope(this, Scope::DeclScope, C99orCXX, Tok.is(tok::l_brace));

  // Read the body statement.
  StmtResult Body(ParseStatement());

  // Pop the body scope if needed.
  InnerScope.Exit();

  if (Tok.isNot(tok::kw_while)) {
    if (!Body.isInvalid()) {
      Diag(Tok, diag::err_expected_while);
      Diag(DoLoc, diag::note_matching) << "'do'";
      SkipUntil(tok::semi, StopBeforeMatch);
    }
    return StmtError();
  }
  SourceLocation WhileLoc = ConsumeToken();

  if (Tok.isNot(tok::l_paren)) {
    Diag(Tok, diag::err_expected_lparen_after) << "do/while";
    SkipUntil(tok::semi, StopBeforeMatch);
    return StmtError();
  }

  // Parse the parenthesized expression.
  BalancedDelimiterTracker T(*this, tok::l_paren);
  T.consumeOpen();

  // A do-while expression is not a condition, so can't have attributes.
  DiagnoseAndSkipCXX11Attributes();

  ExprResult Cond = ParseExpression();
  T.consumeClose();
  DoScope.Exit();

  if (Cond.isInvalid() || Body.isInvalid())
    return StmtError();

  return Actions.ActOnDoStmt(DoLoc, Body.get(), WhileLoc, T.getOpenLocation(),
                             Cond.get(), T.getCloseLocation());
}

bool Parser::isForRangeIdentifier() {
  assert(Tok.is(tok::identifier));

  const Token &Next = NextToken();
  if (Next.is(tok::colon))
    return true;

  if (Next.isOneOf(tok::l_square, tok::kw_alignas)) {
    TentativeParsingAction PA(*this);
    ConsumeToken();
    SkipCXX11Attributes();
    bool Result = Tok.is(tok::colon);
    PA.Revert();
    return Result;
  }

  return false;
}

/// ParseForStatement
///       for-statement: [C99 6.8.5.3]
///         'for' '(' expr[opt] ';' expr[opt] ';' expr[opt] ')' statement
///         'for' '(' declaration expr[opt] ';' expr[opt] ')' statement
/// [C++]   'for' '(' for-init-statement condition[opt] ';' expression[opt] ')'
/// [C++]       statement
/// [C++0x] 'for'
///             'co_await'[opt]    [Coroutines]
///             '(' for-range-declaration ':' for-range-initializer ')'
///             statement
/// [OBJC2] 'for' '(' declaration 'in' expr ')' statement
/// [OBJC2] 'for' '(' expr 'in' expr ')' statement
///
/// [C++] for-init-statement:
/// [C++]   expression-statement
/// [C++]   simple-declaration
///
/// [C++0x] for-range-declaration:
/// [C++0x]   attribute-specifier-seq[opt] type-specifier-seq declarator
/// [C++0x] for-range-initializer:
/// [C++0x]   expression
/// [C++0x]   braced-init-list            [TODO]
StmtResult Parser::ParseForStatement(SourceLocation *TrailingElseLoc) {
  assert(Tok.is(tok::kw_for) && "Not a for stmt!");
  SourceLocation ForLoc = ConsumeToken();  // eat the 'for'.

  SourceLocation CoawaitLoc;
  if (Tok.is(tok::kw_co_await))
    CoawaitLoc = ConsumeToken();

  if (Tok.isNot(tok::l_paren)) {
    Diag(Tok, diag::err_expected_lparen_after) << "for";
    SkipUntil(tok::semi);
    return StmtError();
  }

  bool C99orCXXorObjC = getLangOpts().C99 || getLangOpts().CPlusPlus ||
    getLangOpts().ObjC1;

  // C99 6.8.5p5 - In C99, the for statement is a block.  This is not
  // the case for C90.  Start the loop scope.
  //
  // C++ 6.4p3:
  // A name introduced by a declaration in a condition is in scope from its
  // point of declaration until the end of the substatements controlled by the
  // condition.
  // C++ 3.3.2p4:
  // Names declared in the for-init-statement, and in the condition of if,
  // while, for, and switch statements are local to the if, while, for, or
  // switch statement (including the controlled statement).
  // C++ 6.5.3p1:
  // Names declared in the for-init-statement are in the same declarative-region
  // as those declared in the condition.
  //
  unsigned ScopeFlags = 0;
  if (C99orCXXorObjC)
    ScopeFlags = Scope::DeclScope | Scope::ControlScope;

  ParseScope ForScope(this, ScopeFlags);

  BalancedDelimiterTracker T(*this, tok::l_paren);
  T.consumeOpen();

  ExprResult Value;

  bool ForEach = false, ForRange = false;
  StmtResult FirstPart;
  Sema::ConditionResult SecondPart;
  ExprResult Collection;
  ForRangeInit ForRangeInit;
  FullExprArg ThirdPart(Actions);

  if (Tok.is(tok::code_completion)) {
    Actions.CodeCompleteOrdinaryName(getCurScope(),
                                     C99orCXXorObjC? Sema::PCC_ForInit
                                                   : Sema::PCC_Expression);
    cutOffParsing();
    return StmtError();
  }

  ParsedAttributesWithRange attrs(AttrFactory);
  MaybeParseCXX11Attributes(attrs);

  // Parse the first part of the for specifier.
  if (Tok.is(tok::semi)) {  // for (;
    ProhibitAttributes(attrs);
    // no first part, eat the ';'.
    ConsumeToken();
  } else if (getLangOpts().CPlusPlus && Tok.is(tok::identifier) &&
             isForRangeIdentifier()) {
    ProhibitAttributes(attrs);
    IdentifierInfo *Name = Tok.getIdentifierInfo();
    SourceLocation Loc = ConsumeToken();
    MaybeParseCXX11Attributes(attrs);

    ForRangeInit.ColonLoc = ConsumeToken();
    if (Tok.is(tok::l_brace))
      ForRangeInit.RangeExpr = ParseBraceInitializer();
    else
      ForRangeInit.RangeExpr = ParseExpression();

    Diag(Loc, diag::err_for_range_identifier)
      << ((getLangOpts().CPlusPlus11 && !getLangOpts().CPlusPlus1z)
              ? FixItHint::CreateInsertion(Loc, "auto &&")
              : FixItHint());

    FirstPart = Actions.ActOnCXXForRangeIdentifier(getCurScope(), Loc, Name,
                                                   attrs, attrs.Range.getEnd());
    ForRange = true;
  } else if (isForInitDeclaration()) {  // for (int X = 4;
    // Parse declaration, which eats the ';'.
    if (!C99orCXXorObjC)   // Use of C99-style for loops in C90 mode?
      Diag(Tok, diag::ext_c99_variable_decl_in_for_loop);

    // In C++0x, "for (T NS:a" might not be a typo for ::
    bool MightBeForRangeStmt = getLangOpts().CPlusPlus;
    ColonProtectionRAIIObject ColonProtection(*this, MightBeForRangeStmt);

    SourceLocation DeclStart = Tok.getLocation(), DeclEnd;
    DeclGroupPtrTy DG = ParseSimpleDeclaration(
        Declarator::ForContext, DeclEnd, attrs, false,
        MightBeForRangeStmt ? &ForRangeInit : nullptr);
    FirstPart = Actions.ActOnDeclStmt(DG, DeclStart, Tok.getLocation());
    if (ForRangeInit.ParsedForRangeDecl()) {
      Diag(ForRangeInit.ColonLoc, getLangOpts().CPlusPlus11 ?
           diag::warn_cxx98_compat_for_range : diag::ext_for_range);

      ForRange = true;
    } else if (Tok.is(tok::semi)) {  // for (int x = 4;
      ConsumeToken();
    } else if ((ForEach = isTokIdentifier_in())) {
      Actions.ActOnForEachDeclStmt(DG);
      // ObjC: for (id x in expr)
      ConsumeToken(); // consume 'in'

      if (Tok.is(tok::code_completion)) {
        Actions.CodeCompleteObjCForCollection(getCurScope(), DG);
        cutOffParsing();
        return StmtError();
      }
      Collection = ParseExpression();
    } else {
      Diag(Tok, diag::err_expected_semi_for);
    }
  } else {
    ProhibitAttributes(attrs);
    Value = Actions.CorrectDelayedTyposInExpr(ParseExpression());

    ForEach = isTokIdentifier_in();

    // Turn the expression into a stmt.
    if (!Value.isInvalid()) {
      if (ForEach)
        FirstPart = Actions.ActOnForEachLValueExpr(Value.get());
      else
        FirstPart = Actions.ActOnExprStmt(Value);
    }

    if (Tok.is(tok::semi)) {
      ConsumeToken();
    } else if (ForEach) {
      ConsumeToken(); // consume 'in'

      if (Tok.is(tok::code_completion)) {
        Actions.CodeCompleteObjCForCollection(getCurScope(), nullptr);
        cutOffParsing();
        return StmtError();
      }
      Collection = ParseExpression();
    } else if (getLangOpts().CPlusPlus11 && Tok.is(tok::colon) && FirstPart.get()) {
      // User tried to write the reasonable, but ill-formed, for-range-statement
      //   for (expr : expr) { ... }
      Diag(Tok, diag::err_for_range_expected_decl)
        << FirstPart.get()->getSourceRange();
      SkipUntil(tok::r_paren, StopBeforeMatch);
      SecondPart = Sema::ConditionError();
    } else {
      if (!Value.isInvalid()) {
        Diag(Tok, diag::err_expected_semi_for);
      } else {
        // Skip until semicolon or rparen, don't consume it.
        SkipUntil(tok::r_paren, StopAtSemi | StopBeforeMatch);
        if (Tok.is(tok::semi))
          ConsumeToken();
      }
    }
  }

  // Parse the second part of the for specifier.
  getCurScope()->AddFlags(Scope::BreakScope | Scope::ContinueScope);
  if (!ForEach && !ForRange && !SecondPart.isInvalid()) {
    // Parse the second part of the for specifier.
    if (Tok.is(tok::semi)) {  // for (...;;
      // no second part.
    } else if (Tok.is(tok::r_paren)) {
      // missing both semicolons.
    } else {
      if (getLangOpts().CPlusPlus)
        SecondPart =
            ParseCXXCondition(nullptr, ForLoc, Sema::ConditionKind::Boolean);
      else {
        ExprResult SecondExpr = ParseExpression();
        if (SecondExpr.isInvalid())
          SecondPart = Sema::ConditionError();
        else
          SecondPart =
              Actions.ActOnCondition(getCurScope(), ForLoc, SecondExpr.get(),
                                     Sema::ConditionKind::Boolean);
      }
    }

    if (Tok.isNot(tok::semi)) {
      if (!SecondPart.isInvalid())
        Diag(Tok, diag::err_expected_semi_for);
      else
        // Skip until semicolon or rparen, don't consume it.
        SkipUntil(tok::r_paren, StopAtSemi | StopBeforeMatch);
    }

    if (Tok.is(tok::semi)) {
      ConsumeToken();
    }

    // Parse the third part of the for specifier.
    if (Tok.isNot(tok::r_paren)) {   // for (...;...;)
      ExprResult Third = ParseExpression();
      // FIXME: The C++11 standard doesn't actually say that this is a
      // discarded-value expression, but it clearly should be.
      ThirdPart = Actions.MakeFullDiscardedValueExpr(Third.get());
    }
  }
  // Match the ')'.
  T.consumeClose();

  // C++ Coroutines [stmt.iter]:
  //   'co_await' can only be used for a range-based for statement.
  if (CoawaitLoc.isValid() && !ForRange) {
    Diag(CoawaitLoc, diag::err_for_co_await_not_range_for);
    CoawaitLoc = SourceLocation();
  }

  // We need to perform most of the semantic analysis for a C++0x for-range
  // statememt before parsing the body, in order to be able to deduce the type
  // of an auto-typed loop variable.
  StmtResult ForRangeStmt;
  StmtResult ForEachStmt;

  if (ForRange) {
    ExprResult CorrectedRange =
        Actions.CorrectDelayedTyposInExpr(ForRangeInit.RangeExpr.get());
    ForRangeStmt = Actions.ActOnCXXForRangeStmt(
        getCurScope(), ForLoc, CoawaitLoc, FirstPart.get(),
        ForRangeInit.ColonLoc, CorrectedRange.get(),
        T.getCloseLocation(), Sema::BFRK_Build);

  // Similarly, we need to do the semantic analysis for a for-range
  // statement immediately in order to close over temporaries correctly.
  } else if (ForEach) {
    ForEachStmt = Actions.ActOnObjCForCollectionStmt(ForLoc,
                                                     FirstPart.get(),
                                                     Collection.get(),
                                                     T.getCloseLocation());
  } else {
    // In OpenMP loop region loop control variable must be captured and be
    // private. Perform analysis of first part (if any).
    if (getLangOpts().OpenMP && FirstPart.isUsable()) {
      Actions.ActOnOpenMPLoopInitialization(ForLoc, FirstPart.get());
    }
  }

  // C99 6.8.5p5 - In C99, the body of the for statement is a scope, even if
  // there is no compound stmt.  C90 does not have this clause.  We only do this
  // if the body isn't a compound statement to avoid push/pop in common cases.
  //
  // C++ 6.5p2:
  // The substatement in an iteration-statement implicitly defines a local scope
  // which is entered and exited each time through the loop.
  //
  // See comments in ParseIfStatement for why we create a scope for
  // for-init-statement/condition and a new scope for substatement in C++.
  //
  ParseScope InnerScope(this, Scope::DeclScope, C99orCXXorObjC,
                        Tok.is(tok::l_brace));

  // The body of the for loop has the same local mangling number as the
  // for-init-statement.
  // It will only be incremented if the body contains other things that would
  // normally increment the mangling number (like a compound statement).
  if (C99orCXXorObjC)
    getCurScope()->decrementMSManglingNumber();

  // Read the body statement.
  StmtResult Body(ParseStatement(TrailingElseLoc));

  // Pop the body scope if needed.
  InnerScope.Exit();

  // Leave the for-scope.
  ForScope.Exit();

  if (Body.isInvalid())
    return StmtError();

  if (ForEach)
   return Actions.FinishObjCForCollectionStmt(ForEachStmt.get(),
                                              Body.get());

  if (ForRange)
    return Actions.FinishCXXForRangeStmt(ForRangeStmt.get(), Body.get());

  return Actions.ActOnForStmt(ForLoc, T.getOpenLocation(), FirstPart.get(),
                              SecondPart, ThirdPart, T.getCloseLocation(),
                              Body.get());
}

/// ParseGotoStatement
///       jump-statement:
///         'goto' identifier ';'
/// [GNU]   'goto' '*' expression ';'
///
/// Note: this lets the caller parse the end ';'.
///
StmtResult Parser::ParseGotoStatement() {
  assert(Tok.is(tok::kw_goto) && "Not a goto stmt!");
  SourceLocation GotoLoc = ConsumeToken();  // eat the 'goto'.

  StmtResult Res;
  if (Tok.is(tok::identifier)) {
    LabelDecl *LD = Actions.LookupOrCreateLabel(Tok.getIdentifierInfo(),
                                                Tok.getLocation());
    Res = Actions.ActOnGotoStmt(GotoLoc, Tok.getLocation(), LD);
    ConsumeToken();
  } else if (Tok.is(tok::star)) {
    // GNU indirect goto extension.
    Diag(Tok, diag::ext_gnu_indirect_goto);
    SourceLocation StarLoc = ConsumeToken();
    ExprResult R(ParseExpression());
    if (R.isInvalid()) {  // Skip to the semicolon, but don't consume it.
      SkipUntil(tok::semi, StopBeforeMatch);
      return StmtError();
    }
    Res = Actions.ActOnIndirectGotoStmt(GotoLoc, StarLoc, R.get());
  } else {
    Diag(Tok, diag::err_expected) << tok::identifier;
    return StmtError();
  }

  return Res;
}

/// ParseContinueStatement
///       jump-statement:
///         'continue' ';'
///
/// Note: this lets the caller parse the end ';'.
///
StmtResult Parser::ParseContinueStatement() {
  SourceLocation ContinueLoc = ConsumeToken();  // eat the 'continue'.
  return Actions.ActOnContinueStmt(ContinueLoc, getCurScope());
}

/// ParseBreakStatement
///       jump-statement:
///         'break' ';'
///
/// Note: this lets the caller parse the end ';'.
///
StmtResult Parser::ParseBreakStatement() {
  SourceLocation BreakLoc = ConsumeToken();  // eat the 'break'.
  return Actions.ActOnBreakStmt(BreakLoc, getCurScope());
}

/// ParseReturnStatement
///       jump-statement:
///         'return' expression[opt] ';'
///         'return' braced-init-list ';'
///         'co_return' expression[opt] ';'
///         'co_return' braced-init-list ';'
StmtResult Parser::ParseReturnStatement() {
  assert((Tok.is(tok::kw_return) || Tok.is(tok::kw_co_return)) &&
         "Not a return stmt!");
  bool IsCoreturn = Tok.is(tok::kw_co_return);
  SourceLocation ReturnLoc = ConsumeToken();  // eat the 'return'.

  ExprResult R;
  if (Tok.isNot(tok::semi)) {
    // FIXME: Code completion for co_return.
    if (Tok.is(tok::code_completion) && !IsCoreturn) {
      Actions.CodeCompleteReturn(getCurScope());
      cutOffParsing();
      return StmtError();
    }

    if (Tok.is(tok::l_brace) && getLangOpts().CPlusPlus) {
      R = ParseInitializer();
      if (R.isUsable())
        Diag(R.get()->getLocStart(), getLangOpts().CPlusPlus11 ?
             diag::warn_cxx98_compat_generalized_initializer_lists :
             diag::ext_generalized_initializer_lists)
          << R.get()->getSourceRange();
    } else
      R = ParseExpression();
    if (R.isInvalid()) {
      SkipUntil(tok::r_brace, StopAtSemi | StopBeforeMatch);
      return StmtError();
    }
  }
  if (IsCoreturn)
    return Actions.ActOnCoreturnStmt(getCurScope(), ReturnLoc, R.get());
  return Actions.ActOnReturnStmt(ReturnLoc, R.get(), getCurScope());
}

StmtResult Parser::ParsePragmaLoopHint(StmtVector &Stmts,
                                       AllowedConstructsKind Allowed,
                                       SourceLocation *TrailingElseLoc,
                                       ParsedAttributesWithRange &Attrs) {
  // Create temporary attribute list.
  ParsedAttributesWithRange TempAttrs(AttrFactory);

  // Get loop hints and consume annotated token.
  while (Tok.is(tok::annot_pragma_loop_hint)) {
    LoopHint Hint;
    if (!HandlePragmaLoopHint(Hint))
      continue;

    ArgsUnion ArgHints[] = {Hint.PragmaNameLoc, Hint.OptionLoc, Hint.StateLoc,
                            ArgsUnion(Hint.ValueExpr)};
    TempAttrs.addNew(Hint.PragmaNameLoc->Ident, Hint.Range, nullptr,
                     Hint.PragmaNameLoc->Loc, ArgHints, 4,
                     AttributeList::AS_Pragma);
  }

  // Get the next statement.
  MaybeParseCXX11Attributes(Attrs);

  StmtResult S = ParseStatementOrDeclarationAfterAttributes(
      Stmts, Allowed, TrailingElseLoc, Attrs);

  Attrs.takeAllFrom(TempAttrs);
  return S;
}

Decl *Parser::ParseFunctionStatementBody(Decl *Decl, ParseScope &BodyScope) {
  assert(Tok.is(tok::l_brace));
  SourceLocation LBraceLoc = Tok.getLocation();

  PrettyDeclStackTraceEntry CrashInfo(Actions, Decl, LBraceLoc,
                                      "parsing function body");

  // Save and reset current vtordisp stack if we have entered a C++ method body.
  bool IsCXXMethod =
      getLangOpts().CPlusPlus && Decl && isa<CXXMethodDecl>(Decl);
  Sema::PragmaStackSentinelRAII
    PragmaStackSentinel(Actions, "InternalPragmaState", IsCXXMethod);

  // Do not enter a scope for the brace, as the arguments are in the same scope
  // (the function body) as the body itself.  Instead, just read the statement
  // list and put it into a CompoundStmt for safe keeping.
  StmtResult FnBody(ParseCompoundStatementBody());

  // If the function body could not be parsed, make a bogus compoundstmt.
  if (FnBody.isInvalid()) {
    Sema::CompoundScopeRAII CompoundScope(Actions);
    if (getCurScope()->isCheckedScope())
      CompoundScope.setCheckedScope();
    FnBody = Actions.ActOnCompoundStmt(LBraceLoc, LBraceLoc, None, false);
  }

  BodyScope.Exit();
  return Actions.ActOnFinishFunctionBody(Decl, FnBody.get());
}

/// ParseFunctionTryBlock - Parse a C++ function-try-block.
///
///       function-try-block:
///         'try' ctor-initializer[opt] compound-statement handler-seq
///
Decl *Parser::ParseFunctionTryBlock(Decl *Decl, ParseScope &BodyScope) {
  assert(Tok.is(tok::kw_try) && "Expected 'try'");
  SourceLocation TryLoc = ConsumeToken();

  PrettyDeclStackTraceEntry CrashInfo(Actions, Decl, TryLoc,
                                      "parsing function try block");

  // Constructor initializer list?
  if (Tok.is(tok::colon))
    ParseConstructorInitializer(Decl);
  else
    Actions.ActOnDefaultCtorInitializers(Decl);

  // Save and reset current vtordisp stack if we have entered a C++ method body.
  bool IsCXXMethod =
      getLangOpts().CPlusPlus && Decl && isa<CXXMethodDecl>(Decl);
  Sema::PragmaStackSentinelRAII
    PragmaStackSentinel(Actions, "InternalPragmaState", IsCXXMethod);

  SourceLocation LBraceLoc = Tok.getLocation();
  StmtResult FnBody(ParseCXXTryBlockCommon(TryLoc, /*FnTry*/true));
  // If we failed to parse the try-catch, we just give the function an empty
  // compound statement as the body.
  if (FnBody.isInvalid()) {
    Sema::CompoundScopeRAII CompoundScope(Actions);
    FnBody = Actions.ActOnCompoundStmt(LBraceLoc, LBraceLoc, None, false);
  }

  BodyScope.Exit();
  return Actions.ActOnFinishFunctionBody(Decl, FnBody.get());
}

bool Parser::trySkippingFunctionBody() {
  assert(SkipFunctionBodies &&
         "Should only be called when SkipFunctionBodies is enabled");
  if (!PP.isCodeCompletionEnabled()) {
    SkipFunctionBody();
    return true;
  }

  // We're in code-completion mode. Skip parsing for all function bodies unless
  // the body contains the code-completion point.
  TentativeParsingAction PA(*this);
  bool IsTryCatch = Tok.is(tok::kw_try);
  CachedTokens Toks;
  bool ErrorInPrologue = ConsumeAndStoreFunctionPrologue(Toks);
  if (llvm::any_of(Toks, [](const Token &Tok) {
        return Tok.is(tok::code_completion);
      })) {
    PA.Revert();
    return false;
  }
  if (ErrorInPrologue) {
    PA.Commit();
    SkipMalformedDecl();
    return true;
  }
  if (!SkipUntil(tok::r_brace, StopAtCodeCompletion)) {
    PA.Revert();
    return false;
  }
  while (IsTryCatch && Tok.is(tok::kw_catch)) {
    if (!SkipUntil(tok::l_brace, StopAtCodeCompletion) ||
        !SkipUntil(tok::r_brace, StopAtCodeCompletion)) {
      PA.Revert();
      return false;
    }
  }
  PA.Commit();
  return true;
}

/// ParseCXXTryBlock - Parse a C++ try-block.
///
///       try-block:
///         'try' compound-statement handler-seq
///
StmtResult Parser::ParseCXXTryBlock() {
  assert(Tok.is(tok::kw_try) && "Expected 'try'");

  SourceLocation TryLoc = ConsumeToken();
  return ParseCXXTryBlockCommon(TryLoc);
}

/// ParseCXXTryBlockCommon - Parse the common part of try-block and
/// function-try-block.
///
///       try-block:
///         'try' compound-statement handler-seq
///
///       function-try-block:
///         'try' ctor-initializer[opt] compound-statement handler-seq
///
///       handler-seq:
///         handler handler-seq[opt]
///
///       [Borland] try-block:
///         'try' compound-statement seh-except-block
///         'try' compound-statement seh-finally-block
///
StmtResult Parser::ParseCXXTryBlockCommon(SourceLocation TryLoc, bool FnTry) {
  if (Tok.isNot(tok::l_brace))
    return StmtError(Diag(Tok, diag::err_expected) << tok::l_brace);

  StmtResult TryBlock(ParseCompoundStatement(/*isStmtExpr=*/false,
                      (Scope::DeclScope | Scope::TryScope |
                        (FnTry ? Scope::FnTryCatchScope : 0))));
  if (TryBlock.isInvalid())
    return TryBlock;

  // Borland allows SEH-handlers with 'try'

  if ((Tok.is(tok::identifier) &&
       Tok.getIdentifierInfo() == getSEHExceptKeyword()) ||
      Tok.is(tok::kw___finally)) {
    // TODO: Factor into common return ParseSEHHandlerCommon(...)
    StmtResult Handler;
    if(Tok.getIdentifierInfo() == getSEHExceptKeyword()) {
      SourceLocation Loc = ConsumeToken();
      Handler = ParseSEHExceptBlock(Loc);
    }
    else {
      SourceLocation Loc = ConsumeToken();
      Handler = ParseSEHFinallyBlock(Loc);
    }
    if(Handler.isInvalid())
      return Handler;

    return Actions.ActOnSEHTryBlock(true /* IsCXXTry */,
                                    TryLoc,
                                    TryBlock.get(),
                                    Handler.get());
  }
  else {
    StmtVector Handlers;

    // C++11 attributes can't appear here, despite this context seeming
    // statement-like.
    DiagnoseAndSkipCXX11Attributes();

    if (Tok.isNot(tok::kw_catch))
      return StmtError(Diag(Tok, diag::err_expected_catch));
    while (Tok.is(tok::kw_catch)) {
      StmtResult Handler(ParseCXXCatchBlock(FnTry));
      if (!Handler.isInvalid())
        Handlers.push_back(Handler.get());
    }
    // Don't bother creating the full statement if we don't have any usable
    // handlers.
    if (Handlers.empty())
      return StmtError();

    return Actions.ActOnCXXTryBlock(TryLoc, TryBlock.get(), Handlers);
  }
}

/// ParseCXXCatchBlock - Parse a C++ catch block, called handler in the standard
///
///   handler:
///     'catch' '(' exception-declaration ')' compound-statement
///
///   exception-declaration:
///     attribute-specifier-seq[opt] type-specifier-seq declarator
///     attribute-specifier-seq[opt] type-specifier-seq abstract-declarator[opt]
///     '...'
///
StmtResult Parser::ParseCXXCatchBlock(bool FnCatch) {
  assert(Tok.is(tok::kw_catch) && "Expected 'catch'");

  SourceLocation CatchLoc = ConsumeToken();

  BalancedDelimiterTracker T(*this, tok::l_paren);
  if (T.expectAndConsume())
    return StmtError();

  // C++ 3.3.2p3:
  // The name in a catch exception-declaration is local to the handler and
  // shall not be redeclared in the outermost block of the handler.
  ParseScope CatchScope(this, Scope::DeclScope | Scope::ControlScope |
                          (FnCatch ? Scope::FnTryCatchScope : 0));

  // exception-declaration is equivalent to '...' or a parameter-declaration
  // without default arguments.
  Decl *ExceptionDecl = nullptr;
  if (Tok.isNot(tok::ellipsis)) {
    ParsedAttributesWithRange Attributes(AttrFactory);
    MaybeParseCXX11Attributes(Attributes);

    DeclSpec DS(AttrFactory);
    DS.takeAttributesFrom(Attributes);

    if (ParseCXXTypeSpecifierSeq(DS))
      return StmtError();

    Declarator ExDecl(DS, Declarator::CXXCatchContext);
    ParseDeclarator(ExDecl);
    ExceptionDecl = Actions.ActOnExceptionDeclarator(getCurScope(), ExDecl);
  } else
    ConsumeToken();

  T.consumeClose();
  if (T.getCloseLocation().isInvalid())
    return StmtError();

  if (Tok.isNot(tok::l_brace))
    return StmtError(Diag(Tok, diag::err_expected) << tok::l_brace);

  // FIXME: Possible draft standard bug: attribute-specifier should be allowed?
  StmtResult Block(ParseCompoundStatement());
  if (Block.isInvalid())
    return Block;

  return Actions.ActOnCXXCatchBlock(CatchLoc, ExceptionDecl, Block.get());
}

void Parser::ParseMicrosoftIfExistsStatement(StmtVector &Stmts) {
  IfExistsCondition Result;
  if (ParseMicrosoftIfExistsCondition(Result))
    return;

  // Handle dependent statements by parsing the braces as a compound statement.
  // This is not the same behavior as Visual C++, which don't treat this as a
  // compound statement, but for Clang's type checking we can't have anything
  // inside these braces escaping to the surrounding code.
  if (Result.Behavior == IEB_Dependent) {
    if (!Tok.is(tok::l_brace)) {
      Diag(Tok, diag::err_expected) << tok::l_brace;
      return;
    }

    StmtResult Compound = ParseCompoundStatement();
    if (Compound.isInvalid())
      return;

    StmtResult DepResult = Actions.ActOnMSDependentExistsStmt(Result.KeywordLoc,
                                                              Result.IsIfExists,
                                                              Result.SS,
                                                              Result.Name,
                                                              Compound.get());
    if (DepResult.isUsable())
      Stmts.push_back(DepResult.get());
    return;
  }

  BalancedDelimiterTracker Braces(*this, tok::l_brace);
  if (Braces.consumeOpen()) {
    Diag(Tok, diag::err_expected) << tok::l_brace;
    return;
  }

  switch (Result.Behavior) {
  case IEB_Parse:
    // Parse the statements below.
    break;

  case IEB_Dependent:
    llvm_unreachable("Dependent case handled above");

  case IEB_Skip:
    Braces.skipToEnd();
    return;
  }

  // Condition is true, parse the statements.
  while (Tok.isNot(tok::r_brace)) {
    StmtResult R = ParseStatementOrDeclaration(Stmts, ACK_Any);
    if (R.isUsable())
      Stmts.push_back(R.get());
  }
  Braces.consumeClose();
}

bool Parser::ParseOpenCLUnrollHintAttribute(ParsedAttributes &Attrs) {
  MaybeParseGNUAttributes(Attrs);

  if (Attrs.empty())
    return true;

  if (Attrs.getList()->getKind() != AttributeList::AT_OpenCLUnrollHint)
    return true;

  if (!(Tok.is(tok::kw_for) || Tok.is(tok::kw_while) || Tok.is(tok::kw_do))) {
    Diag(Tok, diag::err_opencl_unroll_hint_on_non_loop);
    return false;
  }
  return true;
}<|MERGE_RESOLUTION|>--- conflicted
+++ resolved
@@ -389,13 +389,12 @@
     HandlePragmaDump();
     return StmtEmpty();
 
-<<<<<<< HEAD
   case tok::annot_pragma_attribute:
     HandlePragmaAttribute();
-=======
+    return StmtEmpty();
+
   case tok::annot_pragma_bounds_checked:
     HandlePragmaBoundsChecked();
->>>>>>> e0e0304f
     return StmtEmpty();
   }
 
