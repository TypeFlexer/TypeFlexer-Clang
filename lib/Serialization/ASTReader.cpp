//===-- ASTReader.cpp - AST File Reader -----------------------------------===//
//
//                     The LLVM Compiler Infrastructure
//
// This file is distributed under the University of Illinois Open Source
// License. See LICENSE.TXT for details.
//
//===----------------------------------------------------------------------===//
//
//  This file defines the ASTReader class, which reads AST files.
//
//===----------------------------------------------------------------------===//

#include "clang/Serialization/ASTReader.h"
#include "ASTCommon.h"
#include "ASTReaderInternals.h"
#include "clang/AST/ASTConsumer.h"
#include "clang/AST/ASTContext.h"
#include "clang/AST/ASTMutationListener.h"
#include "clang/AST/ASTUnresolvedSet.h"
#include "clang/AST/Decl.h"
#include "clang/AST/DeclCXX.h"
#include "clang/AST/DeclGroup.h"
#include "clang/AST/DeclObjC.h"
#include "clang/AST/DeclTemplate.h"
#include "clang/AST/Expr.h"
#include "clang/AST/ExprCXX.h"
#include "clang/AST/NestedNameSpecifier.h"
#include "clang/AST/ODRHash.h"
#include "clang/AST/RawCommentList.h"
#include "clang/AST/Type.h"
#include "clang/AST/TypeLocVisitor.h"
#include "clang/AST/UnresolvedSet.h"
#include "clang/Basic/CommentOptions.h"
#include "clang/Basic/DiagnosticOptions.h"
#include "clang/Basic/ExceptionSpecificationType.h"
#include "clang/Basic/FileManager.h"
#include "clang/Basic/FileSystemOptions.h"
#include "clang/Basic/LangOptions.h"
#include "clang/Basic/MemoryBufferCache.h"
#include "clang/Basic/ObjCRuntime.h"
#include "clang/Basic/OperatorKinds.h"
#include "clang/Basic/Sanitizers.h"
#include "clang/Basic/SourceManager.h"
#include "clang/Basic/SourceManagerInternals.h"
#include "clang/Basic/Specifiers.h"
#include "clang/Basic/TargetInfo.h"
#include "clang/Basic/TargetOptions.h"
#include "clang/Basic/TokenKinds.h"
#include "clang/Basic/Version.h"
#include "clang/Basic/VersionTuple.h"
#include "clang/Frontend/PCHContainerOperations.h"
#include "clang/Lex/HeaderSearch.h"
#include "clang/Lex/HeaderSearchOptions.h"
#include "clang/Lex/MacroInfo.h"
#include "clang/Lex/ModuleMap.h"
#include "clang/Lex/PreprocessingRecord.h"
#include "clang/Lex/Preprocessor.h"
#include "clang/Lex/PreprocessorOptions.h"
#include "clang/Sema/Scope.h"
#include "clang/Sema/Sema.h"
#include "clang/Sema/Weak.h"
#include "clang/Serialization/ASTDeserializationListener.h"
#include "clang/Serialization/GlobalModuleIndex.h"
#include "clang/Serialization/ModuleManager.h"
#include "clang/Serialization/SerializationDiagnostic.h"
#include "llvm/ADT/APFloat.h"
#include "llvm/ADT/APInt.h"
#include "llvm/ADT/APSInt.h"
#include "llvm/ADT/Hashing.h"
#include "llvm/ADT/SmallString.h"
#include "llvm/ADT/StringExtras.h"
#include "llvm/ADT/Triple.h"
#include "llvm/Bitcode/BitstreamReader.h"
#include "llvm/Support/Compression.h"
#include "llvm/Support/Compiler.h"
#include "llvm/Support/Error.h"
#include "llvm/Support/ErrorHandling.h"
#include "llvm/Support/FileSystem.h"
#include "llvm/Support/MemoryBuffer.h"
#include "llvm/Support/Path.h"
#include "llvm/Support/SaveAndRestore.h"
#include "llvm/Support/raw_ostream.h"
#include <algorithm>
#include <cassert>
#include <cstdint>
#include <cstdio>
#include <cstring>
#include <ctime>
#include <iterator>
#include <limits>
#include <map>
#include <memory>
#include <new>
#include <string>
#include <system_error>
#include <tuple>
#include <utility>
#include <vector>

using namespace clang;
using namespace clang::serialization;
using namespace clang::serialization::reader;
using llvm::BitstreamCursor;

//===----------------------------------------------------------------------===//
// ChainedASTReaderListener implementation
//===----------------------------------------------------------------------===//

bool
ChainedASTReaderListener::ReadFullVersionInformation(StringRef FullVersion) {
  return First->ReadFullVersionInformation(FullVersion) ||
         Second->ReadFullVersionInformation(FullVersion);
}

void ChainedASTReaderListener::ReadModuleName(StringRef ModuleName) {
  First->ReadModuleName(ModuleName);
  Second->ReadModuleName(ModuleName);
}

void ChainedASTReaderListener::ReadModuleMapFile(StringRef ModuleMapPath) {
  First->ReadModuleMapFile(ModuleMapPath);
  Second->ReadModuleMapFile(ModuleMapPath);
}

bool
ChainedASTReaderListener::ReadLanguageOptions(const LangOptions &LangOpts,
                                              bool Complain,
                                              bool AllowCompatibleDifferences) {
  return First->ReadLanguageOptions(LangOpts, Complain,
                                    AllowCompatibleDifferences) ||
         Second->ReadLanguageOptions(LangOpts, Complain,
                                     AllowCompatibleDifferences);
}

bool ChainedASTReaderListener::ReadTargetOptions(
    const TargetOptions &TargetOpts, bool Complain,
    bool AllowCompatibleDifferences) {
  return First->ReadTargetOptions(TargetOpts, Complain,
                                  AllowCompatibleDifferences) ||
         Second->ReadTargetOptions(TargetOpts, Complain,
                                   AllowCompatibleDifferences);
}

bool ChainedASTReaderListener::ReadDiagnosticOptions(
    IntrusiveRefCntPtr<DiagnosticOptions> DiagOpts, bool Complain) {
  return First->ReadDiagnosticOptions(DiagOpts, Complain) ||
         Second->ReadDiagnosticOptions(DiagOpts, Complain);
}

bool
ChainedASTReaderListener::ReadFileSystemOptions(const FileSystemOptions &FSOpts,
                                                bool Complain) {
  return First->ReadFileSystemOptions(FSOpts, Complain) ||
         Second->ReadFileSystemOptions(FSOpts, Complain);
}

bool ChainedASTReaderListener::ReadHeaderSearchOptions(
    const HeaderSearchOptions &HSOpts, StringRef SpecificModuleCachePath,
    bool Complain) {
  return First->ReadHeaderSearchOptions(HSOpts, SpecificModuleCachePath,
                                        Complain) ||
         Second->ReadHeaderSearchOptions(HSOpts, SpecificModuleCachePath,
                                         Complain);
}

bool ChainedASTReaderListener::ReadPreprocessorOptions(
    const PreprocessorOptions &PPOpts, bool Complain,
    std::string &SuggestedPredefines) {
  return First->ReadPreprocessorOptions(PPOpts, Complain,
                                        SuggestedPredefines) ||
         Second->ReadPreprocessorOptions(PPOpts, Complain, SuggestedPredefines);
}
void ChainedASTReaderListener::ReadCounter(const serialization::ModuleFile &M,
                                           unsigned Value) {
  First->ReadCounter(M, Value);
  Second->ReadCounter(M, Value);
}
bool ChainedASTReaderListener::needsInputFileVisitation() {
  return First->needsInputFileVisitation() ||
         Second->needsInputFileVisitation();
}
bool ChainedASTReaderListener::needsSystemInputFileVisitation() {
  return First->needsSystemInputFileVisitation() ||
  Second->needsSystemInputFileVisitation();
}
void ChainedASTReaderListener::visitModuleFile(StringRef Filename,
                                               ModuleKind Kind) {
  First->visitModuleFile(Filename, Kind);
  Second->visitModuleFile(Filename, Kind);
}

bool ChainedASTReaderListener::visitInputFile(StringRef Filename,
                                              bool isSystem,
                                              bool isOverridden,
                                              bool isExplicitModule) {
  bool Continue = false;
  if (First->needsInputFileVisitation() &&
      (!isSystem || First->needsSystemInputFileVisitation()))
    Continue |= First->visitInputFile(Filename, isSystem, isOverridden,
                                      isExplicitModule);
  if (Second->needsInputFileVisitation() &&
      (!isSystem || Second->needsSystemInputFileVisitation()))
    Continue |= Second->visitInputFile(Filename, isSystem, isOverridden,
                                       isExplicitModule);
  return Continue;
}

void ChainedASTReaderListener::readModuleFileExtension(
       const ModuleFileExtensionMetadata &Metadata) {
  First->readModuleFileExtension(Metadata);
  Second->readModuleFileExtension(Metadata);
}

//===----------------------------------------------------------------------===//
// PCH validator implementation
//===----------------------------------------------------------------------===//

ASTReaderListener::~ASTReaderListener() {}

/// \brief Compare the given set of language options against an existing set of
/// language options.
///
/// \param Diags If non-NULL, diagnostics will be emitted via this engine.
/// \param AllowCompatibleDifferences If true, differences between compatible
///        language options will be permitted.
///
/// \returns true if the languagae options mis-match, false otherwise.
static bool checkLanguageOptions(const LangOptions &LangOpts,
                                 const LangOptions &ExistingLangOpts,
                                 DiagnosticsEngine *Diags,
                                 bool AllowCompatibleDifferences = true) {
#define LANGOPT(Name, Bits, Default, Description)                 \
  if (ExistingLangOpts.Name != LangOpts.Name) {                   \
    if (Diags)                                                    \
      Diags->Report(diag::err_pch_langopt_mismatch)               \
        << Description << LangOpts.Name << ExistingLangOpts.Name; \
    return true;                                                  \
  }

#define VALUE_LANGOPT(Name, Bits, Default, Description)   \
  if (ExistingLangOpts.Name != LangOpts.Name) {           \
    if (Diags)                                            \
      Diags->Report(diag::err_pch_langopt_value_mismatch) \
        << Description;                                   \
    return true;                                          \
  }

#define ENUM_LANGOPT(Name, Type, Bits, Default, Description)   \
  if (ExistingLangOpts.get##Name() != LangOpts.get##Name()) {  \
    if (Diags)                                                 \
      Diags->Report(diag::err_pch_langopt_value_mismatch)      \
        << Description;                                        \
    return true;                                               \
  }

#define COMPATIBLE_LANGOPT(Name, Bits, Default, Description)  \
  if (!AllowCompatibleDifferences)                            \
    LANGOPT(Name, Bits, Default, Description)

#define COMPATIBLE_ENUM_LANGOPT(Name, Bits, Default, Description)  \
  if (!AllowCompatibleDifferences)                                 \
    ENUM_LANGOPT(Name, Bits, Default, Description)

#define COMPATIBLE_VALUE_LANGOPT(Name, Bits, Default, Description) \
  if (!AllowCompatibleDifferences)                                 \
    VALUE_LANGOPT(Name, Bits, Default, Description)

#define BENIGN_LANGOPT(Name, Bits, Default, Description)
#define BENIGN_ENUM_LANGOPT(Name, Type, Bits, Default, Description)
#define BENIGN_VALUE_LANGOPT(Name, Type, Bits, Default, Description)
#include "clang/Basic/LangOptions.def"

  if (ExistingLangOpts.ModuleFeatures != LangOpts.ModuleFeatures) {
    if (Diags)
      Diags->Report(diag::err_pch_langopt_value_mismatch) << "module features";
    return true;
  }

  if (ExistingLangOpts.ObjCRuntime != LangOpts.ObjCRuntime) {
    if (Diags)
      Diags->Report(diag::err_pch_langopt_value_mismatch)
      << "target Objective-C runtime";
    return true;
  }

  if (ExistingLangOpts.CommentOpts.BlockCommandNames !=
      LangOpts.CommentOpts.BlockCommandNames) {
    if (Diags)
      Diags->Report(diag::err_pch_langopt_value_mismatch)
        << "block command names";
    return true;
  }

  return false;
}

/// \brief Compare the given set of target options against an existing set of
/// target options.
///
/// \param Diags If non-NULL, diagnostics will be emitted via this engine.
///
/// \returns true if the target options mis-match, false otherwise.
static bool checkTargetOptions(const TargetOptions &TargetOpts,
                               const TargetOptions &ExistingTargetOpts,
                               DiagnosticsEngine *Diags,
                               bool AllowCompatibleDifferences = true) {
#define CHECK_TARGET_OPT(Field, Name)                             \
  if (TargetOpts.Field != ExistingTargetOpts.Field) {             \
    if (Diags)                                                    \
      Diags->Report(diag::err_pch_targetopt_mismatch)             \
        << Name << TargetOpts.Field << ExistingTargetOpts.Field;  \
    return true;                                                  \
  }

  // The triple and ABI must match exactly.
  CHECK_TARGET_OPT(Triple, "target");
  CHECK_TARGET_OPT(ABI, "target ABI");

  // We can tolerate different CPUs in many cases, notably when one CPU
  // supports a strict superset of another. When allowing compatible
  // differences skip this check.
  if (!AllowCompatibleDifferences)
    CHECK_TARGET_OPT(CPU, "target CPU");

#undef CHECK_TARGET_OPT

  // Compare feature sets.
  SmallVector<StringRef, 4> ExistingFeatures(
                                             ExistingTargetOpts.FeaturesAsWritten.begin(),
                                             ExistingTargetOpts.FeaturesAsWritten.end());
  SmallVector<StringRef, 4> ReadFeatures(TargetOpts.FeaturesAsWritten.begin(),
                                         TargetOpts.FeaturesAsWritten.end());
  std::sort(ExistingFeatures.begin(), ExistingFeatures.end());
  std::sort(ReadFeatures.begin(), ReadFeatures.end());

  // We compute the set difference in both directions explicitly so that we can
  // diagnose the differences differently.
  SmallVector<StringRef, 4> UnmatchedExistingFeatures, UnmatchedReadFeatures;
  std::set_difference(
      ExistingFeatures.begin(), ExistingFeatures.end(), ReadFeatures.begin(),
      ReadFeatures.end(), std::back_inserter(UnmatchedExistingFeatures));
  std::set_difference(ReadFeatures.begin(), ReadFeatures.end(),
                      ExistingFeatures.begin(), ExistingFeatures.end(),
                      std::back_inserter(UnmatchedReadFeatures));

  // If we are allowing compatible differences and the read feature set is
  // a strict subset of the existing feature set, there is nothing to diagnose.
  if (AllowCompatibleDifferences && UnmatchedReadFeatures.empty())
    return false;

  if (Diags) {
    for (StringRef Feature : UnmatchedReadFeatures)
      Diags->Report(diag::err_pch_targetopt_feature_mismatch)
          << /* is-existing-feature */ false << Feature;
    for (StringRef Feature : UnmatchedExistingFeatures)
      Diags->Report(diag::err_pch_targetopt_feature_mismatch)
          << /* is-existing-feature */ true << Feature;
  }

  return !UnmatchedReadFeatures.empty() || !UnmatchedExistingFeatures.empty();
}

bool
PCHValidator::ReadLanguageOptions(const LangOptions &LangOpts,
                                  bool Complain,
                                  bool AllowCompatibleDifferences) {
  const LangOptions &ExistingLangOpts = PP.getLangOpts();
  return checkLanguageOptions(LangOpts, ExistingLangOpts,
                              Complain ? &Reader.Diags : nullptr,
                              AllowCompatibleDifferences);
}

bool PCHValidator::ReadTargetOptions(const TargetOptions &TargetOpts,
                                     bool Complain,
                                     bool AllowCompatibleDifferences) {
  const TargetOptions &ExistingTargetOpts = PP.getTargetInfo().getTargetOpts();
  return checkTargetOptions(TargetOpts, ExistingTargetOpts,
                            Complain ? &Reader.Diags : nullptr,
                            AllowCompatibleDifferences);
}

namespace {

  typedef llvm::StringMap<std::pair<StringRef, bool /*IsUndef*/> >
    MacroDefinitionsMap;
  typedef llvm::DenseMap<DeclarationName, SmallVector<NamedDecl *, 8> >
    DeclsMap;

} // end anonymous namespace

static bool checkDiagnosticGroupMappings(DiagnosticsEngine &StoredDiags,
                                         DiagnosticsEngine &Diags,
                                         bool Complain) {
  typedef DiagnosticsEngine::Level Level;

  // Check current mappings for new -Werror mappings, and the stored mappings
  // for cases that were explicitly mapped to *not* be errors that are now
  // errors because of options like -Werror.
  DiagnosticsEngine *MappingSources[] = { &Diags, &StoredDiags };

  for (DiagnosticsEngine *MappingSource : MappingSources) {
    for (auto DiagIDMappingPair : MappingSource->getDiagnosticMappings()) {
      diag::kind DiagID = DiagIDMappingPair.first;
      Level CurLevel = Diags.getDiagnosticLevel(DiagID, SourceLocation());
      if (CurLevel < DiagnosticsEngine::Error)
        continue; // not significant
      Level StoredLevel =
          StoredDiags.getDiagnosticLevel(DiagID, SourceLocation());
      if (StoredLevel < DiagnosticsEngine::Error) {
        if (Complain)
          Diags.Report(diag::err_pch_diagopt_mismatch) << "-Werror=" +
              Diags.getDiagnosticIDs()->getWarningOptionForDiag(DiagID).str();
        return true;
      }
    }
  }

  return false;
}

static bool isExtHandlingFromDiagsError(DiagnosticsEngine &Diags) {
  diag::Severity Ext = Diags.getExtensionHandlingBehavior();
  if (Ext == diag::Severity::Warning && Diags.getWarningsAsErrors())
    return true;
  return Ext >= diag::Severity::Error;
}

static bool checkDiagnosticMappings(DiagnosticsEngine &StoredDiags,
                                    DiagnosticsEngine &Diags,
                                    bool IsSystem, bool Complain) {
  // Top-level options
  if (IsSystem) {
    if (Diags.getSuppressSystemWarnings())
      return false;
    // If -Wsystem-headers was not enabled before, be conservative
    if (StoredDiags.getSuppressSystemWarnings()) {
      if (Complain)
        Diags.Report(diag::err_pch_diagopt_mismatch) << "-Wsystem-headers";
      return true;
    }
  }

  if (Diags.getWarningsAsErrors() && !StoredDiags.getWarningsAsErrors()) {
    if (Complain)
      Diags.Report(diag::err_pch_diagopt_mismatch) << "-Werror";
    return true;
  }

  if (Diags.getWarningsAsErrors() && Diags.getEnableAllWarnings() &&
      !StoredDiags.getEnableAllWarnings()) {
    if (Complain)
      Diags.Report(diag::err_pch_diagopt_mismatch) << "-Weverything -Werror";
    return true;
  }

  if (isExtHandlingFromDiagsError(Diags) &&
      !isExtHandlingFromDiagsError(StoredDiags)) {
    if (Complain)
      Diags.Report(diag::err_pch_diagopt_mismatch) << "-pedantic-errors";
    return true;
  }

  return checkDiagnosticGroupMappings(StoredDiags, Diags, Complain);
}

/// Return the top import module if it is implicit, nullptr otherwise.
static Module *getTopImportImplicitModule(ModuleManager &ModuleMgr,
                                          Preprocessor &PP) {
  // If the original import came from a file explicitly generated by the user,
  // don't check the diagnostic mappings.
  // FIXME: currently this is approximated by checking whether this is not a
  // module import of an implicitly-loaded module file.
  // Note: ModuleMgr.rbegin() may not be the current module, but it must be in
  // the transitive closure of its imports, since unrelated modules cannot be
  // imported until after this module finishes validation.
  ModuleFile *TopImport = &*ModuleMgr.rbegin();
  while (!TopImport->ImportedBy.empty())
    TopImport = TopImport->ImportedBy[0];
  if (TopImport->Kind != MK_ImplicitModule)
    return nullptr;

  StringRef ModuleName = TopImport->ModuleName;
  assert(!ModuleName.empty() && "diagnostic options read before module name");

  Module *M = PP.getHeaderSearchInfo().lookupModule(ModuleName);
  assert(M && "missing module");
  return M;
}

bool PCHValidator::ReadDiagnosticOptions(
    IntrusiveRefCntPtr<DiagnosticOptions> DiagOpts, bool Complain) {
  DiagnosticsEngine &ExistingDiags = PP.getDiagnostics();
  IntrusiveRefCntPtr<DiagnosticIDs> DiagIDs(ExistingDiags.getDiagnosticIDs());
  IntrusiveRefCntPtr<DiagnosticsEngine> Diags(
      new DiagnosticsEngine(DiagIDs, DiagOpts.get()));
  // This should never fail, because we would have processed these options
  // before writing them to an ASTFile.
  ProcessWarningOptions(*Diags, *DiagOpts, /*Report*/false);

  ModuleManager &ModuleMgr = Reader.getModuleManager();
  assert(ModuleMgr.size() >= 1 && "what ASTFile is this then");

  Module *TopM = getTopImportImplicitModule(ModuleMgr, PP);
  if (!TopM)
    return false;

  // FIXME: if the diagnostics are incompatible, save a DiagnosticOptions that
  // contains the union of their flags.
  return checkDiagnosticMappings(*Diags, ExistingDiags, TopM->IsSystem,
                                 Complain);
}

/// \brief Collect the macro definitions provided by the given preprocessor
/// options.
static void
collectMacroDefinitions(const PreprocessorOptions &PPOpts,
                        MacroDefinitionsMap &Macros,
                        SmallVectorImpl<StringRef> *MacroNames = nullptr) {
  for (unsigned I = 0, N = PPOpts.Macros.size(); I != N; ++I) {
    StringRef Macro = PPOpts.Macros[I].first;
    bool IsUndef = PPOpts.Macros[I].second;

    std::pair<StringRef, StringRef> MacroPair = Macro.split('=');
    StringRef MacroName = MacroPair.first;
    StringRef MacroBody = MacroPair.second;

    // For an #undef'd macro, we only care about the name.
    if (IsUndef) {
      if (MacroNames && !Macros.count(MacroName))
        MacroNames->push_back(MacroName);

      Macros[MacroName] = std::make_pair("", true);
      continue;
    }

    // For a #define'd macro, figure out the actual definition.
    if (MacroName.size() == Macro.size())
      MacroBody = "1";
    else {
      // Note: GCC drops anything following an end-of-line character.
      StringRef::size_type End = MacroBody.find_first_of("\n\r");
      MacroBody = MacroBody.substr(0, End);
    }

    if (MacroNames && !Macros.count(MacroName))
      MacroNames->push_back(MacroName);
    Macros[MacroName] = std::make_pair(MacroBody, false);
  }
}

/// \brief Check the preprocessor options deserialized from the control block
/// against the preprocessor options in an existing preprocessor.
///
/// \param Diags If non-null, produce diagnostics for any mismatches incurred.
/// \param Validate If true, validate preprocessor options. If false, allow
///        macros defined by \p ExistingPPOpts to override those defined by
///        \p PPOpts in SuggestedPredefines.
static bool checkPreprocessorOptions(const PreprocessorOptions &PPOpts,
                                     const PreprocessorOptions &ExistingPPOpts,
                                     DiagnosticsEngine *Diags,
                                     FileManager &FileMgr,
                                     std::string &SuggestedPredefines,
                                     const LangOptions &LangOpts,
                                     bool Validate = true) {
  // Check macro definitions.
  MacroDefinitionsMap ASTFileMacros;
  collectMacroDefinitions(PPOpts, ASTFileMacros);
  MacroDefinitionsMap ExistingMacros;
  SmallVector<StringRef, 4> ExistingMacroNames;
  collectMacroDefinitions(ExistingPPOpts, ExistingMacros, &ExistingMacroNames);

  for (unsigned I = 0, N = ExistingMacroNames.size(); I != N; ++I) {
    // Dig out the macro definition in the existing preprocessor options.
    StringRef MacroName = ExistingMacroNames[I];
    std::pair<StringRef, bool> Existing = ExistingMacros[MacroName];

    // Check whether we know anything about this macro name or not.
    llvm::StringMap<std::pair<StringRef, bool /*IsUndef*/> >::iterator Known
      = ASTFileMacros.find(MacroName);
    if (!Validate || Known == ASTFileMacros.end()) {
      // FIXME: Check whether this identifier was referenced anywhere in the
      // AST file. If so, we should reject the AST file. Unfortunately, this
      // information isn't in the control block. What shall we do about it?

      if (Existing.second) {
        SuggestedPredefines += "#undef ";
        SuggestedPredefines += MacroName.str();
        SuggestedPredefines += '\n';
      } else {
        SuggestedPredefines += "#define ";
        SuggestedPredefines += MacroName.str();
        SuggestedPredefines += ' ';
        SuggestedPredefines += Existing.first.str();
        SuggestedPredefines += '\n';
      }
      continue;
    }

    // If the macro was defined in one but undef'd in the other, we have a
    // conflict.
    if (Existing.second != Known->second.second) {
      if (Diags) {
        Diags->Report(diag::err_pch_macro_def_undef)
          << MacroName << Known->second.second;
      }
      return true;
    }

    // If the macro was #undef'd in both, or if the macro bodies are identical,
    // it's fine.
    if (Existing.second || Existing.first == Known->second.first)
      continue;

    // The macro bodies differ; complain.
    if (Diags) {
      Diags->Report(diag::err_pch_macro_def_conflict)
        << MacroName << Known->second.first << Existing.first;
    }
    return true;
  }

  // Check whether we're using predefines.
  if (PPOpts.UsePredefines != ExistingPPOpts.UsePredefines && Validate) {
    if (Diags) {
      Diags->Report(diag::err_pch_undef) << ExistingPPOpts.UsePredefines;
    }
    return true;
  }

  // Detailed record is important since it is used for the module cache hash.
  if (LangOpts.Modules &&
      PPOpts.DetailedRecord != ExistingPPOpts.DetailedRecord && Validate) {
    if (Diags) {
      Diags->Report(diag::err_pch_pp_detailed_record) << PPOpts.DetailedRecord;
    }
    return true;
  }

  // Compute the #include and #include_macros lines we need.
  for (unsigned I = 0, N = ExistingPPOpts.Includes.size(); I != N; ++I) {
    StringRef File = ExistingPPOpts.Includes[I];
    if (File == ExistingPPOpts.ImplicitPCHInclude)
      continue;

    if (std::find(PPOpts.Includes.begin(), PPOpts.Includes.end(), File)
          != PPOpts.Includes.end())
      continue;

    SuggestedPredefines += "#include \"";
    SuggestedPredefines += File;
    SuggestedPredefines += "\"\n";
  }

  for (unsigned I = 0, N = ExistingPPOpts.MacroIncludes.size(); I != N; ++I) {
    StringRef File = ExistingPPOpts.MacroIncludes[I];
    if (std::find(PPOpts.MacroIncludes.begin(), PPOpts.MacroIncludes.end(),
                  File)
        != PPOpts.MacroIncludes.end())
      continue;

    SuggestedPredefines += "#__include_macros \"";
    SuggestedPredefines += File;
    SuggestedPredefines += "\"\n##\n";
  }

  return false;
}

bool PCHValidator::ReadPreprocessorOptions(const PreprocessorOptions &PPOpts,
                                           bool Complain,
                                           std::string &SuggestedPredefines) {
  const PreprocessorOptions &ExistingPPOpts = PP.getPreprocessorOpts();

  return checkPreprocessorOptions(PPOpts, ExistingPPOpts,
                                  Complain? &Reader.Diags : nullptr,
                                  PP.getFileManager(),
                                  SuggestedPredefines,
                                  PP.getLangOpts());
}

bool SimpleASTReaderListener::ReadPreprocessorOptions(
                                  const PreprocessorOptions &PPOpts,
                                  bool Complain,
                                  std::string &SuggestedPredefines) {
  return checkPreprocessorOptions(PPOpts,
                                  PP.getPreprocessorOpts(),
                                  nullptr,
                                  PP.getFileManager(),
                                  SuggestedPredefines,
                                  PP.getLangOpts(),
                                  false);
}

/// Check the header search options deserialized from the control block
/// against the header search options in an existing preprocessor.
///
/// \param Diags If non-null, produce diagnostics for any mismatches incurred.
static bool checkHeaderSearchOptions(const HeaderSearchOptions &HSOpts,
                                     StringRef SpecificModuleCachePath,
                                     StringRef ExistingModuleCachePath,
                                     DiagnosticsEngine *Diags,
                                     const LangOptions &LangOpts) {
  if (LangOpts.Modules) {
    if (SpecificModuleCachePath != ExistingModuleCachePath) {
      if (Diags)
        Diags->Report(diag::err_pch_modulecache_mismatch)
          << SpecificModuleCachePath << ExistingModuleCachePath;
      return true;
    }
  }

  return false;
}

bool PCHValidator::ReadHeaderSearchOptions(const HeaderSearchOptions &HSOpts,
                                           StringRef SpecificModuleCachePath,
                                           bool Complain) {
  return checkHeaderSearchOptions(HSOpts, SpecificModuleCachePath,
                                  PP.getHeaderSearchInfo().getModuleCachePath(),
                                  Complain ? &Reader.Diags : nullptr,
                                  PP.getLangOpts());
}

void PCHValidator::ReadCounter(const ModuleFile &M, unsigned Value) {
  PP.setCounterValue(Value);
}

//===----------------------------------------------------------------------===//
// AST reader implementation
//===----------------------------------------------------------------------===//

void ASTReader::setDeserializationListener(ASTDeserializationListener *Listener,
                                           bool TakeOwnership) {
  DeserializationListener = Listener;
  OwnsDeserializationListener = TakeOwnership;
}

unsigned ASTSelectorLookupTrait::ComputeHash(Selector Sel) {
  return serialization::ComputeHash(Sel);
}

std::pair<unsigned, unsigned>
ASTSelectorLookupTrait::ReadKeyDataLength(const unsigned char*& d) {
  using namespace llvm::support;
  unsigned KeyLen = endian::readNext<uint16_t, little, unaligned>(d);
  unsigned DataLen = endian::readNext<uint16_t, little, unaligned>(d);
  return std::make_pair(KeyLen, DataLen);
}

ASTSelectorLookupTrait::internal_key_type
ASTSelectorLookupTrait::ReadKey(const unsigned char* d, unsigned) {
  using namespace llvm::support;
  SelectorTable &SelTable = Reader.getContext().Selectors;
  unsigned N = endian::readNext<uint16_t, little, unaligned>(d);
  IdentifierInfo *FirstII = Reader.getLocalIdentifier(
      F, endian::readNext<uint32_t, little, unaligned>(d));
  if (N == 0)
    return SelTable.getNullarySelector(FirstII);
  else if (N == 1)
    return SelTable.getUnarySelector(FirstII);

  SmallVector<IdentifierInfo *, 16> Args;
  Args.push_back(FirstII);
  for (unsigned I = 1; I != N; ++I)
    Args.push_back(Reader.getLocalIdentifier(
        F, endian::readNext<uint32_t, little, unaligned>(d)));

  return SelTable.getSelector(N, Args.data());
}

ASTSelectorLookupTrait::data_type
ASTSelectorLookupTrait::ReadData(Selector, const unsigned char* d,
                                 unsigned DataLen) {
  using namespace llvm::support;

  data_type Result;

  Result.ID = Reader.getGlobalSelectorID(
      F, endian::readNext<uint32_t, little, unaligned>(d));
  unsigned FullInstanceBits = endian::readNext<uint16_t, little, unaligned>(d);
  unsigned FullFactoryBits = endian::readNext<uint16_t, little, unaligned>(d);
  Result.InstanceBits = FullInstanceBits & 0x3;
  Result.InstanceHasMoreThanOneDecl = (FullInstanceBits >> 2) & 0x1;
  Result.FactoryBits = FullFactoryBits & 0x3;
  Result.FactoryHasMoreThanOneDecl = (FullFactoryBits >> 2) & 0x1;
  unsigned NumInstanceMethods = FullInstanceBits >> 3;
  unsigned NumFactoryMethods = FullFactoryBits >> 3;

  // Load instance methods
  for (unsigned I = 0; I != NumInstanceMethods; ++I) {
    if (ObjCMethodDecl *Method = Reader.GetLocalDeclAs<ObjCMethodDecl>(
            F, endian::readNext<uint32_t, little, unaligned>(d)))
      Result.Instance.push_back(Method);
  }

  // Load factory methods
  for (unsigned I = 0; I != NumFactoryMethods; ++I) {
    if (ObjCMethodDecl *Method = Reader.GetLocalDeclAs<ObjCMethodDecl>(
            F, endian::readNext<uint32_t, little, unaligned>(d)))
      Result.Factory.push_back(Method);
  }

  return Result;
}

unsigned ASTIdentifierLookupTraitBase::ComputeHash(const internal_key_type& a) {
  return llvm::HashString(a);
}

std::pair<unsigned, unsigned>
ASTIdentifierLookupTraitBase::ReadKeyDataLength(const unsigned char*& d) {
  using namespace llvm::support;
  unsigned DataLen = endian::readNext<uint16_t, little, unaligned>(d);
  unsigned KeyLen = endian::readNext<uint16_t, little, unaligned>(d);
  return std::make_pair(KeyLen, DataLen);
}

ASTIdentifierLookupTraitBase::internal_key_type
ASTIdentifierLookupTraitBase::ReadKey(const unsigned char* d, unsigned n) {
  assert(n >= 2 && d[n-1] == '\0');
  return StringRef((const char*) d, n-1);
}

/// \brief Whether the given identifier is "interesting".
static bool isInterestingIdentifier(ASTReader &Reader, IdentifierInfo &II,
                                    bool IsModule) {
  return II.hadMacroDefinition() ||
         II.isPoisoned() ||
         (IsModule ? II.hasRevertedBuiltin() : II.getObjCOrBuiltinID()) ||
         II.hasRevertedTokenIDToIdentifier() ||
         (!(IsModule && Reader.getContext().getLangOpts().CPlusPlus) &&
          II.getFETokenInfo<void>());
}

static bool readBit(unsigned &Bits) {
  bool Value = Bits & 0x1;
  Bits >>= 1;
  return Value;
}

IdentID ASTIdentifierLookupTrait::ReadIdentifierID(const unsigned char *d) {
  using namespace llvm::support;
  unsigned RawID = endian::readNext<uint32_t, little, unaligned>(d);
  return Reader.getGlobalIdentifierID(F, RawID >> 1);
}

static void markIdentifierFromAST(ASTReader &Reader, IdentifierInfo &II) {
  if (!II.isFromAST()) {
    II.setIsFromAST();
    bool IsModule = Reader.getPreprocessor().getCurrentModule() != nullptr;
    if (isInterestingIdentifier(Reader, II, IsModule))
      II.setChangedSinceDeserialization();
  }
}

IdentifierInfo *ASTIdentifierLookupTrait::ReadData(const internal_key_type& k,
                                                   const unsigned char* d,
                                                   unsigned DataLen) {
  using namespace llvm::support;
  unsigned RawID = endian::readNext<uint32_t, little, unaligned>(d);
  bool IsInteresting = RawID & 0x01;

  // Wipe out the "is interesting" bit.
  RawID = RawID >> 1;

  // Build the IdentifierInfo and link the identifier ID with it.
  IdentifierInfo *II = KnownII;
  if (!II) {
    II = &Reader.getIdentifierTable().getOwn(k);
    KnownII = II;
  }
  markIdentifierFromAST(Reader, *II);
  Reader.markIdentifierUpToDate(II);

  IdentID ID = Reader.getGlobalIdentifierID(F, RawID);
  if (!IsInteresting) {
    // For uninteresting identifiers, there's nothing else to do. Just notify
    // the reader that we've finished loading this identifier.
    Reader.SetIdentifierInfo(ID, II);
    return II;
  }

  unsigned ObjCOrBuiltinID = endian::readNext<uint16_t, little, unaligned>(d);
  unsigned Bits = endian::readNext<uint16_t, little, unaligned>(d);
  bool CPlusPlusOperatorKeyword = readBit(Bits);
  bool HasRevertedTokenIDToIdentifier = readBit(Bits);
  bool HasRevertedBuiltin = readBit(Bits);
  bool Poisoned = readBit(Bits);
  bool ExtensionToken = readBit(Bits);
  bool HadMacroDefinition = readBit(Bits);

  assert(Bits == 0 && "Extra bits in the identifier?");
  DataLen -= 8;

  // Set or check the various bits in the IdentifierInfo structure.
  // Token IDs are read-only.
  if (HasRevertedTokenIDToIdentifier && II->getTokenID() != tok::identifier)
    II->revertTokenIDToIdentifier();
  if (!F.isModule())
    II->setObjCOrBuiltinID(ObjCOrBuiltinID);
  else if (HasRevertedBuiltin && II->getBuiltinID()) {
    II->revertBuiltin();
    assert((II->hasRevertedBuiltin() ||
            II->getObjCOrBuiltinID() == ObjCOrBuiltinID) &&
           "Incorrect ObjC keyword or builtin ID");
  }
  assert(II->isExtensionToken() == ExtensionToken &&
         "Incorrect extension token flag");
  (void)ExtensionToken;
  if (Poisoned)
    II->setIsPoisoned(true);
  assert(II->isCPlusPlusOperatorKeyword() == CPlusPlusOperatorKeyword &&
         "Incorrect C++ operator keyword flag");
  (void)CPlusPlusOperatorKeyword;

  // If this identifier is a macro, deserialize the macro
  // definition.
  if (HadMacroDefinition) {
    uint32_t MacroDirectivesOffset =
        endian::readNext<uint32_t, little, unaligned>(d);
    DataLen -= 4;

    Reader.addPendingMacro(II, &F, MacroDirectivesOffset);
  }

  Reader.SetIdentifierInfo(ID, II);

  // Read all of the declarations visible at global scope with this
  // name.
  if (DataLen > 0) {
    SmallVector<uint32_t, 4> DeclIDs;
    for (; DataLen > 0; DataLen -= 4)
      DeclIDs.push_back(Reader.getGlobalDeclID(
          F, endian::readNext<uint32_t, little, unaligned>(d)));
    Reader.SetGloballyVisibleDecls(II, DeclIDs);
  }

  return II;
}

DeclarationNameKey::DeclarationNameKey(DeclarationName Name)
    : Kind(Name.getNameKind()) {
  switch (Kind) {
  case DeclarationName::Identifier:
    Data = (uint64_t)Name.getAsIdentifierInfo();
    break;
  case DeclarationName::ObjCZeroArgSelector:
  case DeclarationName::ObjCOneArgSelector:
  case DeclarationName::ObjCMultiArgSelector:
    Data = (uint64_t)Name.getObjCSelector().getAsOpaquePtr();
    break;
  case DeclarationName::CXXOperatorName:
    Data = Name.getCXXOverloadedOperator();
    break;
  case DeclarationName::CXXLiteralOperatorName:
    Data = (uint64_t)Name.getCXXLiteralIdentifier();
    break;
  case DeclarationName::CXXDeductionGuideName:
    Data = (uint64_t)Name.getCXXDeductionGuideTemplate()
               ->getDeclName().getAsIdentifierInfo();
    break;
  case DeclarationName::CXXConstructorName:
  case DeclarationName::CXXDestructorName:
  case DeclarationName::CXXConversionFunctionName:
  case DeclarationName::CXXUsingDirective:
    Data = 0;
    break;
  }
}

unsigned DeclarationNameKey::getHash() const {
  llvm::FoldingSetNodeID ID;
  ID.AddInteger(Kind);

  switch (Kind) {
  case DeclarationName::Identifier:
  case DeclarationName::CXXLiteralOperatorName:
  case DeclarationName::CXXDeductionGuideName:
    ID.AddString(((IdentifierInfo*)Data)->getName());
    break;
  case DeclarationName::ObjCZeroArgSelector:
  case DeclarationName::ObjCOneArgSelector:
  case DeclarationName::ObjCMultiArgSelector:
    ID.AddInteger(serialization::ComputeHash(Selector(Data)));
    break;
  case DeclarationName::CXXOperatorName:
    ID.AddInteger((OverloadedOperatorKind)Data);
    break;
  case DeclarationName::CXXConstructorName:
  case DeclarationName::CXXDestructorName:
  case DeclarationName::CXXConversionFunctionName:
  case DeclarationName::CXXUsingDirective:
    break;
  }

  return ID.ComputeHash();
}

ModuleFile *
ASTDeclContextNameLookupTrait::ReadFileRef(const unsigned char *&d) {
  using namespace llvm::support;
  uint32_t ModuleFileID = endian::readNext<uint32_t, little, unaligned>(d);
  return Reader.getLocalModuleFile(F, ModuleFileID);
}

std::pair<unsigned, unsigned>
ASTDeclContextNameLookupTrait::ReadKeyDataLength(const unsigned char *&d) {
  using namespace llvm::support;
  unsigned KeyLen = endian::readNext<uint16_t, little, unaligned>(d);
  unsigned DataLen = endian::readNext<uint16_t, little, unaligned>(d);
  return std::make_pair(KeyLen, DataLen);
}

ASTDeclContextNameLookupTrait::internal_key_type
ASTDeclContextNameLookupTrait::ReadKey(const unsigned char *d, unsigned) {
  using namespace llvm::support;

  auto Kind = (DeclarationName::NameKind)*d++;
  uint64_t Data;
  switch (Kind) {
  case DeclarationName::Identifier:
  case DeclarationName::CXXLiteralOperatorName:
  case DeclarationName::CXXDeductionGuideName:
    Data = (uint64_t)Reader.getLocalIdentifier(
        F, endian::readNext<uint32_t, little, unaligned>(d));
    break;
  case DeclarationName::ObjCZeroArgSelector:
  case DeclarationName::ObjCOneArgSelector:
  case DeclarationName::ObjCMultiArgSelector:
    Data =
        (uint64_t)Reader.getLocalSelector(
                             F, endian::readNext<uint32_t, little, unaligned>(
                                    d)).getAsOpaquePtr();
    break;
  case DeclarationName::CXXOperatorName:
    Data = *d++; // OverloadedOperatorKind
    break;
  case DeclarationName::CXXConstructorName:
  case DeclarationName::CXXDestructorName:
  case DeclarationName::CXXConversionFunctionName:
  case DeclarationName::CXXUsingDirective:
    Data = 0;
    break;
  }

  return DeclarationNameKey(Kind, Data);
}

void ASTDeclContextNameLookupTrait::ReadDataInto(internal_key_type,
                                                 const unsigned char *d,
                                                 unsigned DataLen,
                                                 data_type_builder &Val) {
  using namespace llvm::support;
  for (unsigned NumDecls = DataLen / 4; NumDecls; --NumDecls) {
    uint32_t LocalID = endian::readNext<uint32_t, little, unaligned>(d);
    Val.insert(Reader.getGlobalDeclID(F, LocalID));
  }
}

bool ASTReader::ReadLexicalDeclContextStorage(ModuleFile &M,
                                              BitstreamCursor &Cursor,
                                              uint64_t Offset,
                                              DeclContext *DC) {
  assert(Offset != 0);

  SavedStreamPosition SavedPosition(Cursor);
  Cursor.JumpToBit(Offset);

  RecordData Record;
  StringRef Blob;
  unsigned Code = Cursor.ReadCode();
  unsigned RecCode = Cursor.readRecord(Code, Record, &Blob);
  if (RecCode != DECL_CONTEXT_LEXICAL) {
    Error("Expected lexical block");
    return true;
  }

  assert(!isa<TranslationUnitDecl>(DC) &&
         "expected a TU_UPDATE_LEXICAL record for TU");
  // If we are handling a C++ class template instantiation, we can see multiple
  // lexical updates for the same record. It's important that we select only one
  // of them, so that field numbering works properly. Just pick the first one we
  // see.
  auto &Lex = LexicalDecls[DC];
  if (!Lex.first) {
    Lex = std::make_pair(
        &M, llvm::makeArrayRef(
                reinterpret_cast<const llvm::support::unaligned_uint32_t *>(
                    Blob.data()),
                Blob.size() / 4));
  }
  DC->setHasExternalLexicalStorage(true);
  return false;
}

bool ASTReader::ReadVisibleDeclContextStorage(ModuleFile &M,
                                              BitstreamCursor &Cursor,
                                              uint64_t Offset,
                                              DeclID ID) {
  assert(Offset != 0);

  SavedStreamPosition SavedPosition(Cursor);
  Cursor.JumpToBit(Offset);

  RecordData Record;
  StringRef Blob;
  unsigned Code = Cursor.ReadCode();
  unsigned RecCode = Cursor.readRecord(Code, Record, &Blob);
  if (RecCode != DECL_CONTEXT_VISIBLE) {
    Error("Expected visible lookup table block");
    return true;
  }

  // We can't safely determine the primary context yet, so delay attaching the
  // lookup table until we're done with recursive deserialization.
  auto *Data = (const unsigned char*)Blob.data();
  PendingVisibleUpdates[ID].push_back(PendingVisibleUpdate{&M, Data});
  return false;
}

void ASTReader::Error(StringRef Msg) const {
  Error(diag::err_fe_pch_malformed, Msg);
  if (Context.getLangOpts().Modules && !Diags.isDiagnosticInFlight() &&
      !PP.getHeaderSearchInfo().getModuleCachePath().empty()) {
    Diag(diag::note_module_cache_path)
      << PP.getHeaderSearchInfo().getModuleCachePath();
  }
}

void ASTReader::Error(unsigned DiagID,
                      StringRef Arg1, StringRef Arg2) const {
  if (Diags.isDiagnosticInFlight())
    Diags.SetDelayedDiagnostic(DiagID, Arg1, Arg2);
  else
    Diag(DiagID) << Arg1 << Arg2;
}

//===----------------------------------------------------------------------===//
// Source Manager Deserialization
//===----------------------------------------------------------------------===//

/// \brief Read the line table in the source manager block.
/// \returns true if there was an error.
bool ASTReader::ParseLineTable(ModuleFile &F,
                               const RecordData &Record) {
  unsigned Idx = 0;
  LineTableInfo &LineTable = SourceMgr.getLineTable();

  // Parse the file names
  std::map<int, int> FileIDs;
  for (unsigned I = 0; Record[Idx]; ++I) {
    // Extract the file name
    auto Filename = ReadPath(F, Record, Idx);
    FileIDs[I] = LineTable.getLineTableFilenameID(Filename);
  }
  ++Idx;

  // Parse the line entries
  std::vector<LineEntry> Entries;
  while (Idx < Record.size()) {
    int FID = Record[Idx++];
    assert(FID >= 0 && "Serialized line entries for non-local file.");
    // Remap FileID from 1-based old view.
    FID += F.SLocEntryBaseID - 1;

    // Extract the line entries
    unsigned NumEntries = Record[Idx++];
    assert(NumEntries && "no line entries for file ID");
    Entries.clear();
    Entries.reserve(NumEntries);
    for (unsigned I = 0; I != NumEntries; ++I) {
      unsigned FileOffset = Record[Idx++];
      unsigned LineNo = Record[Idx++];
      int FilenameID = FileIDs[Record[Idx++]];
      SrcMgr::CharacteristicKind FileKind
        = (SrcMgr::CharacteristicKind)Record[Idx++];
      unsigned IncludeOffset = Record[Idx++];
      Entries.push_back(LineEntry::get(FileOffset, LineNo, FilenameID,
                                       FileKind, IncludeOffset));
    }
    LineTable.AddEntry(FileID::get(FID), Entries);
  }

  return false;
}

/// \brief Read a source manager block
bool ASTReader::ReadSourceManagerBlock(ModuleFile &F) {
  using namespace SrcMgr;

  BitstreamCursor &SLocEntryCursor = F.SLocEntryCursor;

  // Set the source-location entry cursor to the current position in
  // the stream. This cursor will be used to read the contents of the
  // source manager block initially, and then lazily read
  // source-location entries as needed.
  SLocEntryCursor = F.Stream;

  // The stream itself is going to skip over the source manager block.
  if (F.Stream.SkipBlock()) {
    Error("malformed block record in AST file");
    return true;
  }

  // Enter the source manager block.
  if (SLocEntryCursor.EnterSubBlock(SOURCE_MANAGER_BLOCK_ID)) {
    Error("malformed source manager block record in AST file");
    return true;
  }

  RecordData Record;
  while (true) {
    llvm::BitstreamEntry E = SLocEntryCursor.advanceSkippingSubblocks();

    switch (E.Kind) {
    case llvm::BitstreamEntry::SubBlock: // Handled for us already.
    case llvm::BitstreamEntry::Error:
      Error("malformed block record in AST file");
      return true;
    case llvm::BitstreamEntry::EndBlock:
      return false;
    case llvm::BitstreamEntry::Record:
      // The interesting case.
      break;
    }

    // Read a record.
    Record.clear();
    StringRef Blob;
    switch (SLocEntryCursor.readRecord(E.ID, Record, &Blob)) {
    default:  // Default behavior: ignore.
      break;

    case SM_SLOC_FILE_ENTRY:
    case SM_SLOC_BUFFER_ENTRY:
    case SM_SLOC_EXPANSION_ENTRY:
      // Once we hit one of the source location entries, we're done.
      return false;
    }
  }
}

/// \brief If a header file is not found at the path that we expect it to be
/// and the PCH file was moved from its original location, try to resolve the
/// file by assuming that header+PCH were moved together and the header is in
/// the same place relative to the PCH.
static std::string
resolveFileRelativeToOriginalDir(const std::string &Filename,
                                 const std::string &OriginalDir,
                                 const std::string &CurrDir) {
  assert(OriginalDir != CurrDir &&
         "No point trying to resolve the file if the PCH dir didn't change");
  using namespace llvm::sys;
  SmallString<128> filePath(Filename);
  fs::make_absolute(filePath);
  assert(path::is_absolute(OriginalDir));
  SmallString<128> currPCHPath(CurrDir);

  path::const_iterator fileDirI = path::begin(path::parent_path(filePath)),
                       fileDirE = path::end(path::parent_path(filePath));
  path::const_iterator origDirI = path::begin(OriginalDir),
                       origDirE = path::end(OriginalDir);
  // Skip the common path components from filePath and OriginalDir.
  while (fileDirI != fileDirE && origDirI != origDirE &&
         *fileDirI == *origDirI) {
    ++fileDirI;
    ++origDirI;
  }
  for (; origDirI != origDirE; ++origDirI)
    path::append(currPCHPath, "..");
  path::append(currPCHPath, fileDirI, fileDirE);
  path::append(currPCHPath, path::filename(Filename));
  return currPCHPath.str();
}

bool ASTReader::ReadSLocEntry(int ID) {
  if (ID == 0)
    return false;

  if (unsigned(-ID) - 2 >= getTotalNumSLocs() || ID > 0) {
    Error("source location entry ID out-of-range for AST file");
    return true;
  }

  // Local helper to read the (possibly-compressed) buffer data following the
  // entry record.
  auto ReadBuffer = [this](
      BitstreamCursor &SLocEntryCursor,
      StringRef Name) -> std::unique_ptr<llvm::MemoryBuffer> {
    RecordData Record;
    StringRef Blob;
    unsigned Code = SLocEntryCursor.ReadCode();
    unsigned RecCode = SLocEntryCursor.readRecord(Code, Record, &Blob);

    if (RecCode == SM_SLOC_BUFFER_BLOB_COMPRESSED) {
      if (!llvm::zlib::isAvailable()) {
        Error("zlib is not available");
        return nullptr;
      }
      SmallString<0> Uncompressed;
      if (llvm::Error E =
              llvm::zlib::uncompress(Blob, Uncompressed, Record[0])) {
        Error("could not decompress embedded file contents: " +
              llvm::toString(std::move(E)));
        return nullptr;
      }
      return llvm::MemoryBuffer::getMemBufferCopy(Uncompressed, Name);
    } else if (RecCode == SM_SLOC_BUFFER_BLOB) {
      return llvm::MemoryBuffer::getMemBuffer(Blob.drop_back(1), Name, true);
    } else {
      Error("AST record has invalid code");
      return nullptr;
    }
  };

  ModuleFile *F = GlobalSLocEntryMap.find(-ID)->second;
  F->SLocEntryCursor.JumpToBit(F->SLocEntryOffsets[ID - F->SLocEntryBaseID]);
  BitstreamCursor &SLocEntryCursor = F->SLocEntryCursor;
  unsigned BaseOffset = F->SLocEntryBaseOffset;

  ++NumSLocEntriesRead;
  llvm::BitstreamEntry Entry = SLocEntryCursor.advance();
  if (Entry.Kind != llvm::BitstreamEntry::Record) {
    Error("incorrectly-formatted source location entry in AST file");
    return true;
  }

  RecordData Record;
  StringRef Blob;
  switch (SLocEntryCursor.readRecord(Entry.ID, Record, &Blob)) {
  default:
    Error("incorrectly-formatted source location entry in AST file");
    return true;

  case SM_SLOC_FILE_ENTRY: {
    // We will detect whether a file changed and return 'Failure' for it, but
    // we will also try to fail gracefully by setting up the SLocEntry.
    unsigned InputID = Record[4];
    InputFile IF = getInputFile(*F, InputID);
    const FileEntry *File = IF.getFile();
    bool OverriddenBuffer = IF.isOverridden();

    // Note that we only check if a File was returned. If it was out-of-date
    // we have complained but we will continue creating a FileID to recover
    // gracefully.
    if (!File)
      return true;

    SourceLocation IncludeLoc = ReadSourceLocation(*F, Record[1]);
    if (IncludeLoc.isInvalid() && F->Kind != MK_MainFile) {
      // This is the module's main file.
      IncludeLoc = getImportLocation(F);
    }
    SrcMgr::CharacteristicKind
      FileCharacter = (SrcMgr::CharacteristicKind)Record[2];
    FileID FID = SourceMgr.createFileID(File, IncludeLoc, FileCharacter,
                                        ID, BaseOffset + Record[0]);
    SrcMgr::FileInfo &FileInfo =
          const_cast<SrcMgr::FileInfo&>(SourceMgr.getSLocEntry(FID).getFile());
    FileInfo.NumCreatedFIDs = Record[5];
    if (Record[3])
      FileInfo.setHasLineDirectives();

    const DeclID *FirstDecl = F->FileSortedDecls + Record[6];
    unsigned NumFileDecls = Record[7];
    if (NumFileDecls) {
      assert(F->FileSortedDecls && "FILE_SORTED_DECLS not encountered yet ?");
      FileDeclIDs[FID] = FileDeclsInfo(F, llvm::makeArrayRef(FirstDecl,
                                                             NumFileDecls));
    }

    const SrcMgr::ContentCache *ContentCache
      = SourceMgr.getOrCreateContentCache(File,
                              /*isSystemFile=*/FileCharacter != SrcMgr::C_User);
    if (OverriddenBuffer && !ContentCache->BufferOverridden &&
        ContentCache->ContentsEntry == ContentCache->OrigEntry &&
        !ContentCache->getRawBuffer()) {
      auto Buffer = ReadBuffer(SLocEntryCursor, File->getName());
      if (!Buffer)
        return true;
      SourceMgr.overrideFileContents(File, std::move(Buffer));
    }

    break;
  }

  case SM_SLOC_BUFFER_ENTRY: {
    const char *Name = Blob.data();
    unsigned Offset = Record[0];
    SrcMgr::CharacteristicKind
      FileCharacter = (SrcMgr::CharacteristicKind)Record[2];
    SourceLocation IncludeLoc = ReadSourceLocation(*F, Record[1]);
    if (IncludeLoc.isInvalid() && F->isModule()) {
      IncludeLoc = getImportLocation(F);
    }

    auto Buffer = ReadBuffer(SLocEntryCursor, Name);
    if (!Buffer)
      return true;
    SourceMgr.createFileID(std::move(Buffer), FileCharacter, ID,
                           BaseOffset + Offset, IncludeLoc);
    break;
  }

  case SM_SLOC_EXPANSION_ENTRY: {
    SourceLocation SpellingLoc = ReadSourceLocation(*F, Record[1]);
    SourceMgr.createExpansionLoc(SpellingLoc,
                                     ReadSourceLocation(*F, Record[2]),
                                     ReadSourceLocation(*F, Record[3]),
                                     Record[4],
                                     ID,
                                     BaseOffset + Record[0]);
    break;
  }
  }

  return false;
}

std::pair<SourceLocation, StringRef> ASTReader::getModuleImportLoc(int ID) {
  if (ID == 0)
    return std::make_pair(SourceLocation(), "");

  if (unsigned(-ID) - 2 >= getTotalNumSLocs() || ID > 0) {
    Error("source location entry ID out-of-range for AST file");
    return std::make_pair(SourceLocation(), "");
  }

  // Find which module file this entry lands in.
  ModuleFile *M = GlobalSLocEntryMap.find(-ID)->second;
  if (!M->isModule())
    return std::make_pair(SourceLocation(), "");

  // FIXME: Can we map this down to a particular submodule? That would be
  // ideal.
  return std::make_pair(M->ImportLoc, StringRef(M->ModuleName));
}

/// \brief Find the location where the module F is imported.
SourceLocation ASTReader::getImportLocation(ModuleFile *F) {
  if (F->ImportLoc.isValid())
    return F->ImportLoc;

  // Otherwise we have a PCH. It's considered to be "imported" at the first
  // location of its includer.
  if (F->ImportedBy.empty() || !F->ImportedBy[0]) {
    // Main file is the importer.
    assert(SourceMgr.getMainFileID().isValid() && "missing main file");
    return SourceMgr.getLocForStartOfFile(SourceMgr.getMainFileID());
  }
  return F->ImportedBy[0]->FirstLoc;
}

/// ReadBlockAbbrevs - Enter a subblock of the specified BlockID with the
/// specified cursor.  Read the abbreviations that are at the top of the block
/// and then leave the cursor pointing into the block.
bool ASTReader::ReadBlockAbbrevs(BitstreamCursor &Cursor, unsigned BlockID) {
  if (Cursor.EnterSubBlock(BlockID))
    return true;

  while (true) {
    uint64_t Offset = Cursor.GetCurrentBitNo();
    unsigned Code = Cursor.ReadCode();

    // We expect all abbrevs to be at the start of the block.
    if (Code != llvm::bitc::DEFINE_ABBREV) {
      Cursor.JumpToBit(Offset);
      return false;
    }
    Cursor.ReadAbbrevRecord();
  }
}

Token ASTReader::ReadToken(ModuleFile &F, const RecordDataImpl &Record,
                           unsigned &Idx) {
  Token Tok;
  Tok.startToken();
  Tok.setLocation(ReadSourceLocation(F, Record, Idx));
  Tok.setLength(Record[Idx++]);
  if (IdentifierInfo *II = getLocalIdentifier(F, Record[Idx++]))
    Tok.setIdentifierInfo(II);
  Tok.setKind((tok::TokenKind)Record[Idx++]);
  Tok.setFlag((Token::TokenFlags)Record[Idx++]);
  return Tok;
}

MacroInfo *ASTReader::ReadMacroRecord(ModuleFile &F, uint64_t Offset) {
  BitstreamCursor &Stream = F.MacroCursor;

  // Keep track of where we are in the stream, then jump back there
  // after reading this macro.
  SavedStreamPosition SavedPosition(Stream);

  Stream.JumpToBit(Offset);
  RecordData Record;
  SmallVector<IdentifierInfo*, 16> MacroArgs;
  MacroInfo *Macro = nullptr;

  while (true) {
    // Advance to the next record, but if we get to the end of the block, don't
    // pop it (removing all the abbreviations from the cursor) since we want to
    // be able to reseek within the block and read entries.
    unsigned Flags = BitstreamCursor::AF_DontPopBlockAtEnd;
    llvm::BitstreamEntry Entry = Stream.advanceSkippingSubblocks(Flags);

    switch (Entry.Kind) {
    case llvm::BitstreamEntry::SubBlock: // Handled for us already.
    case llvm::BitstreamEntry::Error:
      Error("malformed block record in AST file");
      return Macro;
    case llvm::BitstreamEntry::EndBlock:
      return Macro;
    case llvm::BitstreamEntry::Record:
      // The interesting case.
      break;
    }

    // Read a record.
    Record.clear();
    PreprocessorRecordTypes RecType =
      (PreprocessorRecordTypes)Stream.readRecord(Entry.ID, Record);
    switch (RecType) {
    case PP_MODULE_MACRO:
    case PP_MACRO_DIRECTIVE_HISTORY:
      return Macro;

    case PP_MACRO_OBJECT_LIKE:
    case PP_MACRO_FUNCTION_LIKE: {
      // If we already have a macro, that means that we've hit the end
      // of the definition of the macro we were looking for. We're
      // done.
      if (Macro)
        return Macro;

      unsigned NextIndex = 1; // Skip identifier ID.
      SubmoduleID SubModID = getGlobalSubmoduleID(F, Record[NextIndex++]);
      SourceLocation Loc = ReadSourceLocation(F, Record, NextIndex);
      MacroInfo *MI = PP.AllocateDeserializedMacroInfo(Loc, SubModID);
      MI->setDefinitionEndLoc(ReadSourceLocation(F, Record, NextIndex));
      MI->setIsUsed(Record[NextIndex++]);
      MI->setUsedForHeaderGuard(Record[NextIndex++]);

      if (RecType == PP_MACRO_FUNCTION_LIKE) {
        // Decode function-like macro info.
        bool isC99VarArgs = Record[NextIndex++];
        bool isGNUVarArgs = Record[NextIndex++];
        bool hasCommaPasting = Record[NextIndex++];
        MacroArgs.clear();
        unsigned NumArgs = Record[NextIndex++];
        for (unsigned i = 0; i != NumArgs; ++i)
          MacroArgs.push_back(getLocalIdentifier(F, Record[NextIndex++]));

        // Install function-like macro info.
        MI->setIsFunctionLike();
        if (isC99VarArgs) MI->setIsC99Varargs();
        if (isGNUVarArgs) MI->setIsGNUVarargs();
        if (hasCommaPasting) MI->setHasCommaPasting();
        MI->setArgumentList(MacroArgs, PP.getPreprocessorAllocator());
      }

      // Remember that we saw this macro last so that we add the tokens that
      // form its body to it.
      Macro = MI;

      if (NextIndex + 1 == Record.size() && PP.getPreprocessingRecord() &&
          Record[NextIndex]) {
        // We have a macro definition. Register the association
        PreprocessedEntityID
            GlobalID = getGlobalPreprocessedEntityID(F, Record[NextIndex]);
        PreprocessingRecord &PPRec = *PP.getPreprocessingRecord();
        PreprocessingRecord::PPEntityID PPID =
            PPRec.getPPEntityID(GlobalID - 1, /*isLoaded=*/true);
        MacroDefinitionRecord *PPDef = cast_or_null<MacroDefinitionRecord>(
            PPRec.getPreprocessedEntity(PPID));
        if (PPDef)
          PPRec.RegisterMacroDefinition(Macro, PPDef);
      }

      ++NumMacrosRead;
      break;
    }

    case PP_TOKEN: {
      // If we see a TOKEN before a PP_MACRO_*, then the file is
      // erroneous, just pretend we didn't see this.
      if (!Macro) break;

      unsigned Idx = 0;
      Token Tok = ReadToken(F, Record, Idx);
      Macro->AddTokenToBody(Tok);
      break;
    }
    }
  }
}

PreprocessedEntityID
ASTReader::getGlobalPreprocessedEntityID(ModuleFile &M,
                                         unsigned LocalID) const {
  if (!M.ModuleOffsetMap.empty())
    ReadModuleOffsetMap(M);

  ContinuousRangeMap<uint32_t, int, 2>::const_iterator
    I = M.PreprocessedEntityRemap.find(LocalID - NUM_PREDEF_PP_ENTITY_IDS);
  assert(I != M.PreprocessedEntityRemap.end()
         && "Invalid index into preprocessed entity index remap");

  return LocalID + I->second;
}

unsigned HeaderFileInfoTrait::ComputeHash(internal_key_ref ikey) {
  return llvm::hash_combine(ikey.Size, ikey.ModTime);
}

HeaderFileInfoTrait::internal_key_type
HeaderFileInfoTrait::GetInternalKey(const FileEntry *FE) {
  internal_key_type ikey = {FE->getSize(),
                            M.HasTimestamps ? FE->getModificationTime() : 0,
                            FE->getName(), /*Imported*/ false};
  return ikey;
}

bool HeaderFileInfoTrait::EqualKey(internal_key_ref a, internal_key_ref b) {
  if (a.Size != b.Size || (a.ModTime && b.ModTime && a.ModTime != b.ModTime))
    return false;

  if (llvm::sys::path::is_absolute(a.Filename) && a.Filename == b.Filename)
    return true;

  // Determine whether the actual files are equivalent.
  FileManager &FileMgr = Reader.getFileManager();
  auto GetFile = [&](const internal_key_type &Key) -> const FileEntry* {
    if (!Key.Imported)
      return FileMgr.getFile(Key.Filename);

    std::string Resolved = Key.Filename;
    Reader.ResolveImportedPath(M, Resolved);
    return FileMgr.getFile(Resolved);
  };

  const FileEntry *FEA = GetFile(a);
  const FileEntry *FEB = GetFile(b);
  return FEA && FEA == FEB;
}

std::pair<unsigned, unsigned>
HeaderFileInfoTrait::ReadKeyDataLength(const unsigned char*& d) {
  using namespace llvm::support;
  unsigned KeyLen = (unsigned) endian::readNext<uint16_t, little, unaligned>(d);
  unsigned DataLen = (unsigned) *d++;
  return std::make_pair(KeyLen, DataLen);
}

HeaderFileInfoTrait::internal_key_type
HeaderFileInfoTrait::ReadKey(const unsigned char *d, unsigned) {
  using namespace llvm::support;
  internal_key_type ikey;
  ikey.Size = off_t(endian::readNext<uint64_t, little, unaligned>(d));
  ikey.ModTime = time_t(endian::readNext<uint64_t, little, unaligned>(d));
  ikey.Filename = (const char *)d;
  ikey.Imported = true;
  return ikey;
}

HeaderFileInfoTrait::data_type
HeaderFileInfoTrait::ReadData(internal_key_ref key, const unsigned char *d,
                              unsigned DataLen) {
  const unsigned char *End = d + DataLen;
  using namespace llvm::support;
  HeaderFileInfo HFI;
  unsigned Flags = *d++;
  // FIXME: Refactor with mergeHeaderFileInfo in HeaderSearch.cpp.
  HFI.isImport |= (Flags >> 4) & 0x01;
  HFI.isPragmaOnce |= (Flags >> 3) & 0x01;
  HFI.DirInfo = (Flags >> 1) & 0x03;
  HFI.IndexHeaderMapHeader = Flags & 0x01;
  // FIXME: Find a better way to handle this. Maybe just store a
  // "has been included" flag?
  HFI.NumIncludes = std::max(endian::readNext<uint16_t, little, unaligned>(d),
                             HFI.NumIncludes);
  HFI.ControllingMacroID = Reader.getGlobalIdentifierID(
      M, endian::readNext<uint32_t, little, unaligned>(d));
  if (unsigned FrameworkOffset =
          endian::readNext<uint32_t, little, unaligned>(d)) {
    // The framework offset is 1 greater than the actual offset,
    // since 0 is used as an indicator for "no framework name".
    StringRef FrameworkName(FrameworkStrings + FrameworkOffset - 1);
    HFI.Framework = HS->getUniqueFrameworkName(FrameworkName);
  }

  assert((End - d) % 4 == 0 &&
         "Wrong data length in HeaderFileInfo deserialization");
  while (d != End) {
    uint32_t LocalSMID = endian::readNext<uint32_t, little, unaligned>(d);
    auto HeaderRole = static_cast<ModuleMap::ModuleHeaderRole>(LocalSMID & 3);
    LocalSMID >>= 2;

    // This header is part of a module. Associate it with the module to enable
    // implicit module import.
    SubmoduleID GlobalSMID = Reader.getGlobalSubmoduleID(M, LocalSMID);
    Module *Mod = Reader.getSubmodule(GlobalSMID);
    FileManager &FileMgr = Reader.getFileManager();
    ModuleMap &ModMap =
        Reader.getPreprocessor().getHeaderSearchInfo().getModuleMap();

    std::string Filename = key.Filename;
    if (key.Imported)
      Reader.ResolveImportedPath(M, Filename);
    // FIXME: This is not always the right filename-as-written, but we're not
    // going to use this information to rebuild the module, so it doesn't make
    // a lot of difference.
    Module::Header H = { key.Filename, FileMgr.getFile(Filename) };
    ModMap.addHeader(Mod, H, HeaderRole, /*Imported*/true);
    HFI.isModuleHeader |= !(HeaderRole & ModuleMap::TextualHeader);
  }

  // This HeaderFileInfo was externally loaded.
  HFI.External = true;
  HFI.IsValid = true;
  return HFI;
}

void ASTReader::addPendingMacro(IdentifierInfo *II,
                                ModuleFile *M,
                                uint64_t MacroDirectivesOffset) {
  assert(NumCurrentElementsDeserializing > 0 &&"Missing deserialization guard");
  PendingMacroIDs[II].push_back(PendingMacroInfo(M, MacroDirectivesOffset));
}

void ASTReader::ReadDefinedMacros() {
  // Note that we are loading defined macros.
  Deserializing Macros(this);

  for (ModuleFile &I : llvm::reverse(ModuleMgr)) {
    BitstreamCursor &MacroCursor = I.MacroCursor;

    // If there was no preprocessor block, skip this file.
    if (MacroCursor.getBitcodeBytes().empty())
      continue;

    BitstreamCursor Cursor = MacroCursor;
    Cursor.JumpToBit(I.MacroStartOffset);

    RecordData Record;
    while (true) {
      llvm::BitstreamEntry E = Cursor.advanceSkippingSubblocks();

      switch (E.Kind) {
      case llvm::BitstreamEntry::SubBlock: // Handled for us already.
      case llvm::BitstreamEntry::Error:
        Error("malformed block record in AST file");
        return;
      case llvm::BitstreamEntry::EndBlock:
        goto NextCursor;

      case llvm::BitstreamEntry::Record:
        Record.clear();
        switch (Cursor.readRecord(E.ID, Record)) {
        default:  // Default behavior: ignore.
          break;

        case PP_MACRO_OBJECT_LIKE:
        case PP_MACRO_FUNCTION_LIKE: {
          IdentifierInfo *II = getLocalIdentifier(I, Record[0]);
          if (II->isOutOfDate())
            updateOutOfDateIdentifier(*II);
          break;
        }

        case PP_TOKEN:
          // Ignore tokens.
          break;
        }
        break;
      }
    }
    NextCursor:  ;
  }
}

namespace {

  /// \brief Visitor class used to look up identifirs in an AST file.
  class IdentifierLookupVisitor {
    StringRef Name;
    unsigned NameHash;
    unsigned PriorGeneration;
    unsigned &NumIdentifierLookups;
    unsigned &NumIdentifierLookupHits;
    IdentifierInfo *Found;

  public:
    IdentifierLookupVisitor(StringRef Name, unsigned PriorGeneration,
                            unsigned &NumIdentifierLookups,
                            unsigned &NumIdentifierLookupHits)
      : Name(Name), NameHash(ASTIdentifierLookupTrait::ComputeHash(Name)),
        PriorGeneration(PriorGeneration),
        NumIdentifierLookups(NumIdentifierLookups),
        NumIdentifierLookupHits(NumIdentifierLookupHits),
        Found()
    {
    }

    bool operator()(ModuleFile &M) {
      // If we've already searched this module file, skip it now.
      if (M.Generation <= PriorGeneration)
        return true;

      ASTIdentifierLookupTable *IdTable
        = (ASTIdentifierLookupTable *)M.IdentifierLookupTable;
      if (!IdTable)
        return false;

      ASTIdentifierLookupTrait Trait(IdTable->getInfoObj().getReader(), M,
                                     Found);
      ++NumIdentifierLookups;
      ASTIdentifierLookupTable::iterator Pos =
          IdTable->find_hashed(Name, NameHash, &Trait);
      if (Pos == IdTable->end())
        return false;

      // Dereferencing the iterator has the effect of building the
      // IdentifierInfo node and populating it with the various
      // declarations it needs.
      ++NumIdentifierLookupHits;
      Found = *Pos;
      return true;
    }

    // \brief Retrieve the identifier info found within the module
    // files.
    IdentifierInfo *getIdentifierInfo() const { return Found; }
  };

} // end anonymous namespace

void ASTReader::updateOutOfDateIdentifier(IdentifierInfo &II) {
  // Note that we are loading an identifier.
  Deserializing AnIdentifier(this);

  unsigned PriorGeneration = 0;
  if (getContext().getLangOpts().Modules)
    PriorGeneration = IdentifierGeneration[&II];

  // If there is a global index, look there first to determine which modules
  // provably do not have any results for this identifier.
  GlobalModuleIndex::HitSet Hits;
  GlobalModuleIndex::HitSet *HitsPtr = nullptr;
  if (!loadGlobalIndex()) {
    if (GlobalIndex->lookupIdentifier(II.getName(), Hits)) {
      HitsPtr = &Hits;
    }
  }

  IdentifierLookupVisitor Visitor(II.getName(), PriorGeneration,
                                  NumIdentifierLookups,
                                  NumIdentifierLookupHits);
  ModuleMgr.visit(Visitor, HitsPtr);
  markIdentifierUpToDate(&II);
}

void ASTReader::markIdentifierUpToDate(IdentifierInfo *II) {
  if (!II)
    return;

  II->setOutOfDate(false);

  // Update the generation for this identifier.
  if (getContext().getLangOpts().Modules)
    IdentifierGeneration[II] = getGeneration();
}

void ASTReader::resolvePendingMacro(IdentifierInfo *II,
                                    const PendingMacroInfo &PMInfo) {
  ModuleFile &M = *PMInfo.M;

  BitstreamCursor &Cursor = M.MacroCursor;
  SavedStreamPosition SavedPosition(Cursor);
  Cursor.JumpToBit(PMInfo.MacroDirectivesOffset);

  struct ModuleMacroRecord {
    SubmoduleID SubModID;
    MacroInfo *MI;
    SmallVector<SubmoduleID, 8> Overrides;
  };
  llvm::SmallVector<ModuleMacroRecord, 8> ModuleMacros;

  // We expect to see a sequence of PP_MODULE_MACRO records listing exported
  // macros, followed by a PP_MACRO_DIRECTIVE_HISTORY record with the complete
  // macro histroy.
  RecordData Record;
  while (true) {
    llvm::BitstreamEntry Entry =
        Cursor.advance(BitstreamCursor::AF_DontPopBlockAtEnd);
    if (Entry.Kind != llvm::BitstreamEntry::Record) {
      Error("malformed block record in AST file");
      return;
    }

    Record.clear();
    switch ((PreprocessorRecordTypes)Cursor.readRecord(Entry.ID, Record)) {
    case PP_MACRO_DIRECTIVE_HISTORY:
      break;

    case PP_MODULE_MACRO: {
      ModuleMacros.push_back(ModuleMacroRecord());
      auto &Info = ModuleMacros.back();
      Info.SubModID = getGlobalSubmoduleID(M, Record[0]);
      Info.MI = getMacro(getGlobalMacroID(M, Record[1]));
      for (int I = 2, N = Record.size(); I != N; ++I)
        Info.Overrides.push_back(getGlobalSubmoduleID(M, Record[I]));
      continue;
    }

    default:
      Error("malformed block record in AST file");
      return;
    }

    // We found the macro directive history; that's the last record
    // for this macro.
    break;
  }

  // Module macros are listed in reverse dependency order.
  {
    std::reverse(ModuleMacros.begin(), ModuleMacros.end());
    llvm::SmallVector<ModuleMacro*, 8> Overrides;
    for (auto &MMR : ModuleMacros) {
      Overrides.clear();
      for (unsigned ModID : MMR.Overrides) {
        Module *Mod = getSubmodule(ModID);
        auto *Macro = PP.getModuleMacro(Mod, II);
        assert(Macro && "missing definition for overridden macro");
        Overrides.push_back(Macro);
      }

      bool Inserted = false;
      Module *Owner = getSubmodule(MMR.SubModID);
      PP.addModuleMacro(Owner, II, MMR.MI, Overrides, Inserted);
    }
  }

  // Don't read the directive history for a module; we don't have anywhere
  // to put it.
  if (M.isModule())
    return;

  // Deserialize the macro directives history in reverse source-order.
  MacroDirective *Latest = nullptr, *Earliest = nullptr;
  unsigned Idx = 0, N = Record.size();
  while (Idx < N) {
    MacroDirective *MD = nullptr;
    SourceLocation Loc = ReadSourceLocation(M, Record, Idx);
    MacroDirective::Kind K = (MacroDirective::Kind)Record[Idx++];
    switch (K) {
    case MacroDirective::MD_Define: {
      MacroInfo *MI = getMacro(getGlobalMacroID(M, Record[Idx++]));
      MD = PP.AllocateDefMacroDirective(MI, Loc);
      break;
    }
    case MacroDirective::MD_Undefine: {
      MD = PP.AllocateUndefMacroDirective(Loc);
      break;
    }
    case MacroDirective::MD_Visibility:
      bool isPublic = Record[Idx++];
      MD = PP.AllocateVisibilityMacroDirective(Loc, isPublic);
      break;
    }

    if (!Latest)
      Latest = MD;
    if (Earliest)
      Earliest->setPrevious(MD);
    Earliest = MD;
  }

  if (Latest)
    PP.setLoadedMacroDirective(II, Earliest, Latest);
}

ASTReader::InputFileInfo
ASTReader::readInputFileInfo(ModuleFile &F, unsigned ID) {
  // Go find this input file.
  BitstreamCursor &Cursor = F.InputFilesCursor;
  SavedStreamPosition SavedPosition(Cursor);
  Cursor.JumpToBit(F.InputFileOffsets[ID-1]);

  unsigned Code = Cursor.ReadCode();
  RecordData Record;
  StringRef Blob;

  unsigned Result = Cursor.readRecord(Code, Record, &Blob);
  assert(static_cast<InputFileRecordTypes>(Result) == INPUT_FILE &&
         "invalid record type for input file");
  (void)Result;

  assert(Record[0] == ID && "Bogus stored ID or offset");
  InputFileInfo R;
  R.StoredSize = static_cast<off_t>(Record[1]);
  R.StoredTime = static_cast<time_t>(Record[2]);
  R.Overridden = static_cast<bool>(Record[3]);
  R.Transient = static_cast<bool>(Record[4]);
  R.Filename = Blob;
  ResolveImportedPath(F, R.Filename);
  return R;
}

static unsigned moduleKindForDiagnostic(ModuleKind Kind);
InputFile ASTReader::getInputFile(ModuleFile &F, unsigned ID, bool Complain) {
  // If this ID is bogus, just return an empty input file.
  if (ID == 0 || ID > F.InputFilesLoaded.size())
    return InputFile();

  // If we've already loaded this input file, return it.
  if (F.InputFilesLoaded[ID-1].getFile())
    return F.InputFilesLoaded[ID-1];

  if (F.InputFilesLoaded[ID-1].isNotFound())
    return InputFile();

  // Go find this input file.
  BitstreamCursor &Cursor = F.InputFilesCursor;
  SavedStreamPosition SavedPosition(Cursor);
  Cursor.JumpToBit(F.InputFileOffsets[ID-1]);

  InputFileInfo FI = readInputFileInfo(F, ID);
  off_t StoredSize = FI.StoredSize;
  time_t StoredTime = FI.StoredTime;
  bool Overridden = FI.Overridden;
  bool Transient = FI.Transient;
  StringRef Filename = FI.Filename;

  const FileEntry *File = FileMgr.getFile(Filename, /*OpenFile=*/false);

  // If we didn't find the file, resolve it relative to the
  // original directory from which this AST file was created.
  if (File == nullptr && !F.OriginalDir.empty() && !CurrentDir.empty() &&
      F.OriginalDir != CurrentDir) {
    std::string Resolved = resolveFileRelativeToOriginalDir(Filename,
                                                            F.OriginalDir,
                                                            CurrentDir);
    if (!Resolved.empty())
      File = FileMgr.getFile(Resolved);
  }

  // For an overridden file, create a virtual file with the stored
  // size/timestamp.
  if ((Overridden || Transient) && File == nullptr)
    File = FileMgr.getVirtualFile(Filename, StoredSize, StoredTime);

  if (File == nullptr) {
    if (Complain) {
      std::string ErrorStr = "could not find file '";
      ErrorStr += Filename;
      ErrorStr += "' referenced by AST file '";
      ErrorStr += F.FileName;
      ErrorStr += "'";
      Error(ErrorStr);
    }
    // Record that we didn't find the file.
    F.InputFilesLoaded[ID-1] = InputFile::getNotFound();
    return InputFile();
  }

  // Check if there was a request to override the contents of the file
  // that was part of the precompiled header. Overridding such a file
  // can lead to problems when lexing using the source locations from the
  // PCH.
  SourceManager &SM = getSourceManager();
  // FIXME: Reject if the overrides are different.
  if ((!Overridden && !Transient) && SM.isFileOverridden(File)) {
    if (Complain)
      Error(diag::err_fe_pch_file_overridden, Filename);
    // After emitting the diagnostic, recover by disabling the override so
    // that the original file will be used.
    //
    // FIXME: This recovery is just as broken as the original state; there may
    // be another precompiled module that's using the overridden contents, or
    // we might be half way through parsing it. Instead, we should treat the
    // overridden contents as belonging to a separate FileEntry.
    SM.disableFileContentsOverride(File);
    // The FileEntry is a virtual file entry with the size of the contents
    // that would override the original contents. Set it to the original's
    // size/time.
    FileMgr.modifyFileEntry(const_cast<FileEntry*>(File),
                            StoredSize, StoredTime);
  }

  bool IsOutOfDate = false;

  // For an overridden file, there is nothing to validate.
  if (!Overridden && //
      (StoredSize != File->getSize() ||
       (StoredTime && StoredTime != File->getModificationTime() &&
        !DisableValidation)
       )) {
    if (Complain) {
      // Build a list of the PCH imports that got us here (in reverse).
      SmallVector<ModuleFile *, 4> ImportStack(1, &F);
      while (ImportStack.back()->ImportedBy.size() > 0)
        ImportStack.push_back(ImportStack.back()->ImportedBy[0]);

      // The top-level PCH is stale.
      StringRef TopLevelPCHName(ImportStack.back()->FileName);
      unsigned DiagnosticKind = moduleKindForDiagnostic(ImportStack.back()->Kind);
      if (DiagnosticKind == 0)
        Error(diag::err_fe_pch_file_modified, Filename, TopLevelPCHName);
      else if (DiagnosticKind == 1)
        Error(diag::err_fe_module_file_modified, Filename, TopLevelPCHName);
      else
        Error(diag::err_fe_ast_file_modified, Filename, TopLevelPCHName);

      // Print the import stack.
      if (ImportStack.size() > 1 && !Diags.isDiagnosticInFlight()) {
        Diag(diag::note_pch_required_by)
          << Filename << ImportStack[0]->FileName;
        for (unsigned I = 1; I < ImportStack.size(); ++I)
          Diag(diag::note_pch_required_by)
            << ImportStack[I-1]->FileName << ImportStack[I]->FileName;
      }

      if (!Diags.isDiagnosticInFlight())
        Diag(diag::note_pch_rebuild_required) << TopLevelPCHName;
    }

    IsOutOfDate = true;
  }
  // FIXME: If the file is overridden and we've already opened it,
  // issue an error (or split it into a separate FileEntry).

  InputFile IF = InputFile(File, Overridden || Transient, IsOutOfDate);

  // Note that we've loaded this input file.
  F.InputFilesLoaded[ID-1] = IF;
  return IF;
}

/// \brief If we are loading a relocatable PCH or module file, and the filename
/// is not an absolute path, add the system or module root to the beginning of
/// the file name.
void ASTReader::ResolveImportedPath(ModuleFile &M, std::string &Filename) {
  // Resolve relative to the base directory, if we have one.
  if (!M.BaseDirectory.empty())
    return ResolveImportedPath(Filename, M.BaseDirectory);
}

void ASTReader::ResolveImportedPath(std::string &Filename, StringRef Prefix) {
  if (Filename.empty() || llvm::sys::path::is_absolute(Filename))
    return;

  SmallString<128> Buffer;
  llvm::sys::path::append(Buffer, Prefix, Filename);
  Filename.assign(Buffer.begin(), Buffer.end());
}

static bool isDiagnosedResult(ASTReader::ASTReadResult ARR, unsigned Caps) {
  switch (ARR) {
  case ASTReader::Failure: return true;
  case ASTReader::Missing: return !(Caps & ASTReader::ARR_Missing);
  case ASTReader::OutOfDate: return !(Caps & ASTReader::ARR_OutOfDate);
  case ASTReader::VersionMismatch: return !(Caps & ASTReader::ARR_VersionMismatch);
  case ASTReader::ConfigurationMismatch:
    return !(Caps & ASTReader::ARR_ConfigurationMismatch);
  case ASTReader::HadErrors: return true;
  case ASTReader::Success: return false;
  }

  llvm_unreachable("unknown ASTReadResult");
}

ASTReader::ASTReadResult ASTReader::ReadOptionsBlock(
    BitstreamCursor &Stream, unsigned ClientLoadCapabilities,
    bool AllowCompatibleConfigurationMismatch, ASTReaderListener &Listener,
    std::string &SuggestedPredefines) {
  if (Stream.EnterSubBlock(OPTIONS_BLOCK_ID))
    return Failure;

  // Read all of the records in the options block.
  RecordData Record;
  ASTReadResult Result = Success;
  while (true) {
    llvm::BitstreamEntry Entry = Stream.advance();

    switch (Entry.Kind) {
    case llvm::BitstreamEntry::Error:
    case llvm::BitstreamEntry::SubBlock:
      return Failure;

    case llvm::BitstreamEntry::EndBlock:
      return Result;

    case llvm::BitstreamEntry::Record:
      // The interesting case.
      break;
    }

    // Read and process a record.
    Record.clear();
    switch ((OptionsRecordTypes)Stream.readRecord(Entry.ID, Record)) {
    case LANGUAGE_OPTIONS: {
      bool Complain = (ClientLoadCapabilities & ARR_ConfigurationMismatch) == 0;
      if (ParseLanguageOptions(Record, Complain, Listener,
                               AllowCompatibleConfigurationMismatch))
        Result = ConfigurationMismatch;
      break;
    }

    case TARGET_OPTIONS: {
      bool Complain = (ClientLoadCapabilities & ARR_ConfigurationMismatch) == 0;
      if (ParseTargetOptions(Record, Complain, Listener,
                             AllowCompatibleConfigurationMismatch))
        Result = ConfigurationMismatch;
      break;
    }

    case FILE_SYSTEM_OPTIONS: {
      bool Complain = (ClientLoadCapabilities & ARR_ConfigurationMismatch) == 0;
      if (!AllowCompatibleConfigurationMismatch &&
          ParseFileSystemOptions(Record, Complain, Listener))
        Result = ConfigurationMismatch;
      break;
    }

    case HEADER_SEARCH_OPTIONS: {
      bool Complain = (ClientLoadCapabilities & ARR_ConfigurationMismatch) == 0;
      if (!AllowCompatibleConfigurationMismatch &&
          ParseHeaderSearchOptions(Record, Complain, Listener))
        Result = ConfigurationMismatch;
      break;
    }

    case PREPROCESSOR_OPTIONS:
      bool Complain = (ClientLoadCapabilities & ARR_ConfigurationMismatch) == 0;
      if (!AllowCompatibleConfigurationMismatch &&
          ParsePreprocessorOptions(Record, Complain, Listener,
                                   SuggestedPredefines))
        Result = ConfigurationMismatch;
      break;
    }
  }
}

ASTReader::ASTReadResult
ASTReader::ReadControlBlock(ModuleFile &F,
                            SmallVectorImpl<ImportedModule> &Loaded,
                            const ModuleFile *ImportedBy,
                            unsigned ClientLoadCapabilities) {
  BitstreamCursor &Stream = F.Stream;
  ASTReadResult Result = Success;

  if (Stream.EnterSubBlock(CONTROL_BLOCK_ID)) {
    Error("malformed block record in AST file");
    return Failure;
  }

  // Lambda to read the unhashed control block the first time it's called.
  //
  // For PCM files, the unhashed control block cannot be read until after the
  // MODULE_NAME record.  However, PCH files have no MODULE_NAME, and yet still
  // need to look ahead before reading the IMPORTS record.  For consistency,
  // this block is always read somehow (see BitstreamEntry::EndBlock).
  bool HasReadUnhashedControlBlock = false;
  auto readUnhashedControlBlockOnce = [&]() {
    if (!HasReadUnhashedControlBlock) {
      HasReadUnhashedControlBlock = true;
      if (ASTReadResult Result =
              readUnhashedControlBlock(F, ImportedBy, ClientLoadCapabilities))
        return Result;
    }
    return Success;
  };

  // Read all of the records and blocks in the control block.
  RecordData Record;
  unsigned NumInputs = 0;
  unsigned NumUserInputs = 0;
  while (true) {
    llvm::BitstreamEntry Entry = Stream.advance();

    switch (Entry.Kind) {
    case llvm::BitstreamEntry::Error:
      Error("malformed block record in AST file");
      return Failure;
    case llvm::BitstreamEntry::EndBlock: {
      // Validate the module before returning.  This call catches an AST with
      // no module name and no imports.
      if (ASTReadResult Result = readUnhashedControlBlockOnce())
        return Result;

      // Validate input files.
      const HeaderSearchOptions &HSOpts =
          PP.getHeaderSearchInfo().getHeaderSearchOpts();

      // All user input files reside at the index range [0, NumUserInputs), and
      // system input files reside at [NumUserInputs, NumInputs). For explicitly
      // loaded module files, ignore missing inputs.
      if (!DisableValidation && F.Kind != MK_ExplicitModule &&
          F.Kind != MK_PrebuiltModule) {
        bool Complain = (ClientLoadCapabilities & ARR_OutOfDate) == 0;

        // If we are reading a module, we will create a verification timestamp,
        // so we verify all input files.  Otherwise, verify only user input
        // files.

        unsigned N = NumUserInputs;
        if (ValidateSystemInputs ||
            (HSOpts.ModulesValidateOncePerBuildSession &&
             F.InputFilesValidationTimestamp <= HSOpts.BuildSessionTimestamp &&
             F.Kind == MK_ImplicitModule))
          N = NumInputs;

        for (unsigned I = 0; I < N; ++I) {
          InputFile IF = getInputFile(F, I+1, Complain);
          if (!IF.getFile() || IF.isOutOfDate())
            return OutOfDate;
        }
      }

      if (Listener)
        Listener->visitModuleFile(F.FileName, F.Kind);

      if (Listener && Listener->needsInputFileVisitation()) {
        unsigned N = Listener->needsSystemInputFileVisitation() ? NumInputs
                                                                : NumUserInputs;
        for (unsigned I = 0; I < N; ++I) {
          bool IsSystem = I >= NumUserInputs;
          InputFileInfo FI = readInputFileInfo(F, I+1);
          Listener->visitInputFile(FI.Filename, IsSystem, FI.Overridden,
                                   F.Kind == MK_ExplicitModule ||
                                   F.Kind == MK_PrebuiltModule);
        }
      }

      return Result;
    }

    case llvm::BitstreamEntry::SubBlock:
      switch (Entry.ID) {
      case INPUT_FILES_BLOCK_ID:
        F.InputFilesCursor = Stream;
        if (Stream.SkipBlock() || // Skip with the main cursor
            // Read the abbreviations
            ReadBlockAbbrevs(F.InputFilesCursor, INPUT_FILES_BLOCK_ID)) {
          Error("malformed block record in AST file");
          return Failure;
        }
        continue;

      case OPTIONS_BLOCK_ID:
        // If we're reading the first module for this group, check its options
        // are compatible with ours. For modules it imports, no further checking
        // is required, because we checked them when we built it.
        if (Listener && !ImportedBy) {
          // Should we allow the configuration of the module file to differ from
          // the configuration of the current translation unit in a compatible
          // way?
          //
          // FIXME: Allow this for files explicitly specified with -include-pch.
          bool AllowCompatibleConfigurationMismatch =
              F.Kind == MK_ExplicitModule || F.Kind == MK_PrebuiltModule;

          Result = ReadOptionsBlock(Stream, ClientLoadCapabilities,
                                    AllowCompatibleConfigurationMismatch,
                                    *Listener, SuggestedPredefines);
          if (Result == Failure) {
            Error("malformed block record in AST file");
            return Result;
          }

          if (DisableValidation ||
              (AllowConfigurationMismatch && Result == ConfigurationMismatch))
            Result = Success;

          // If we can't load the module, exit early since we likely
          // will rebuild the module anyway. The stream may be in the
          // middle of a block.
          if (Result != Success)
            return Result;
        } else if (Stream.SkipBlock()) {
          Error("malformed block record in AST file");
          return Failure;
        }
        continue;

      default:
        if (Stream.SkipBlock()) {
          Error("malformed block record in AST file");
          return Failure;
        }
        continue;
      }

    case llvm::BitstreamEntry::Record:
      // The interesting case.
      break;
    }

    // Read and process a record.
    Record.clear();
    StringRef Blob;
    switch ((ControlRecordTypes)Stream.readRecord(Entry.ID, Record, &Blob)) {
    case METADATA: {
      if (Record[0] != VERSION_MAJOR && !DisableValidation) {
        if ((ClientLoadCapabilities & ARR_VersionMismatch) == 0)
          Diag(Record[0] < VERSION_MAJOR? diag::err_pch_version_too_old
                                        : diag::err_pch_version_too_new);
        return VersionMismatch;
      }

      bool hasErrors = Record[6];
      if (hasErrors && !DisableValidation && !AllowASTWithCompilerErrors) {
        Diag(diag::err_pch_with_compiler_errors);
        return HadErrors;
      }
      if (hasErrors) {
        Diags.ErrorOccurred = true;
        Diags.UncompilableErrorOccurred = true;
        Diags.UnrecoverableErrorOccurred = true;
      }

      F.RelocatablePCH = Record[4];
      // Relative paths in a relocatable PCH are relative to our sysroot.
      if (F.RelocatablePCH)
        F.BaseDirectory = isysroot.empty() ? "/" : isysroot;

      F.HasTimestamps = Record[5];

      const std::string &CurBranch = getClangFullRepositoryVersion();
      StringRef ASTBranch = Blob;
      if (StringRef(CurBranch) != ASTBranch && !DisableValidation) {
        if ((ClientLoadCapabilities & ARR_VersionMismatch) == 0)
          Diag(diag::err_pch_different_branch) << ASTBranch << CurBranch;
        return VersionMismatch;
      }
      break;
    }

    case IMPORTS: {
      // Validate the AST before processing any imports (otherwise, untangling
      // them can be error-prone and expensive).  A module will have a name and
      // will already have been validated, but this catches the PCH case.
      if (ASTReadResult Result = readUnhashedControlBlockOnce())
        return Result;

      // Load each of the imported PCH files.
      unsigned Idx = 0, N = Record.size();
      while (Idx < N) {
        // Read information about the AST file.
        ModuleKind ImportedKind = (ModuleKind)Record[Idx++];
        // The import location will be the local one for now; we will adjust
        // all import locations of module imports after the global source
        // location info are setup, in ReadAST.
        SourceLocation ImportLoc =
            ReadUntranslatedSourceLocation(Record[Idx++]);
        off_t StoredSize = (off_t)Record[Idx++];
        time_t StoredModTime = (time_t)Record[Idx++];
        ASTFileSignature StoredSignature = {
            {{(uint32_t)Record[Idx++], (uint32_t)Record[Idx++],
              (uint32_t)Record[Idx++], (uint32_t)Record[Idx++],
              (uint32_t)Record[Idx++]}}};
        auto ImportedFile = ReadPath(F, Record, Idx);

        // If our client can't cope with us being out of date, we can't cope with
        // our dependency being missing.
        unsigned Capabilities = ClientLoadCapabilities;
        if ((ClientLoadCapabilities & ARR_OutOfDate) == 0)
          Capabilities &= ~ARR_Missing;

        // Load the AST file.
        auto Result = ReadASTCore(ImportedFile, ImportedKind, ImportLoc, &F,
                                  Loaded, StoredSize, StoredModTime,
                                  StoredSignature, Capabilities);

        // If we diagnosed a problem, produce a backtrace.
        if (isDiagnosedResult(Result, Capabilities))
          Diag(diag::note_module_file_imported_by)
              << F.FileName << !F.ModuleName.empty() << F.ModuleName;

        switch (Result) {
        case Failure: return Failure;
          // If we have to ignore the dependency, we'll have to ignore this too.
        case Missing:
        case OutOfDate: return OutOfDate;
        case VersionMismatch: return VersionMismatch;
        case ConfigurationMismatch: return ConfigurationMismatch;
        case HadErrors: return HadErrors;
        case Success: break;
        }
      }
      break;
    }

    case ORIGINAL_FILE:
      F.OriginalSourceFileID = FileID::get(Record[0]);
      F.ActualOriginalSourceFileName = Blob;
      F.OriginalSourceFileName = F.ActualOriginalSourceFileName;
      ResolveImportedPath(F, F.OriginalSourceFileName);
      break;

    case ORIGINAL_FILE_ID:
      F.OriginalSourceFileID = FileID::get(Record[0]);
      break;

    case ORIGINAL_PCH_DIR:
      F.OriginalDir = Blob;
      break;

    case MODULE_NAME:
      F.ModuleName = Blob;
      if (Listener)
        Listener->ReadModuleName(F.ModuleName);

      // Validate the AST as soon as we have a name so we can exit early on
      // failure.
      if (ASTReadResult Result = readUnhashedControlBlockOnce())
        return Result;

      break;

    case MODULE_DIRECTORY: {
      assert(!F.ModuleName.empty() &&
             "MODULE_DIRECTORY found before MODULE_NAME");
      // If we've already loaded a module map file covering this module, we may
      // have a better path for it (relative to the current build).
      Module *M = PP.getHeaderSearchInfo().lookupModule(F.ModuleName);
      if (M && M->Directory) {
        // If we're implicitly loading a module, the base directory can't
        // change between the build and use.
        if (F.Kind != MK_ExplicitModule && F.Kind != MK_PrebuiltModule) {
          const DirectoryEntry *BuildDir =
              PP.getFileManager().getDirectory(Blob);
          if (!BuildDir || BuildDir != M->Directory) {
            if ((ClientLoadCapabilities & ARR_OutOfDate) == 0)
              Diag(diag::err_imported_module_relocated)
                  << F.ModuleName << Blob << M->Directory->getName();
            return OutOfDate;
          }
        }
        F.BaseDirectory = M->Directory->getName();
      } else {
        F.BaseDirectory = Blob;
      }
      break;
    }

    case MODULE_MAP_FILE:
      if (ASTReadResult Result =
              ReadModuleMapFileBlock(Record, F, ImportedBy, ClientLoadCapabilities))
        return Result;
      break;

    case INPUT_FILE_OFFSETS:
      NumInputs = Record[0];
      NumUserInputs = Record[1];
      F.InputFileOffsets =
          (const llvm::support::unaligned_uint64_t *)Blob.data();
      F.InputFilesLoaded.resize(NumInputs);
      F.NumUserInputFiles = NumUserInputs;
      break;
    }
  }
}

ASTReader::ASTReadResult
ASTReader::ReadASTBlock(ModuleFile &F, unsigned ClientLoadCapabilities) {
  BitstreamCursor &Stream = F.Stream;

  if (Stream.EnterSubBlock(AST_BLOCK_ID)) {
    Error("malformed block record in AST file");
    return Failure;
  }

  // Read all of the records and blocks for the AST file.
  RecordData Record;
  while (true) {
    llvm::BitstreamEntry Entry = Stream.advance();

    switch (Entry.Kind) {
    case llvm::BitstreamEntry::Error:
      Error("error at end of module block in AST file");
      return Failure;
    case llvm::BitstreamEntry::EndBlock: {
      // Outside of C++, we do not store a lookup map for the translation unit.
      // Instead, mark it as needing a lookup map to be built if this module
      // contains any declarations lexically within it (which it always does!).
      // This usually has no cost, since we very rarely need the lookup map for
      // the translation unit outside C++.
      DeclContext *DC = Context.getTranslationUnitDecl();
      if (DC->hasExternalLexicalStorage() &&
          !getContext().getLangOpts().CPlusPlus)
        DC->setMustBuildLookupTable();

      return Success;
    }
    case llvm::BitstreamEntry::SubBlock:
      switch (Entry.ID) {
      case DECLTYPES_BLOCK_ID:
        // We lazily load the decls block, but we want to set up the
        // DeclsCursor cursor to point into it.  Clone our current bitcode
        // cursor to it, enter the block and read the abbrevs in that block.
        // With the main cursor, we just skip over it.
        F.DeclsCursor = Stream;
        if (Stream.SkipBlock() ||  // Skip with the main cursor.
            // Read the abbrevs.
            ReadBlockAbbrevs(F.DeclsCursor, DECLTYPES_BLOCK_ID)) {
          Error("malformed block record in AST file");
          return Failure;
        }
        break;

      case PREPROCESSOR_BLOCK_ID:
        F.MacroCursor = Stream;
        if (!PP.getExternalSource())
          PP.setExternalSource(this);

        if (Stream.SkipBlock() ||
            ReadBlockAbbrevs(F.MacroCursor, PREPROCESSOR_BLOCK_ID)) {
          Error("malformed block record in AST file");
          return Failure;
        }
        F.MacroStartOffset = F.MacroCursor.GetCurrentBitNo();
        break;

      case PREPROCESSOR_DETAIL_BLOCK_ID:
        F.PreprocessorDetailCursor = Stream;
        if (Stream.SkipBlock() ||
            ReadBlockAbbrevs(F.PreprocessorDetailCursor,
                             PREPROCESSOR_DETAIL_BLOCK_ID)) {
              Error("malformed preprocessor detail record in AST file");
              return Failure;
            }
        F.PreprocessorDetailStartOffset
        = F.PreprocessorDetailCursor.GetCurrentBitNo();

        if (!PP.getPreprocessingRecord())
          PP.createPreprocessingRecord();
        if (!PP.getPreprocessingRecord()->getExternalSource())
          PP.getPreprocessingRecord()->SetExternalSource(*this);
        break;

      case SOURCE_MANAGER_BLOCK_ID:
        if (ReadSourceManagerBlock(F))
          return Failure;
        break;

      case SUBMODULE_BLOCK_ID:
        if (ASTReadResult Result =
                ReadSubmoduleBlock(F, ClientLoadCapabilities))
          return Result;
        break;

      case COMMENTS_BLOCK_ID: {
        BitstreamCursor C = Stream;
        if (Stream.SkipBlock() ||
            ReadBlockAbbrevs(C, COMMENTS_BLOCK_ID)) {
          Error("malformed comments block in AST file");
          return Failure;
        }
        CommentsCursors.push_back(std::make_pair(C, &F));
        break;
      }

      default:
        if (Stream.SkipBlock()) {
          Error("malformed block record in AST file");
          return Failure;
        }
        break;
      }
      continue;

    case llvm::BitstreamEntry::Record:
      // The interesting case.
      break;
    }

    // Read and process a record.
    Record.clear();
    StringRef Blob;
    switch ((ASTRecordTypes)Stream.readRecord(Entry.ID, Record, &Blob)) {
    default:  // Default behavior: ignore.
      break;

    case TYPE_OFFSET: {
      if (F.LocalNumTypes != 0) {
        Error("duplicate TYPE_OFFSET record in AST file");
        return Failure;
      }
      F.TypeOffsets = (const uint32_t *)Blob.data();
      F.LocalNumTypes = Record[0];
      unsigned LocalBaseTypeIndex = Record[1];
      F.BaseTypeIndex = getTotalNumTypes();

      if (F.LocalNumTypes > 0) {
        // Introduce the global -> local mapping for types within this module.
        GlobalTypeMap.insert(std::make_pair(getTotalNumTypes(), &F));

        // Introduce the local -> global mapping for types within this module.
        F.TypeRemap.insertOrReplace(
          std::make_pair(LocalBaseTypeIndex,
                         F.BaseTypeIndex - LocalBaseTypeIndex));

        TypesLoaded.resize(TypesLoaded.size() + F.LocalNumTypes);
      }
      break;
    }

    case DECL_OFFSET: {
      if (F.LocalNumDecls != 0) {
        Error("duplicate DECL_OFFSET record in AST file");
        return Failure;
      }
      F.DeclOffsets = (const DeclOffset *)Blob.data();
      F.LocalNumDecls = Record[0];
      unsigned LocalBaseDeclID = Record[1];
      F.BaseDeclID = getTotalNumDecls();

      if (F.LocalNumDecls > 0) {
        // Introduce the global -> local mapping for declarations within this
        // module.
        GlobalDeclMap.insert(
          std::make_pair(getTotalNumDecls() + NUM_PREDEF_DECL_IDS, &F));

        // Introduce the local -> global mapping for declarations within this
        // module.
        F.DeclRemap.insertOrReplace(
          std::make_pair(LocalBaseDeclID, F.BaseDeclID - LocalBaseDeclID));

        // Introduce the global -> local mapping for declarations within this
        // module.
        F.GlobalToLocalDeclIDs[&F] = LocalBaseDeclID;

        DeclsLoaded.resize(DeclsLoaded.size() + F.LocalNumDecls);
      }
      break;
    }

    case TU_UPDATE_LEXICAL: {
      DeclContext *TU = Context.getTranslationUnitDecl();
      LexicalContents Contents(
          reinterpret_cast<const llvm::support::unaligned_uint32_t *>(
              Blob.data()),
          static_cast<unsigned int>(Blob.size() / 4));
      TULexicalDecls.push_back(std::make_pair(&F, Contents));
      TU->setHasExternalLexicalStorage(true);
      break;
    }

    case UPDATE_VISIBLE: {
      unsigned Idx = 0;
      serialization::DeclID ID = ReadDeclID(F, Record, Idx);
      auto *Data = (const unsigned char*)Blob.data();
      PendingVisibleUpdates[ID].push_back(PendingVisibleUpdate{&F, Data});
      // If we've already loaded the decl, perform the updates when we finish
      // loading this block.
      if (Decl *D = GetExistingDecl(ID))
        PendingUpdateRecords.push_back(std::make_pair(ID, D));
      break;
    }

    case IDENTIFIER_TABLE:
      F.IdentifierTableData = Blob.data();
      if (Record[0]) {
        F.IdentifierLookupTable = ASTIdentifierLookupTable::Create(
            (const unsigned char *)F.IdentifierTableData + Record[0],
            (const unsigned char *)F.IdentifierTableData + sizeof(uint32_t),
            (const unsigned char *)F.IdentifierTableData,
            ASTIdentifierLookupTrait(*this, F));

        PP.getIdentifierTable().setExternalIdentifierLookup(this);
      }
      break;

    case IDENTIFIER_OFFSET: {
      if (F.LocalNumIdentifiers != 0) {
        Error("duplicate IDENTIFIER_OFFSET record in AST file");
        return Failure;
      }
      F.IdentifierOffsets = (const uint32_t *)Blob.data();
      F.LocalNumIdentifiers = Record[0];
      unsigned LocalBaseIdentifierID = Record[1];
      F.BaseIdentifierID = getTotalNumIdentifiers();

      if (F.LocalNumIdentifiers > 0) {
        // Introduce the global -> local mapping for identifiers within this
        // module.
        GlobalIdentifierMap.insert(std::make_pair(getTotalNumIdentifiers() + 1,
                                                  &F));

        // Introduce the local -> global mapping for identifiers within this
        // module.
        F.IdentifierRemap.insertOrReplace(
          std::make_pair(LocalBaseIdentifierID,
                         F.BaseIdentifierID - LocalBaseIdentifierID));

        IdentifiersLoaded.resize(IdentifiersLoaded.size()
                                 + F.LocalNumIdentifiers);
      }
      break;
    }

    case INTERESTING_IDENTIFIERS:
      F.PreloadIdentifierOffsets.assign(Record.begin(), Record.end());
      break;

    case EAGERLY_DESERIALIZED_DECLS:
      // FIXME: Skip reading this record if our ASTConsumer doesn't care
      // about "interesting" decls (for instance, if we're building a module).
      for (unsigned I = 0, N = Record.size(); I != N; ++I)
        EagerlyDeserializedDecls.push_back(getGlobalDeclID(F, Record[I]));
      break;

    case MODULAR_CODEGEN_DECLS:
      // FIXME: Skip reading this record if our ASTConsumer doesn't care about
      // them (ie: if we're not codegenerating this module).
      if (F.Kind == MK_MainFile)
        for (unsigned I = 0, N = Record.size(); I != N; ++I)
          EagerlyDeserializedDecls.push_back(getGlobalDeclID(F, Record[I]));
      break;

    case SPECIAL_TYPES:
      if (SpecialTypes.empty()) {
        for (unsigned I = 0, N = Record.size(); I != N; ++I)
          SpecialTypes.push_back(getGlobalTypeID(F, Record[I]));
        break;
      }

      if (SpecialTypes.size() != Record.size()) {
        Error("invalid special-types record");
        return Failure;
      }

      for (unsigned I = 0, N = Record.size(); I != N; ++I) {
        serialization::TypeID ID = getGlobalTypeID(F, Record[I]);
        if (!SpecialTypes[I])
          SpecialTypes[I] = ID;
        // FIXME: If ID && SpecialTypes[I] != ID, do we need a separate
        // merge step?
      }
      break;

    case STATISTICS:
      TotalNumStatements += Record[0];
      TotalNumMacros += Record[1];
      TotalLexicalDeclContexts += Record[2];
      TotalVisibleDeclContexts += Record[3];
      break;

    case UNUSED_FILESCOPED_DECLS:
      for (unsigned I = 0, N = Record.size(); I != N; ++I)
        UnusedFileScopedDecls.push_back(getGlobalDeclID(F, Record[I]));
      break;

    case DELEGATING_CTORS:
      for (unsigned I = 0, N = Record.size(); I != N; ++I)
        DelegatingCtorDecls.push_back(getGlobalDeclID(F, Record[I]));
      break;

    case WEAK_UNDECLARED_IDENTIFIERS:
      if (Record.size() % 4 != 0) {
        Error("invalid weak identifiers record");
        return Failure;
      }

      // FIXME: Ignore weak undeclared identifiers from non-original PCH
      // files. This isn't the way to do it :)
      WeakUndeclaredIdentifiers.clear();

      // Translate the weak, undeclared identifiers into global IDs.
      for (unsigned I = 0, N = Record.size(); I < N; /* in loop */) {
        WeakUndeclaredIdentifiers.push_back(
          getGlobalIdentifierID(F, Record[I++]));
        WeakUndeclaredIdentifiers.push_back(
          getGlobalIdentifierID(F, Record[I++]));
        WeakUndeclaredIdentifiers.push_back(
          ReadSourceLocation(F, Record, I).getRawEncoding());
        WeakUndeclaredIdentifiers.push_back(Record[I++]);
      }
      break;

    case SELECTOR_OFFSETS: {
      F.SelectorOffsets = (const uint32_t *)Blob.data();
      F.LocalNumSelectors = Record[0];
      unsigned LocalBaseSelectorID = Record[1];
      F.BaseSelectorID = getTotalNumSelectors();

      if (F.LocalNumSelectors > 0) {
        // Introduce the global -> local mapping for selectors within this
        // module.
        GlobalSelectorMap.insert(std::make_pair(getTotalNumSelectors()+1, &F));

        // Introduce the local -> global mapping for selectors within this
        // module.
        F.SelectorRemap.insertOrReplace(
          std::make_pair(LocalBaseSelectorID,
                         F.BaseSelectorID - LocalBaseSelectorID));

        SelectorsLoaded.resize(SelectorsLoaded.size() + F.LocalNumSelectors);
      }
      break;
    }

    case METHOD_POOL:
      F.SelectorLookupTableData = (const unsigned char *)Blob.data();
      if (Record[0])
        F.SelectorLookupTable
          = ASTSelectorLookupTable::Create(
                        F.SelectorLookupTableData + Record[0],
                        F.SelectorLookupTableData,
                        ASTSelectorLookupTrait(*this, F));
      TotalNumMethodPoolEntries += Record[1];
      break;

    case REFERENCED_SELECTOR_POOL:
      if (!Record.empty()) {
        for (unsigned Idx = 0, N = Record.size() - 1; Idx < N; /* in loop */) {
          ReferencedSelectorsData.push_back(getGlobalSelectorID(F,
                                                                Record[Idx++]));
          ReferencedSelectorsData.push_back(ReadSourceLocation(F, Record, Idx).
                                              getRawEncoding());
        }
      }
      break;

    case PP_COUNTER_VALUE:
      if (!Record.empty() && Listener)
        Listener->ReadCounter(F, Record[0]);
      break;

    case FILE_SORTED_DECLS:
      F.FileSortedDecls = (const DeclID *)Blob.data();
      F.NumFileSortedDecls = Record[0];
      break;

    case SOURCE_LOCATION_OFFSETS: {
      F.SLocEntryOffsets = (const uint32_t *)Blob.data();
      F.LocalNumSLocEntries = Record[0];
      unsigned SLocSpaceSize = Record[1];
      std::tie(F.SLocEntryBaseID, F.SLocEntryBaseOffset) =
          SourceMgr.AllocateLoadedSLocEntries(F.LocalNumSLocEntries,
                                              SLocSpaceSize);
      if (!F.SLocEntryBaseID) {
        Error("ran out of source locations");
        break;
      }
      // Make our entry in the range map. BaseID is negative and growing, so
      // we invert it. Because we invert it, though, we need the other end of
      // the range.
      unsigned RangeStart =
          unsigned(-F.SLocEntryBaseID) - F.LocalNumSLocEntries + 1;
      GlobalSLocEntryMap.insert(std::make_pair(RangeStart, &F));
      F.FirstLoc = SourceLocation::getFromRawEncoding(F.SLocEntryBaseOffset);

      // SLocEntryBaseOffset is lower than MaxLoadedOffset and decreasing.
      assert((F.SLocEntryBaseOffset & (1U << 31U)) == 0);
      GlobalSLocOffsetMap.insert(
          std::make_pair(SourceManager::MaxLoadedOffset - F.SLocEntryBaseOffset
                           - SLocSpaceSize,&F));

      // Initialize the remapping table.
      // Invalid stays invalid.
      F.SLocRemap.insertOrReplace(std::make_pair(0U, 0));
      // This module. Base was 2 when being compiled.
      F.SLocRemap.insertOrReplace(std::make_pair(2U,
                                  static_cast<int>(F.SLocEntryBaseOffset - 2)));

      TotalNumSLocEntries += F.LocalNumSLocEntries;
      break;
    }

    case MODULE_OFFSET_MAP:
      F.ModuleOffsetMap = Blob;
      break;

    case SOURCE_MANAGER_LINE_TABLE:
      if (ParseLineTable(F, Record))
        return Failure;
      break;

    case SOURCE_LOCATION_PRELOADS: {
      // Need to transform from the local view (1-based IDs) to the global view,
      // which is based off F.SLocEntryBaseID.
      if (!F.PreloadSLocEntries.empty()) {
        Error("Multiple SOURCE_LOCATION_PRELOADS records in AST file");
        return Failure;
      }

      F.PreloadSLocEntries.swap(Record);
      break;
    }

    case EXT_VECTOR_DECLS:
      for (unsigned I = 0, N = Record.size(); I != N; ++I)
        ExtVectorDecls.push_back(getGlobalDeclID(F, Record[I]));
      break;

    case VTABLE_USES:
      if (Record.size() % 3 != 0) {
        Error("Invalid VTABLE_USES record");
        return Failure;
      }

      // Later tables overwrite earlier ones.
      // FIXME: Modules will have some trouble with this. This is clearly not
      // the right way to do this.
      VTableUses.clear();

      for (unsigned Idx = 0, N = Record.size(); Idx != N; /* In loop */) {
        VTableUses.push_back(getGlobalDeclID(F, Record[Idx++]));
        VTableUses.push_back(
          ReadSourceLocation(F, Record, Idx).getRawEncoding());
        VTableUses.push_back(Record[Idx++]);
      }
      break;

    case PENDING_IMPLICIT_INSTANTIATIONS:
      if (PendingInstantiations.size() % 2 != 0) {
        Error("Invalid existing PendingInstantiations");
        return Failure;
      }

      if (Record.size() % 2 != 0) {
        Error("Invalid PENDING_IMPLICIT_INSTANTIATIONS block");
        return Failure;
      }

      for (unsigned I = 0, N = Record.size(); I != N; /* in loop */) {
        PendingInstantiations.push_back(getGlobalDeclID(F, Record[I++]));
        PendingInstantiations.push_back(
          ReadSourceLocation(F, Record, I).getRawEncoding());
      }
      break;

    case SEMA_DECL_REFS:
      if (Record.size() != 3) {
        Error("Invalid SEMA_DECL_REFS block");
        return Failure;
      }
      for (unsigned I = 0, N = Record.size(); I != N; ++I)
        SemaDeclRefs.push_back(getGlobalDeclID(F, Record[I]));
      break;

    case PPD_ENTITIES_OFFSETS: {
      F.PreprocessedEntityOffsets = (const PPEntityOffset *)Blob.data();
      assert(Blob.size() % sizeof(PPEntityOffset) == 0);
      F.NumPreprocessedEntities = Blob.size() / sizeof(PPEntityOffset);

      unsigned LocalBasePreprocessedEntityID = Record[0];

      unsigned StartingID;
      if (!PP.getPreprocessingRecord())
        PP.createPreprocessingRecord();
      if (!PP.getPreprocessingRecord()->getExternalSource())
        PP.getPreprocessingRecord()->SetExternalSource(*this);
      StartingID
        = PP.getPreprocessingRecord()
            ->allocateLoadedEntities(F.NumPreprocessedEntities);
      F.BasePreprocessedEntityID = StartingID;

      if (F.NumPreprocessedEntities > 0) {
        // Introduce the global -> local mapping for preprocessed entities in
        // this module.
        GlobalPreprocessedEntityMap.insert(std::make_pair(StartingID, &F));

        // Introduce the local -> global mapping for preprocessed entities in
        // this module.
        F.PreprocessedEntityRemap.insertOrReplace(
          std::make_pair(LocalBasePreprocessedEntityID,
            F.BasePreprocessedEntityID - LocalBasePreprocessedEntityID));
      }

      break;
    }

    case DECL_UPDATE_OFFSETS: {
      if (Record.size() % 2 != 0) {
        Error("invalid DECL_UPDATE_OFFSETS block in AST file");
        return Failure;
      }
      for (unsigned I = 0, N = Record.size(); I != N; I += 2) {
        GlobalDeclID ID = getGlobalDeclID(F, Record[I]);
        DeclUpdateOffsets[ID].push_back(std::make_pair(&F, Record[I + 1]));

        // If we've already loaded the decl, perform the updates when we finish
        // loading this block.
        if (Decl *D = GetExistingDecl(ID))
          PendingUpdateRecords.push_back(std::make_pair(ID, D));
      }
      break;
    }

    case OBJC_CATEGORIES_MAP: {
      if (F.LocalNumObjCCategoriesInMap != 0) {
        Error("duplicate OBJC_CATEGORIES_MAP record in AST file");
        return Failure;
      }

      F.LocalNumObjCCategoriesInMap = Record[0];
      F.ObjCCategoriesMap = (const ObjCCategoriesInfo *)Blob.data();
      break;
    }

    case OBJC_CATEGORIES:
      F.ObjCCategories.swap(Record);
      break;

    case CUDA_SPECIAL_DECL_REFS:
      // Later tables overwrite earlier ones.
      // FIXME: Modules will have trouble with this.
      CUDASpecialDeclRefs.clear();
      for (unsigned I = 0, N = Record.size(); I != N; ++I)
        CUDASpecialDeclRefs.push_back(getGlobalDeclID(F, Record[I]));
      break;

    case HEADER_SEARCH_TABLE: {
      F.HeaderFileInfoTableData = Blob.data();
      F.LocalNumHeaderFileInfos = Record[1];
      if (Record[0]) {
        F.HeaderFileInfoTable
          = HeaderFileInfoLookupTable::Create(
                   (const unsigned char *)F.HeaderFileInfoTableData + Record[0],
                   (const unsigned char *)F.HeaderFileInfoTableData,
                   HeaderFileInfoTrait(*this, F,
                                       &PP.getHeaderSearchInfo(),
                                       Blob.data() + Record[2]));

        PP.getHeaderSearchInfo().SetExternalSource(this);
        if (!PP.getHeaderSearchInfo().getExternalLookup())
          PP.getHeaderSearchInfo().SetExternalLookup(this);
      }
      break;
    }

    case FP_PRAGMA_OPTIONS:
      // Later tables overwrite earlier ones.
      FPPragmaOptions.swap(Record);
      break;

    case OPENCL_EXTENSIONS:
      for (unsigned I = 0, E = Record.size(); I != E; ) {
        auto Name = ReadString(Record, I);
        auto &Opt = OpenCLExtensions.OptMap[Name];
        Opt.Supported = Record[I++] != 0;
        Opt.Enabled = Record[I++] != 0;
        Opt.Avail = Record[I++];
        Opt.Core = Record[I++];
      }
      break;

    case OPENCL_EXTENSION_TYPES:
      for (unsigned I = 0, E = Record.size(); I != E;) {
        auto TypeID = static_cast<::TypeID>(Record[I++]);
        auto *Type = GetType(TypeID).getTypePtr();
        auto NumExt = static_cast<unsigned>(Record[I++]);
        for (unsigned II = 0; II != NumExt; ++II) {
          auto Ext = ReadString(Record, I);
          OpenCLTypeExtMap[Type].insert(Ext);
        }
      }
      break;

    case OPENCL_EXTENSION_DECLS:
      for (unsigned I = 0, E = Record.size(); I != E;) {
        auto DeclID = static_cast<::DeclID>(Record[I++]);
        auto *Decl = GetDecl(DeclID);
        auto NumExt = static_cast<unsigned>(Record[I++]);
        for (unsigned II = 0; II != NumExt; ++II) {
          auto Ext = ReadString(Record, I);
          OpenCLDeclExtMap[Decl].insert(Ext);
        }
      }
      break;

    case TENTATIVE_DEFINITIONS:
      for (unsigned I = 0, N = Record.size(); I != N; ++I)
        TentativeDefinitions.push_back(getGlobalDeclID(F, Record[I]));
      break;

    case KNOWN_NAMESPACES:
      for (unsigned I = 0, N = Record.size(); I != N; ++I)
        KnownNamespaces.push_back(getGlobalDeclID(F, Record[I]));
      break;

    case UNDEFINED_BUT_USED:
      if (UndefinedButUsed.size() % 2 != 0) {
        Error("Invalid existing UndefinedButUsed");
        return Failure;
      }

      if (Record.size() % 2 != 0) {
        Error("invalid undefined-but-used record");
        return Failure;
      }
      for (unsigned I = 0, N = Record.size(); I != N; /* in loop */) {
        UndefinedButUsed.push_back(getGlobalDeclID(F, Record[I++]));
        UndefinedButUsed.push_back(
            ReadSourceLocation(F, Record, I).getRawEncoding());
      }
      break;
    case DELETE_EXPRS_TO_ANALYZE:
      for (unsigned I = 0, N = Record.size(); I != N;) {
        DelayedDeleteExprs.push_back(getGlobalDeclID(F, Record[I++]));
        const uint64_t Count = Record[I++];
        DelayedDeleteExprs.push_back(Count);
        for (uint64_t C = 0; C < Count; ++C) {
          DelayedDeleteExprs.push_back(ReadSourceLocation(F, Record, I).getRawEncoding());
          bool IsArrayForm = Record[I++] == 1;
          DelayedDeleteExprs.push_back(IsArrayForm);
        }
      }
      break;

    case IMPORTED_MODULES: {
      if (!F.isModule()) {
        // If we aren't loading a module (which has its own exports), make
        // all of the imported modules visible.
        // FIXME: Deal with macros-only imports.
        for (unsigned I = 0, N = Record.size(); I != N; /**/) {
          unsigned GlobalID = getGlobalSubmoduleID(F, Record[I++]);
          SourceLocation Loc = ReadSourceLocation(F, Record, I);
          if (GlobalID) {
            ImportedModules.push_back(ImportedSubmodule(GlobalID, Loc));
            if (DeserializationListener)
              DeserializationListener->ModuleImportRead(GlobalID, Loc);
          }
        }
      }
      break;
    }

    case MACRO_OFFSET: {
      if (F.LocalNumMacros != 0) {
        Error("duplicate MACRO_OFFSET record in AST file");
        return Failure;
      }
      F.MacroOffsets = (const uint32_t *)Blob.data();
      F.LocalNumMacros = Record[0];
      unsigned LocalBaseMacroID = Record[1];
      F.BaseMacroID = getTotalNumMacros();

      if (F.LocalNumMacros > 0) {
        // Introduce the global -> local mapping for macros within this module.
        GlobalMacroMap.insert(std::make_pair(getTotalNumMacros() + 1, &F));

        // Introduce the local -> global mapping for macros within this module.
        F.MacroRemap.insertOrReplace(
          std::make_pair(LocalBaseMacroID,
                         F.BaseMacroID - LocalBaseMacroID));

        MacrosLoaded.resize(MacrosLoaded.size() + F.LocalNumMacros);
      }
      break;
    }

    case LATE_PARSED_TEMPLATE: {
      LateParsedTemplates.append(Record.begin(), Record.end());
      break;
    }

    case OPTIMIZE_PRAGMA_OPTIONS:
      if (Record.size() != 1) {
        Error("invalid pragma optimize record");
        return Failure;
      }
      OptimizeOffPragmaLocation = ReadSourceLocation(F, Record[0]);
      break;

    case MSSTRUCT_PRAGMA_OPTIONS:
      if (Record.size() != 1) {
        Error("invalid pragma ms_struct record");
        return Failure;
      }
      PragmaMSStructState = Record[0];
      break;

    case POINTERS_TO_MEMBERS_PRAGMA_OPTIONS:
      if (Record.size() != 2) {
        Error("invalid pragma ms_struct record");
        return Failure;
      }
      PragmaMSPointersToMembersState = Record[0];
      PointersToMembersPragmaLocation = ReadSourceLocation(F, Record[1]);
      break;

    case UNUSED_LOCAL_TYPEDEF_NAME_CANDIDATES:
      for (unsigned I = 0, N = Record.size(); I != N; ++I)
        UnusedLocalTypedefNameCandidates.push_back(
            getGlobalDeclID(F, Record[I]));
      break;

    case CUDA_PRAGMA_FORCE_HOST_DEVICE_DEPTH:
      if (Record.size() != 1) {
        Error("invalid cuda pragma options record");
        return Failure;
      }
      ForceCUDAHostDeviceDepth = Record[0];
      break;

    case PACK_PRAGMA_OPTIONS: {
      if (Record.size() < 3) {
        Error("invalid pragma pack record");
        return Failure;
      }
      PragmaPackCurrentValue = Record[0];
      PragmaPackCurrentLocation = ReadSourceLocation(F, Record[1]);
      unsigned NumStackEntries = Record[2];
      unsigned Idx = 3;
      // Reset the stack when importing a new module.
      PragmaPackStack.clear();
      for (unsigned I = 0; I < NumStackEntries; ++I) {
        PragmaPackStackEntry Entry;
        Entry.Value = Record[Idx++];
        Entry.Location = ReadSourceLocation(F, Record[Idx++]);
        PragmaPackStrings.push_back(ReadString(Record, Idx));
        Entry.SlotLabel = PragmaPackStrings.back();
        PragmaPackStack.push_back(Entry);
      }
      break;
    }
    }
  }
}

void ASTReader::ReadModuleOffsetMap(ModuleFile &F) const {
  assert(!F.ModuleOffsetMap.empty() && "no module offset map to read");

  // Additional remapping information.
  const unsigned char *Data = (const unsigned char*)F.ModuleOffsetMap.data();
  const unsigned char *DataEnd = Data + F.ModuleOffsetMap.size();
  F.ModuleOffsetMap = StringRef();

  // If we see this entry before SOURCE_LOCATION_OFFSETS, add placeholders.
  if (F.SLocRemap.find(0) == F.SLocRemap.end()) {
    F.SLocRemap.insert(std::make_pair(0U, 0));
    F.SLocRemap.insert(std::make_pair(2U, 1));
  }

  // Continuous range maps we may be updating in our module.
  typedef ContinuousRangeMap<uint32_t, int, 2>::Builder
      RemapBuilder;
  RemapBuilder SLocRemap(F.SLocRemap);
  RemapBuilder IdentifierRemap(F.IdentifierRemap);
  RemapBuilder MacroRemap(F.MacroRemap);
  RemapBuilder PreprocessedEntityRemap(F.PreprocessedEntityRemap);
  RemapBuilder SubmoduleRemap(F.SubmoduleRemap);
  RemapBuilder SelectorRemap(F.SelectorRemap);
  RemapBuilder DeclRemap(F.DeclRemap);
  RemapBuilder TypeRemap(F.TypeRemap);

  while (Data < DataEnd) {
    // FIXME: Looking up dependency modules by filename is horrible.
    using namespace llvm::support;
    uint16_t Len = endian::readNext<uint16_t, little, unaligned>(Data);
    StringRef Name = StringRef((const char*)Data, Len);
    Data += Len;
    ModuleFile *OM = ModuleMgr.lookup(Name);
    if (!OM) {
      std::string Msg =
          "SourceLocation remap refers to unknown module, cannot find ";
      Msg.append(Name);
      Error(Msg);
      return;
    }

    uint32_t SLocOffset =
        endian::readNext<uint32_t, little, unaligned>(Data);
    uint32_t IdentifierIDOffset =
        endian::readNext<uint32_t, little, unaligned>(Data);
    uint32_t MacroIDOffset =
        endian::readNext<uint32_t, little, unaligned>(Data);
    uint32_t PreprocessedEntityIDOffset =
        endian::readNext<uint32_t, little, unaligned>(Data);
    uint32_t SubmoduleIDOffset =
        endian::readNext<uint32_t, little, unaligned>(Data);
    uint32_t SelectorIDOffset =
        endian::readNext<uint32_t, little, unaligned>(Data);
    uint32_t DeclIDOffset =
        endian::readNext<uint32_t, little, unaligned>(Data);
    uint32_t TypeIndexOffset =
        endian::readNext<uint32_t, little, unaligned>(Data);

    uint32_t None = std::numeric_limits<uint32_t>::max();

    auto mapOffset = [&](uint32_t Offset, uint32_t BaseOffset,
                         RemapBuilder &Remap) {
      if (Offset != None)
        Remap.insert(std::make_pair(Offset,
                                    static_cast<int>(BaseOffset - Offset)));
    };
    mapOffset(SLocOffset, OM->SLocEntryBaseOffset, SLocRemap);
    mapOffset(IdentifierIDOffset, OM->BaseIdentifierID, IdentifierRemap);
    mapOffset(MacroIDOffset, OM->BaseMacroID, MacroRemap);
    mapOffset(PreprocessedEntityIDOffset, OM->BasePreprocessedEntityID,
              PreprocessedEntityRemap);
    mapOffset(SubmoduleIDOffset, OM->BaseSubmoduleID, SubmoduleRemap);
    mapOffset(SelectorIDOffset, OM->BaseSelectorID, SelectorRemap);
    mapOffset(DeclIDOffset, OM->BaseDeclID, DeclRemap);
    mapOffset(TypeIndexOffset, OM->BaseTypeIndex, TypeRemap);

    // Global -> local mappings.
    F.GlobalToLocalDeclIDs[OM] = DeclIDOffset;
  }
}

ASTReader::ASTReadResult
ASTReader::ReadModuleMapFileBlock(RecordData &Record, ModuleFile &F,
                                  const ModuleFile *ImportedBy,
                                  unsigned ClientLoadCapabilities) {
  unsigned Idx = 0;
  F.ModuleMapPath = ReadPath(F, Record, Idx);

  if (F.Kind == MK_ExplicitModule || F.Kind == MK_PrebuiltModule) {
    // For an explicitly-loaded module, we don't care whether the original
    // module map file exists or matches.
    return Success;
  }

  // Try to resolve ModuleName in the current header search context and
  // verify that it is found in the same module map file as we saved. If the
  // top-level AST file is a main file, skip this check because there is no
  // usable header search context.
  assert(!F.ModuleName.empty() &&
         "MODULE_NAME should come before MODULE_MAP_FILE");
  if (F.Kind == MK_ImplicitModule && ModuleMgr.begin()->Kind != MK_MainFile) {
    // An implicitly-loaded module file should have its module listed in some
    // module map file that we've already loaded.
    Module *M = PP.getHeaderSearchInfo().lookupModule(F.ModuleName);
    auto &Map = PP.getHeaderSearchInfo().getModuleMap();
    const FileEntry *ModMap = M ? Map.getModuleMapFileForUniquing(M) : nullptr;
    if (!ModMap) {
      assert(ImportedBy && "top-level import should be verified");
      if ((ClientLoadCapabilities & ARR_OutOfDate) == 0) {
        if (auto *ASTFE = M ? M->getASTFile() : nullptr)
          // This module was defined by an imported (explicit) module.
          Diag(diag::err_module_file_conflict) << F.ModuleName << F.FileName
                                               << ASTFE->getName();
        else
          // This module was built with a different module map.
          Diag(diag::err_imported_module_not_found)
              << F.ModuleName << F.FileName << ImportedBy->FileName
              << F.ModuleMapPath;
      }
      return OutOfDate;
    }

    assert(M->Name == F.ModuleName && "found module with different name");

    // Check the primary module map file.
    const FileEntry *StoredModMap = FileMgr.getFile(F.ModuleMapPath);
    if (StoredModMap == nullptr || StoredModMap != ModMap) {
      assert(ModMap && "found module is missing module map file");
      assert(ImportedBy && "top-level import should be verified");
      if ((ClientLoadCapabilities & ARR_OutOfDate) == 0)
        Diag(diag::err_imported_module_modmap_changed)
          << F.ModuleName << ImportedBy->FileName
          << ModMap->getName() << F.ModuleMapPath;
      return OutOfDate;
    }

    llvm::SmallPtrSet<const FileEntry *, 1> AdditionalStoredMaps;
    for (unsigned I = 0, N = Record[Idx++]; I < N; ++I) {
      // FIXME: we should use input files rather than storing names.
      std::string Filename = ReadPath(F, Record, Idx);
      const FileEntry *F =
          FileMgr.getFile(Filename, false, false);
      if (F == nullptr) {
        if ((ClientLoadCapabilities & ARR_OutOfDate) == 0)
          Error("could not find file '" + Filename +"' referenced by AST file");
        return OutOfDate;
      }
      AdditionalStoredMaps.insert(F);
    }

    // Check any additional module map files (e.g. module.private.modulemap)
    // that are not in the pcm.
    if (auto *AdditionalModuleMaps = Map.getAdditionalModuleMapFiles(M)) {
      for (const FileEntry *ModMap : *AdditionalModuleMaps) {
        // Remove files that match
        // Note: SmallPtrSet::erase is really remove
        if (!AdditionalStoredMaps.erase(ModMap)) {
          if ((ClientLoadCapabilities & ARR_OutOfDate) == 0)
            Diag(diag::err_module_different_modmap)
              << F.ModuleName << /*new*/0 << ModMap->getName();
          return OutOfDate;
        }
      }
    }

    // Check any additional module map files that are in the pcm, but not
    // found in header search. Cases that match are already removed.
    for (const FileEntry *ModMap : AdditionalStoredMaps) {
      if ((ClientLoadCapabilities & ARR_OutOfDate) == 0)
        Diag(diag::err_module_different_modmap)
          << F.ModuleName << /*not new*/1 << ModMap->getName();
      return OutOfDate;
    }
  }

  if (Listener)
    Listener->ReadModuleMapFile(F.ModuleMapPath);
  return Success;
}


/// \brief Move the given method to the back of the global list of methods.
static void moveMethodToBackOfGlobalList(Sema &S, ObjCMethodDecl *Method) {
  // Find the entry for this selector in the method pool.
  Sema::GlobalMethodPool::iterator Known
    = S.MethodPool.find(Method->getSelector());
  if (Known == S.MethodPool.end())
    return;

  // Retrieve the appropriate method list.
  ObjCMethodList &Start = Method->isInstanceMethod()? Known->second.first
                                                    : Known->second.second;
  bool Found = false;
  for (ObjCMethodList *List = &Start; List; List = List->getNext()) {
    if (!Found) {
      if (List->getMethod() == Method) {
        Found = true;
      } else {
        // Keep searching.
        continue;
      }
    }

    if (List->getNext())
      List->setMethod(List->getNext()->getMethod());
    else
      List->setMethod(Method);
  }
}

void ASTReader::makeNamesVisible(const HiddenNames &Names, Module *Owner) {
  assert(Owner->NameVisibility != Module::Hidden && "nothing to make visible?");
  for (Decl *D : Names) {
    bool wasHidden = D->Hidden;
    D->Hidden = false;

    if (wasHidden && SemaObj) {
      if (ObjCMethodDecl *Method = dyn_cast<ObjCMethodDecl>(D)) {
        moveMethodToBackOfGlobalList(*SemaObj, Method);
      }
    }
  }
}

void ASTReader::makeModuleVisible(Module *Mod,
                                  Module::NameVisibilityKind NameVisibility,
                                  SourceLocation ImportLoc) {
  llvm::SmallPtrSet<Module *, 4> Visited;
  SmallVector<Module *, 4> Stack;
  Stack.push_back(Mod);
  while (!Stack.empty()) {
    Mod = Stack.pop_back_val();

    if (NameVisibility <= Mod->NameVisibility) {
      // This module already has this level of visibility (or greater), so
      // there is nothing more to do.
      continue;
    }

    if (!Mod->isAvailable()) {
      // Modules that aren't available cannot be made visible.
      continue;
    }

    // Update the module's name visibility.
    Mod->NameVisibility = NameVisibility;

    // If we've already deserialized any names from this module,
    // mark them as visible.
    HiddenNamesMapType::iterator Hidden = HiddenNamesMap.find(Mod);
    if (Hidden != HiddenNamesMap.end()) {
      auto HiddenNames = std::move(*Hidden);
      HiddenNamesMap.erase(Hidden);
      makeNamesVisible(HiddenNames.second, HiddenNames.first);
      assert(HiddenNamesMap.find(Mod) == HiddenNamesMap.end() &&
             "making names visible added hidden names");
    }

    // Push any exported modules onto the stack to be marked as visible.
    SmallVector<Module *, 16> Exports;
    Mod->getExportedModules(Exports);
    for (SmallVectorImpl<Module *>::iterator
           I = Exports.begin(), E = Exports.end(); I != E; ++I) {
      Module *Exported = *I;
      if (Visited.insert(Exported).second)
        Stack.push_back(Exported);
    }
  }
}

/// We've merged the definition \p MergedDef into the existing definition
/// \p Def. Ensure that \p Def is made visible whenever \p MergedDef is made
/// visible.
void ASTReader::mergeDefinitionVisibility(NamedDecl *Def,
                                          NamedDecl *MergedDef) {
  // FIXME: This doesn't correctly handle the case where MergedDef is visible
  // in modules other than its owning module. We should instead give the
  // ASTContext a list of merged definitions for Def.
  if (Def->isHidden()) {
    // If MergedDef is visible or becomes visible, make the definition visible.
    if (!MergedDef->isHidden())
      Def->Hidden = false;
    else if (getContext().getLangOpts().ModulesLocalVisibility) {
      getContext().mergeDefinitionIntoModule(
          Def, MergedDef->getImportedOwningModule(),
          /*NotifyListeners*/ false);
      PendingMergedDefinitionsToDeduplicate.insert(Def);
    } else {
      auto SubmoduleID = MergedDef->getOwningModuleID();
      assert(SubmoduleID && "hidden definition in no module");
      HiddenNamesMap[getSubmodule(SubmoduleID)].push_back(Def);
    }
  }
}

bool ASTReader::loadGlobalIndex() {
  if (GlobalIndex)
    return false;

  if (TriedLoadingGlobalIndex || !UseGlobalIndex ||
      !Context.getLangOpts().Modules)
    return true;

  // Try to load the global index.
  TriedLoadingGlobalIndex = true;
  StringRef ModuleCachePath
    = getPreprocessor().getHeaderSearchInfo().getModuleCachePath();
  std::pair<GlobalModuleIndex *, GlobalModuleIndex::ErrorCode> Result
    = GlobalModuleIndex::readIndex(ModuleCachePath);
  if (!Result.first)
    return true;

  GlobalIndex.reset(Result.first);
  ModuleMgr.setGlobalIndex(GlobalIndex.get());
  return false;
}

bool ASTReader::isGlobalIndexUnavailable() const {
  return Context.getLangOpts().Modules && UseGlobalIndex &&
         !hasGlobalIndex() && TriedLoadingGlobalIndex;
}

static void updateModuleTimestamp(ModuleFile &MF) {
  // Overwrite the timestamp file contents so that file's mtime changes.
  std::string TimestampFilename = MF.getTimestampFilename();
  std::error_code EC;
  llvm::raw_fd_ostream OS(TimestampFilename, EC, llvm::sys::fs::F_Text);
  if (EC)
    return;
  OS << "Timestamp file\n";
}

/// \brief Given a cursor at the start of an AST file, scan ahead and drop the
/// cursor into the start of the given block ID, returning false on success and
/// true on failure.
static bool SkipCursorToBlock(BitstreamCursor &Cursor, unsigned BlockID) {
  while (true) {
    llvm::BitstreamEntry Entry = Cursor.advance();
    switch (Entry.Kind) {
    case llvm::BitstreamEntry::Error:
    case llvm::BitstreamEntry::EndBlock:
      return true;

    case llvm::BitstreamEntry::Record:
      // Ignore top-level records.
      Cursor.skipRecord(Entry.ID);
      break;

    case llvm::BitstreamEntry::SubBlock:
      if (Entry.ID == BlockID) {
        if (Cursor.EnterSubBlock(BlockID))
          return true;
        // Found it!
        return false;
      }

      if (Cursor.SkipBlock())
        return true;
    }
  }
}

ASTReader::ASTReadResult ASTReader::ReadAST(StringRef FileName,
                                            ModuleKind Type,
                                            SourceLocation ImportLoc,
                                            unsigned ClientLoadCapabilities,
                                            SmallVectorImpl<ImportedSubmodule> *Imported) {
  llvm::SaveAndRestore<SourceLocation>
    SetCurImportLocRAII(CurrentImportLoc, ImportLoc);

  // Defer any pending actions until we get to the end of reading the AST file.
  Deserializing AnASTFile(this);

  // Bump the generation number.
  unsigned PreviousGeneration = incrementGeneration(Context);

  unsigned NumModules = ModuleMgr.size();
  SmallVector<ImportedModule, 4> Loaded;
  switch (ASTReadResult ReadResult =
              ReadASTCore(FileName, Type, ImportLoc,
                          /*ImportedBy=*/nullptr, Loaded, 0, 0,
                          ASTFileSignature(), ClientLoadCapabilities)) {
  case Failure:
  case Missing:
  case OutOfDate:
  case VersionMismatch:
  case ConfigurationMismatch:
  case HadErrors: {
    llvm::SmallPtrSet<ModuleFile *, 4> LoadedSet;
    for (const ImportedModule &IM : Loaded)
      LoadedSet.insert(IM.Mod);

    ModuleMgr.removeModules(ModuleMgr.begin() + NumModules, LoadedSet,
                            Context.getLangOpts().Modules
                                ? &PP.getHeaderSearchInfo().getModuleMap()
                                : nullptr);

    // If we find that any modules are unusable, the global index is going
    // to be out-of-date. Just remove it.
    GlobalIndex.reset();
    ModuleMgr.setGlobalIndex(nullptr);
    return ReadResult;
  }
  case Success:
    break;
  }

  // Here comes stuff that we only do once the entire chain is loaded.

  // Load the AST blocks of all of the modules that we loaded.
  for (SmallVectorImpl<ImportedModule>::iterator M = Loaded.begin(),
                                              MEnd = Loaded.end();
       M != MEnd; ++M) {
    ModuleFile &F = *M->Mod;

    // Read the AST block.
    if (ASTReadResult Result = ReadASTBlock(F, ClientLoadCapabilities))
      return Result;

    // Read the extension blocks.
    while (!SkipCursorToBlock(F.Stream, EXTENSION_BLOCK_ID)) {
      if (ASTReadResult Result = ReadExtensionBlock(F))
        return Result;
    }

    // Once read, set the ModuleFile bit base offset and update the size in
    // bits of all files we've seen.
    F.GlobalBitOffset = TotalModulesSizeInBits;
    TotalModulesSizeInBits += F.SizeInBits;
    GlobalBitOffsetsMap.insert(std::make_pair(F.GlobalBitOffset, &F));

    // Preload SLocEntries.
    for (unsigned I = 0, N = F.PreloadSLocEntries.size(); I != N; ++I) {
      int Index = int(F.PreloadSLocEntries[I] - 1) + F.SLocEntryBaseID;
      // Load it through the SourceManager and don't call ReadSLocEntry()
      // directly because the entry may have already been loaded in which case
      // calling ReadSLocEntry() directly would trigger an assertion in
      // SourceManager.
      SourceMgr.getLoadedSLocEntryByID(Index);
    }

    // Preload all the pending interesting identifiers by marking them out of
    // date.
    for (auto Offset : F.PreloadIdentifierOffsets) {
      const unsigned char *Data = reinterpret_cast<const unsigned char *>(
          F.IdentifierTableData + Offset);

      ASTIdentifierLookupTrait Trait(*this, F);
      auto KeyDataLen = Trait.ReadKeyDataLength(Data);
      auto Key = Trait.ReadKey(Data, KeyDataLen.first);
      auto &II = PP.getIdentifierTable().getOwn(Key);
      II.setOutOfDate(true);

      // Mark this identifier as being from an AST file so that we can track
      // whether we need to serialize it.
      markIdentifierFromAST(*this, II);

      // Associate the ID with the identifier so that the writer can reuse it.
      auto ID = Trait.ReadIdentifierID(Data + KeyDataLen.first);
      SetIdentifierInfo(ID, &II);
    }
  }

  // Setup the import locations and notify the module manager that we've
  // committed to these module files.
  for (SmallVectorImpl<ImportedModule>::iterator M = Loaded.begin(),
                                              MEnd = Loaded.end();
       M != MEnd; ++M) {
    ModuleFile &F = *M->Mod;

    ModuleMgr.moduleFileAccepted(&F);

    // Set the import location.
    F.DirectImportLoc = ImportLoc;
    // FIXME: We assume that locations from PCH / preamble do not need
    // any translation.
    if (!M->ImportedBy)
      F.ImportLoc = M->ImportLoc;
    else
      F.ImportLoc = TranslateSourceLocation(*M->ImportedBy, M->ImportLoc);
  }

  if (!Context.getLangOpts().CPlusPlus ||
      (Type != MK_ImplicitModule && Type != MK_ExplicitModule &&
       Type != MK_PrebuiltModule)) {
    // Mark all of the identifiers in the identifier table as being out of date,
    // so that various accessors know to check the loaded modules when the
    // identifier is used.
    //
    // For C++ modules, we don't need information on many identifiers (just
    // those that provide macros or are poisoned), so we mark all of
    // the interesting ones via PreloadIdentifierOffsets.
    for (IdentifierTable::iterator Id = PP.getIdentifierTable().begin(),
                                IdEnd = PP.getIdentifierTable().end();
         Id != IdEnd; ++Id)
      Id->second->setOutOfDate(true);
  }
  // Mark selectors as out of date.
  for (auto Sel : SelectorGeneration)
    SelectorOutOfDate[Sel.first] = true;

  // Resolve any unresolved module exports.
  for (unsigned I = 0, N = UnresolvedModuleRefs.size(); I != N; ++I) {
    UnresolvedModuleRef &Unresolved = UnresolvedModuleRefs[I];
    SubmoduleID GlobalID = getGlobalSubmoduleID(*Unresolved.File,Unresolved.ID);
    Module *ResolvedMod = getSubmodule(GlobalID);

    switch (Unresolved.Kind) {
    case UnresolvedModuleRef::Conflict:
      if (ResolvedMod) {
        Module::Conflict Conflict;
        Conflict.Other = ResolvedMod;
        Conflict.Message = Unresolved.String.str();
        Unresolved.Mod->Conflicts.push_back(Conflict);
      }
      continue;

    case UnresolvedModuleRef::Import:
      if (ResolvedMod)
        Unresolved.Mod->Imports.insert(ResolvedMod);
      continue;

    case UnresolvedModuleRef::Export:
      if (ResolvedMod || Unresolved.IsWildcard)
        Unresolved.Mod->Exports.push_back(
          Module::ExportDecl(ResolvedMod, Unresolved.IsWildcard));
      continue;
    }
  }
  UnresolvedModuleRefs.clear();

  if (Imported)
    Imported->append(ImportedModules.begin(),
                     ImportedModules.end());

  // FIXME: How do we load the 'use'd modules? They may not be submodules.
  // Might be unnecessary as use declarations are only used to build the
  // module itself.

  InitializeContext();

  if (SemaObj)
    UpdateSema();

  if (DeserializationListener)
    DeserializationListener->ReaderInitialized(this);

  ModuleFile &PrimaryModule = ModuleMgr.getPrimaryModule();
  if (PrimaryModule.OriginalSourceFileID.isValid()) {
    PrimaryModule.OriginalSourceFileID
      = FileID::get(PrimaryModule.SLocEntryBaseID
                    + PrimaryModule.OriginalSourceFileID.getOpaqueValue() - 1);

    // If this AST file is a precompiled preamble, then set the
    // preamble file ID of the source manager to the file source file
    // from which the preamble was built.
    if (Type == MK_Preamble) {
      SourceMgr.setPreambleFileID(PrimaryModule.OriginalSourceFileID);
    } else if (Type == MK_MainFile) {
      SourceMgr.setMainFileID(PrimaryModule.OriginalSourceFileID);
    }
  }

  // For any Objective-C class definitions we have already loaded, make sure
  // that we load any additional categories.
  for (unsigned I = 0, N = ObjCClassesLoaded.size(); I != N; ++I) {
    loadObjCCategories(ObjCClassesLoaded[I]->getGlobalID(),
                       ObjCClassesLoaded[I],
                       PreviousGeneration);
  }

  if (PP.getHeaderSearchInfo()
          .getHeaderSearchOpts()
          .ModulesValidateOncePerBuildSession) {
    // Now we are certain that the module and all modules it depends on are
    // up to date.  Create or update timestamp files for modules that are
    // located in the module cache (not for PCH files that could be anywhere
    // in the filesystem).
    for (unsigned I = 0, N = Loaded.size(); I != N; ++I) {
      ImportedModule &M = Loaded[I];
      if (M.Mod->Kind == MK_ImplicitModule) {
        updateModuleTimestamp(*M.Mod);
      }
    }
  }

  return Success;
}

static ASTFileSignature readASTFileSignature(StringRef PCH);

/// \brief Whether \p Stream starts with the AST/PCH file magic number 'CPCH'.
static bool startsWithASTFileMagic(BitstreamCursor &Stream) {
  return Stream.canSkipToPos(4) &&
         Stream.Read(8) == 'C' &&
         Stream.Read(8) == 'P' &&
         Stream.Read(8) == 'C' &&
         Stream.Read(8) == 'H';
}

static unsigned moduleKindForDiagnostic(ModuleKind Kind) {
  switch (Kind) {
  case MK_PCH:
    return 0; // PCH
  case MK_ImplicitModule:
  case MK_ExplicitModule:
  case MK_PrebuiltModule:
    return 1; // module
  case MK_MainFile:
  case MK_Preamble:
    return 2; // main source file
  }
  llvm_unreachable("unknown module kind");
}

ASTReader::ASTReadResult
ASTReader::ReadASTCore(StringRef FileName,
                       ModuleKind Type,
                       SourceLocation ImportLoc,
                       ModuleFile *ImportedBy,
                       SmallVectorImpl<ImportedModule> &Loaded,
                       off_t ExpectedSize, time_t ExpectedModTime,
                       ASTFileSignature ExpectedSignature,
                       unsigned ClientLoadCapabilities) {
  ModuleFile *M;
  std::string ErrorStr;
  ModuleManager::AddModuleResult AddResult
    = ModuleMgr.addModule(FileName, Type, ImportLoc, ImportedBy,
                          getGeneration(), ExpectedSize, ExpectedModTime,
                          ExpectedSignature, readASTFileSignature,
                          M, ErrorStr);

  switch (AddResult) {
  case ModuleManager::AlreadyLoaded:
    return Success;

  case ModuleManager::NewlyLoaded:
    // Load module file below.
    break;

  case ModuleManager::Missing:
    // The module file was missing; if the client can handle that, return
    // it.
    if (ClientLoadCapabilities & ARR_Missing)
      return Missing;

    // Otherwise, return an error.
    Diag(diag::err_module_file_not_found) << moduleKindForDiagnostic(Type)
                                          << FileName << !ErrorStr.empty()
                                          << ErrorStr;
    return Failure;

  case ModuleManager::OutOfDate:
    // We couldn't load the module file because it is out-of-date. If the
    // client can handle out-of-date, return it.
    if (ClientLoadCapabilities & ARR_OutOfDate)
      return OutOfDate;

    // Otherwise, return an error.
    Diag(diag::err_module_file_out_of_date) << moduleKindForDiagnostic(Type)
                                            << FileName << !ErrorStr.empty()
                                            << ErrorStr;
    return Failure;
  }

  assert(M && "Missing module file");

  // FIXME: This seems rather a hack. Should CurrentDir be part of the
  // module?
  if (FileName != "-") {
    CurrentDir = llvm::sys::path::parent_path(FileName);
    if (CurrentDir.empty()) CurrentDir = ".";
  }

  ModuleFile &F = *M;
  BitstreamCursor &Stream = F.Stream;
  Stream = BitstreamCursor(PCHContainerRdr.ExtractPCH(*F.Buffer));
  F.SizeInBits = F.Buffer->getBufferSize() * 8;

  // Sniff for the signature.
  if (!startsWithASTFileMagic(Stream)) {
    Diag(diag::err_module_file_invalid) << moduleKindForDiagnostic(Type)
                                        << FileName;
    return Failure;
  }

  // This is used for compatibility with older PCH formats.
  bool HaveReadControlBlock = false;
  while (true) {
    llvm::BitstreamEntry Entry = Stream.advance();

    switch (Entry.Kind) {
    case llvm::BitstreamEntry::Error:
    case llvm::BitstreamEntry::Record:
    case llvm::BitstreamEntry::EndBlock:
      Error("invalid record at top-level of AST file");
      return Failure;

    case llvm::BitstreamEntry::SubBlock:
      break;
    }

    switch (Entry.ID) {
    case CONTROL_BLOCK_ID:
      HaveReadControlBlock = true;
      switch (ReadControlBlock(F, Loaded, ImportedBy, ClientLoadCapabilities)) {
      case Success:
        // Check that we didn't try to load a non-module AST file as a module.
        //
        // FIXME: Should we also perform the converse check? Loading a module as
        // a PCH file sort of works, but it's a bit wonky.
        if ((Type == MK_ImplicitModule || Type == MK_ExplicitModule ||
             Type == MK_PrebuiltModule) &&
            F.ModuleName.empty()) {
          auto Result = (Type == MK_ImplicitModule) ? OutOfDate : Failure;
          if (Result != OutOfDate ||
              (ClientLoadCapabilities & ARR_OutOfDate) == 0)
            Diag(diag::err_module_file_not_module) << FileName;
          return Result;
        }
        break;

      case Failure: return Failure;
      case Missing: return Missing;
      case OutOfDate: return OutOfDate;
      case VersionMismatch: return VersionMismatch;
      case ConfigurationMismatch: return ConfigurationMismatch;
      case HadErrors: return HadErrors;
      }
      break;

    case AST_BLOCK_ID:
      if (!HaveReadControlBlock) {
        if ((ClientLoadCapabilities & ARR_VersionMismatch) == 0)
          Diag(diag::err_pch_version_too_old);
        return VersionMismatch;
      }

      // Record that we've loaded this module.
      Loaded.push_back(ImportedModule(M, ImportedBy, ImportLoc));
      return Success;

    case UNHASHED_CONTROL_BLOCK_ID:
      // This block is handled using look-ahead during ReadControlBlock.  We
      // shouldn't get here!
      Error("malformed block record in AST file");
      return Failure;

    default:
      if (Stream.SkipBlock()) {
        Error("malformed block record in AST file");
        return Failure;
      }
      break;
    }
  }

  return Success;
}

ASTReader::ASTReadResult
ASTReader::readUnhashedControlBlock(ModuleFile &F, bool WasImportedBy,
                                    unsigned ClientLoadCapabilities) {
  const HeaderSearchOptions &HSOpts =
      PP.getHeaderSearchInfo().getHeaderSearchOpts();
  bool AllowCompatibleConfigurationMismatch =
      F.Kind == MK_ExplicitModule || F.Kind == MK_PrebuiltModule;

  ASTReadResult Result = readUnhashedControlBlockImpl(
      &F, F.Data, ClientLoadCapabilities, AllowCompatibleConfigurationMismatch,
      Listener.get(),
      WasImportedBy ? false : HSOpts.ModulesValidateDiagnosticOptions);

  // If F was directly imported by another module, it's implicitly validated by
  // the importing module.
  if (DisableValidation || WasImportedBy ||
      (AllowConfigurationMismatch && Result == ConfigurationMismatch))
    return Success;

  if (Result == Failure) {
    Error("malformed block record in AST file");
    return Failure;
  }

  if (Result == OutOfDate && F.Kind == MK_ImplicitModule) {
    // If this module has already been finalized in the PCMCache, we're stuck
    // with it; we can only load a single version of each module.
    //
    // This can happen when a module is imported in two contexts: in one, as a
    // user module; in another, as a system module (due to an import from
    // another module marked with the [system] flag).  It usually indicates a
    // bug in the module map: this module should also be marked with [system].
    //
    // If -Wno-system-headers (the default), and the first import is as a
    // system module, then validation will fail during the as-user import,
    // since -Werror flags won't have been validated.  However, it's reasonable
    // to treat this consistently as a system module.
    //
    // If -Wsystem-headers, the PCM on disk was built with
    // -Wno-system-headers, and the first import is as a user module, then
    // validation will fail during the as-system import since the PCM on disk
    // doesn't guarantee that -Werror was respected.  However, the -Werror
    // flags were checked during the initial as-user import.
    if (PCMCache.isBufferFinal(F.FileName)) {
      Diag(diag::warn_module_system_bit_conflict) << F.FileName;
      return Success;
    }
  }

  return Result;
}

ASTReader::ASTReadResult ASTReader::readUnhashedControlBlockImpl(
    ModuleFile *F, llvm::StringRef StreamData, unsigned ClientLoadCapabilities,
    bool AllowCompatibleConfigurationMismatch, ASTReaderListener *Listener,
    bool ValidateDiagnosticOptions) {
  // Initialize a stream.
  BitstreamCursor Stream(StreamData);

  // Sniff for the signature.
  if (!startsWithASTFileMagic(Stream))
    return Failure;

  // Scan for the UNHASHED_CONTROL_BLOCK_ID block.
  if (SkipCursorToBlock(Stream, UNHASHED_CONTROL_BLOCK_ID))
    return Failure;

  // Read all of the records in the options block.
  RecordData Record;
  ASTReadResult Result = Success;
  while (1) {
    llvm::BitstreamEntry Entry = Stream.advance();

    switch (Entry.Kind) {
    case llvm::BitstreamEntry::Error:
    case llvm::BitstreamEntry::SubBlock:
      return Failure;

    case llvm::BitstreamEntry::EndBlock:
      return Result;

    case llvm::BitstreamEntry::Record:
      // The interesting case.
      break;
    }

    // Read and process a record.
    Record.clear();
    switch (
        (UnhashedControlBlockRecordTypes)Stream.readRecord(Entry.ID, Record)) {
    case SIGNATURE: {
      if (F)
        std::copy(Record.begin(), Record.end(), F->Signature.data());
      break;
    }
    case DIAGNOSTIC_OPTIONS: {
      bool Complain = (ClientLoadCapabilities & ARR_OutOfDate) == 0;
      if (Listener && ValidateDiagnosticOptions &&
          !AllowCompatibleConfigurationMismatch &&
          ParseDiagnosticOptions(Record, Complain, *Listener))
        Result = OutOfDate; // Don't return early.  Read the signature.
      break;
    }
    case DIAG_PRAGMA_MAPPINGS:
      if (!F)
        break;
      if (F->PragmaDiagMappings.empty())
        F->PragmaDiagMappings.swap(Record);
      else
        F->PragmaDiagMappings.insert(F->PragmaDiagMappings.end(),
                                     Record.begin(), Record.end());
      break;
    }
  }
}

/// Parse a record and blob containing module file extension metadata.
static bool parseModuleFileExtensionMetadata(
              const SmallVectorImpl<uint64_t> &Record,
              StringRef Blob,
              ModuleFileExtensionMetadata &Metadata) {
  if (Record.size() < 4) return true;

  Metadata.MajorVersion = Record[0];
  Metadata.MinorVersion = Record[1];

  unsigned BlockNameLen = Record[2];
  unsigned UserInfoLen = Record[3];

  if (BlockNameLen + UserInfoLen > Blob.size()) return true;

  Metadata.BlockName = std::string(Blob.data(), Blob.data() + BlockNameLen);
  Metadata.UserInfo = std::string(Blob.data() + BlockNameLen,
                                  Blob.data() + BlockNameLen + UserInfoLen);
  return false;
}

ASTReader::ASTReadResult ASTReader::ReadExtensionBlock(ModuleFile &F) {
  BitstreamCursor &Stream = F.Stream;

  RecordData Record;
  while (true) {
    llvm::BitstreamEntry Entry = Stream.advance();
    switch (Entry.Kind) {
    case llvm::BitstreamEntry::SubBlock:
      if (Stream.SkipBlock())
        return Failure;

      continue;

    case llvm::BitstreamEntry::EndBlock:
      return Success;

    case llvm::BitstreamEntry::Error:
      return HadErrors;

    case llvm::BitstreamEntry::Record:
      break;
    }

    Record.clear();
    StringRef Blob;
    unsigned RecCode = Stream.readRecord(Entry.ID, Record, &Blob);
    switch (RecCode) {
    case EXTENSION_METADATA: {
      ModuleFileExtensionMetadata Metadata;
      if (parseModuleFileExtensionMetadata(Record, Blob, Metadata))
        return Failure;

      // Find a module file extension with this block name.
      auto Known = ModuleFileExtensions.find(Metadata.BlockName);
      if (Known == ModuleFileExtensions.end()) break;

      // Form a reader.
      if (auto Reader = Known->second->createExtensionReader(Metadata, *this,
                                                             F, Stream)) {
        F.ExtensionReaders.push_back(std::move(Reader));
      }

      break;
    }
    }
  }

  return Success;
}

void ASTReader::InitializeContext() {
  // If there's a listener, notify them that we "read" the translation unit.
  if (DeserializationListener)
    DeserializationListener->DeclRead(PREDEF_DECL_TRANSLATION_UNIT_ID,
                                      Context.getTranslationUnitDecl());

  // FIXME: Find a better way to deal with collisions between these
  // built-in types. Right now, we just ignore the problem.

  // Load the special types.
  if (SpecialTypes.size() >= NumSpecialTypeIDs) {
    if (unsigned String = SpecialTypes[SPECIAL_TYPE_CF_CONSTANT_STRING]) {
      if (!Context.CFConstantStringTypeDecl)
        Context.setCFConstantStringType(GetType(String));
    }

    if (unsigned File = SpecialTypes[SPECIAL_TYPE_FILE]) {
      QualType FileType = GetType(File);
      if (FileType.isNull()) {
        Error("FILE type is NULL");
        return;
      }

      if (!Context.FILEDecl) {
        if (const TypedefType *Typedef = FileType->getAs<TypedefType>())
          Context.setFILEDecl(Typedef->getDecl());
        else {
          const TagType *Tag = FileType->getAs<TagType>();
          if (!Tag) {
            Error("Invalid FILE type in AST file");
            return;
          }
          Context.setFILEDecl(Tag->getDecl());
        }
      }
    }

    if (unsigned Jmp_buf = SpecialTypes[SPECIAL_TYPE_JMP_BUF]) {
      QualType Jmp_bufType = GetType(Jmp_buf);
      if (Jmp_bufType.isNull()) {
        Error("jmp_buf type is NULL");
        return;
      }

      if (!Context.jmp_bufDecl) {
        if (const TypedefType *Typedef = Jmp_bufType->getAs<TypedefType>())
          Context.setjmp_bufDecl(Typedef->getDecl());
        else {
          const TagType *Tag = Jmp_bufType->getAs<TagType>();
          if (!Tag) {
            Error("Invalid jmp_buf type in AST file");
            return;
          }
          Context.setjmp_bufDecl(Tag->getDecl());
        }
      }
    }

    if (unsigned Sigjmp_buf = SpecialTypes[SPECIAL_TYPE_SIGJMP_BUF]) {
      QualType Sigjmp_bufType = GetType(Sigjmp_buf);
      if (Sigjmp_bufType.isNull()) {
        Error("sigjmp_buf type is NULL");
        return;
      }

      if (!Context.sigjmp_bufDecl) {
        if (const TypedefType *Typedef = Sigjmp_bufType->getAs<TypedefType>())
          Context.setsigjmp_bufDecl(Typedef->getDecl());
        else {
          const TagType *Tag = Sigjmp_bufType->getAs<TagType>();
          assert(Tag && "Invalid sigjmp_buf type in AST file");
          Context.setsigjmp_bufDecl(Tag->getDecl());
        }
      }
    }

    if (unsigned ObjCIdRedef
          = SpecialTypes[SPECIAL_TYPE_OBJC_ID_REDEFINITION]) {
      if (Context.ObjCIdRedefinitionType.isNull())
        Context.ObjCIdRedefinitionType = GetType(ObjCIdRedef);
    }

    if (unsigned ObjCClassRedef
          = SpecialTypes[SPECIAL_TYPE_OBJC_CLASS_REDEFINITION]) {
      if (Context.ObjCClassRedefinitionType.isNull())
        Context.ObjCClassRedefinitionType = GetType(ObjCClassRedef);
    }

    if (unsigned ObjCSelRedef
          = SpecialTypes[SPECIAL_TYPE_OBJC_SEL_REDEFINITION]) {
      if (Context.ObjCSelRedefinitionType.isNull())
        Context.ObjCSelRedefinitionType = GetType(ObjCSelRedef);
    }

    if (unsigned Ucontext_t = SpecialTypes[SPECIAL_TYPE_UCONTEXT_T]) {
      QualType Ucontext_tType = GetType(Ucontext_t);
      if (Ucontext_tType.isNull()) {
        Error("ucontext_t type is NULL");
        return;
      }

      if (!Context.ucontext_tDecl) {
        if (const TypedefType *Typedef = Ucontext_tType->getAs<TypedefType>())
          Context.setucontext_tDecl(Typedef->getDecl());
        else {
          const TagType *Tag = Ucontext_tType->getAs<TagType>();
          assert(Tag && "Invalid ucontext_t type in AST file");
          Context.setucontext_tDecl(Tag->getDecl());
        }
      }
    }
  }

  ReadPragmaDiagnosticMappings(Context.getDiagnostics());

  // If there were any CUDA special declarations, deserialize them.
  if (!CUDASpecialDeclRefs.empty()) {
    assert(CUDASpecialDeclRefs.size() == 1 && "More decl refs than expected!");
    Context.setcudaConfigureCallDecl(
                           cast<FunctionDecl>(GetDecl(CUDASpecialDeclRefs[0])));
  }

  // Re-export any modules that were imported by a non-module AST file.
  // FIXME: This does not make macro-only imports visible again.
  for (auto &Import : ImportedModules) {
    if (Module *Imported = getSubmodule(Import.ID)) {
      makeModuleVisible(Imported, Module::AllVisible,
                        /*ImportLoc=*/Import.ImportLoc);
      if (Import.ImportLoc.isValid())
        PP.makeModuleVisible(Imported, Import.ImportLoc);
      // FIXME: should we tell Sema to make the module visible too?
    }
  }
  ImportedModules.clear();
}

void ASTReader::finalizeForWriting() {
  // Nothing to do for now.
}

/// \brief Reads and return the signature record from \p PCH's control block, or
/// else returns 0.
static ASTFileSignature readASTFileSignature(StringRef PCH) {
  BitstreamCursor Stream(PCH);
  if (!startsWithASTFileMagic(Stream))
    return ASTFileSignature();

  // Scan for the UNHASHED_CONTROL_BLOCK_ID block.
  if (SkipCursorToBlock(Stream, UNHASHED_CONTROL_BLOCK_ID))
    return ASTFileSignature();

  // Scan for SIGNATURE inside the diagnostic options block.
  ASTReader::RecordData Record;
  while (true) {
    llvm::BitstreamEntry Entry = Stream.advanceSkippingSubblocks();
    if (Entry.Kind != llvm::BitstreamEntry::Record)
      return ASTFileSignature();

    Record.clear();
    StringRef Blob;
    if (SIGNATURE == Stream.readRecord(Entry.ID, Record, &Blob))
      return {{{(uint32_t)Record[0], (uint32_t)Record[1], (uint32_t)Record[2],
                (uint32_t)Record[3], (uint32_t)Record[4]}}};
  }
}

/// \brief Retrieve the name of the original source file name
/// directly from the AST file, without actually loading the AST
/// file.
std::string ASTReader::getOriginalSourceFile(
    const std::string &ASTFileName, FileManager &FileMgr,
    const PCHContainerReader &PCHContainerRdr, DiagnosticsEngine &Diags) {
  // Open the AST file.
  auto Buffer = FileMgr.getBufferForFile(ASTFileName);
  if (!Buffer) {
    Diags.Report(diag::err_fe_unable_to_read_pch_file)
        << ASTFileName << Buffer.getError().message();
    return std::string();
  }

  // Initialize the stream
  BitstreamCursor Stream(PCHContainerRdr.ExtractPCH(**Buffer));

  // Sniff for the signature.
  if (!startsWithASTFileMagic(Stream)) {
    Diags.Report(diag::err_fe_not_a_pch_file) << ASTFileName;
    return std::string();
  }

  // Scan for the CONTROL_BLOCK_ID block.
  if (SkipCursorToBlock(Stream, CONTROL_BLOCK_ID)) {
    Diags.Report(diag::err_fe_pch_malformed_block) << ASTFileName;
    return std::string();
  }

  // Scan for ORIGINAL_FILE inside the control block.
  RecordData Record;
  while (true) {
    llvm::BitstreamEntry Entry = Stream.advanceSkippingSubblocks();
    if (Entry.Kind == llvm::BitstreamEntry::EndBlock)
      return std::string();

    if (Entry.Kind != llvm::BitstreamEntry::Record) {
      Diags.Report(diag::err_fe_pch_malformed_block) << ASTFileName;
      return std::string();
    }

    Record.clear();
    StringRef Blob;
    if (Stream.readRecord(Entry.ID, Record, &Blob) == ORIGINAL_FILE)
      return Blob.str();
  }
}

namespace {

  class SimplePCHValidator : public ASTReaderListener {
    const LangOptions &ExistingLangOpts;
    const TargetOptions &ExistingTargetOpts;
    const PreprocessorOptions &ExistingPPOpts;
    std::string ExistingModuleCachePath;
    FileManager &FileMgr;

  public:
    SimplePCHValidator(const LangOptions &ExistingLangOpts,
                       const TargetOptions &ExistingTargetOpts,
                       const PreprocessorOptions &ExistingPPOpts,
                       StringRef ExistingModuleCachePath,
                       FileManager &FileMgr)
      : ExistingLangOpts(ExistingLangOpts),
        ExistingTargetOpts(ExistingTargetOpts),
        ExistingPPOpts(ExistingPPOpts),
        ExistingModuleCachePath(ExistingModuleCachePath),
        FileMgr(FileMgr)
    {
    }

    bool ReadLanguageOptions(const LangOptions &LangOpts, bool Complain,
                             bool AllowCompatibleDifferences) override {
      return checkLanguageOptions(ExistingLangOpts, LangOpts, nullptr,
                                  AllowCompatibleDifferences);
    }

    bool ReadTargetOptions(const TargetOptions &TargetOpts, bool Complain,
                           bool AllowCompatibleDifferences) override {
      return checkTargetOptions(ExistingTargetOpts, TargetOpts, nullptr,
                                AllowCompatibleDifferences);
    }

    bool ReadHeaderSearchOptions(const HeaderSearchOptions &HSOpts,
                                 StringRef SpecificModuleCachePath,
                                 bool Complain) override {
      return checkHeaderSearchOptions(HSOpts, SpecificModuleCachePath,
                                      ExistingModuleCachePath,
                                      nullptr, ExistingLangOpts);
    }

    bool ReadPreprocessorOptions(const PreprocessorOptions &PPOpts,
                                 bool Complain,
                                 std::string &SuggestedPredefines) override {
      return checkPreprocessorOptions(ExistingPPOpts, PPOpts, nullptr, FileMgr,
                                      SuggestedPredefines, ExistingLangOpts);
    }
  };

} // end anonymous namespace

bool ASTReader::readASTFileControlBlock(
    StringRef Filename, FileManager &FileMgr,
    const PCHContainerReader &PCHContainerRdr,
    bool FindModuleFileExtensions,
    ASTReaderListener &Listener, bool ValidateDiagnosticOptions) {
  // Open the AST file.
  // FIXME: This allows use of the VFS; we do not allow use of the
  // VFS when actually loading a module.
  auto Buffer = FileMgr.getBufferForFile(Filename);
  if (!Buffer) {
    return true;
  }

  // Initialize the stream
  StringRef Bytes = PCHContainerRdr.ExtractPCH(**Buffer);
  BitstreamCursor Stream(Bytes);

  // Sniff for the signature.
  if (!startsWithASTFileMagic(Stream))
    return true;

  // Scan for the CONTROL_BLOCK_ID block.
  if (SkipCursorToBlock(Stream, CONTROL_BLOCK_ID))
    return true;

  bool NeedsInputFiles = Listener.needsInputFileVisitation();
  bool NeedsSystemInputFiles = Listener.needsSystemInputFileVisitation();
  bool NeedsImports = Listener.needsImportVisitation();
  BitstreamCursor InputFilesCursor;

  RecordData Record;
  std::string ModuleDir;
  bool DoneWithControlBlock = false;
  while (!DoneWithControlBlock) {
    llvm::BitstreamEntry Entry = Stream.advance();

    switch (Entry.Kind) {
    case llvm::BitstreamEntry::SubBlock: {
      switch (Entry.ID) {
      case OPTIONS_BLOCK_ID: {
        std::string IgnoredSuggestedPredefines;
        if (ReadOptionsBlock(Stream, ARR_ConfigurationMismatch | ARR_OutOfDate,
                             /*AllowCompatibleConfigurationMismatch*/ false,
                             Listener, IgnoredSuggestedPredefines) != Success)
          return true;
        break;
      }

      case INPUT_FILES_BLOCK_ID:
        InputFilesCursor = Stream;
        if (Stream.SkipBlock() ||
            (NeedsInputFiles &&
             ReadBlockAbbrevs(InputFilesCursor, INPUT_FILES_BLOCK_ID)))
          return true;
        break;

      default:
        if (Stream.SkipBlock())
          return true;
        break;
      }

      continue;
    }

    case llvm::BitstreamEntry::EndBlock:
      DoneWithControlBlock = true;
      break;

    case llvm::BitstreamEntry::Error:
      return true;

    case llvm::BitstreamEntry::Record:
      break;
    }

    if (DoneWithControlBlock) break;

    Record.clear();
    StringRef Blob;
    unsigned RecCode = Stream.readRecord(Entry.ID, Record, &Blob);
    switch ((ControlRecordTypes)RecCode) {
    case METADATA: {
      if (Record[0] != VERSION_MAJOR)
        return true;

      if (Listener.ReadFullVersionInformation(Blob))
        return true;

      break;
    }
    case MODULE_NAME:
      Listener.ReadModuleName(Blob);
      break;
    case MODULE_DIRECTORY:
      ModuleDir = Blob;
      break;
    case MODULE_MAP_FILE: {
      unsigned Idx = 0;
      auto Path = ReadString(Record, Idx);
      ResolveImportedPath(Path, ModuleDir);
      Listener.ReadModuleMapFile(Path);
      break;
    }
    case INPUT_FILE_OFFSETS: {
      if (!NeedsInputFiles)
        break;

      unsigned NumInputFiles = Record[0];
      unsigned NumUserFiles = Record[1];
      const uint64_t *InputFileOffs = (const uint64_t *)Blob.data();
      for (unsigned I = 0; I != NumInputFiles; ++I) {
        // Go find this input file.
        bool isSystemFile = I >= NumUserFiles;

        if (isSystemFile && !NeedsSystemInputFiles)
          break; // the rest are system input files

        BitstreamCursor &Cursor = InputFilesCursor;
        SavedStreamPosition SavedPosition(Cursor);
        Cursor.JumpToBit(InputFileOffs[I]);

        unsigned Code = Cursor.ReadCode();
        RecordData Record;
        StringRef Blob;
        bool shouldContinue = false;
        switch ((InputFileRecordTypes)Cursor.readRecord(Code, Record, &Blob)) {
        case INPUT_FILE:
          bool Overridden = static_cast<bool>(Record[3]);
          std::string Filename = Blob;
          ResolveImportedPath(Filename, ModuleDir);
          shouldContinue = Listener.visitInputFile(
              Filename, isSystemFile, Overridden, /*IsExplicitModule*/false);
          break;
        }
        if (!shouldContinue)
          break;
      }
      break;
    }

    case IMPORTS: {
      if (!NeedsImports)
        break;

      unsigned Idx = 0, N = Record.size();
      while (Idx < N) {
        // Read information about the AST file.
        Idx += 5; // ImportLoc, Size, ModTime, Signature
        std::string Filename = ReadString(Record, Idx);
        ResolveImportedPath(Filename, ModuleDir);
        Listener.visitImport(Filename);
      }
      break;
    }

    default:
      // No other validation to perform.
      break;
    }
  }

  // Look for module file extension blocks, if requested.
  if (FindModuleFileExtensions) {
    BitstreamCursor SavedStream = Stream;
    while (!SkipCursorToBlock(Stream, EXTENSION_BLOCK_ID)) {
      bool DoneWithExtensionBlock = false;
      while (!DoneWithExtensionBlock) {
       llvm::BitstreamEntry Entry = Stream.advance();

       switch (Entry.Kind) {
       case llvm::BitstreamEntry::SubBlock:
         if (Stream.SkipBlock())
           return true;

         continue;

       case llvm::BitstreamEntry::EndBlock:
         DoneWithExtensionBlock = true;
         continue;

       case llvm::BitstreamEntry::Error:
         return true;

       case llvm::BitstreamEntry::Record:
         break;
       }

       Record.clear();
       StringRef Blob;
       unsigned RecCode = Stream.readRecord(Entry.ID, Record, &Blob);
       switch (RecCode) {
       case EXTENSION_METADATA: {
         ModuleFileExtensionMetadata Metadata;
         if (parseModuleFileExtensionMetadata(Record, Blob, Metadata))
           return true;

         Listener.readModuleFileExtension(Metadata);
         break;
       }
       }
      }
    }
    Stream = SavedStream;
  }

  // Scan for the UNHASHED_CONTROL_BLOCK_ID block.
  if (readUnhashedControlBlockImpl(
          nullptr, Bytes, ARR_ConfigurationMismatch | ARR_OutOfDate,
          /*AllowCompatibleConfigurationMismatch*/ false, &Listener,
          ValidateDiagnosticOptions) != Success)
    return true;

  return false;
}

bool ASTReader::isAcceptableASTFile(StringRef Filename, FileManager &FileMgr,
                                    const PCHContainerReader &PCHContainerRdr,
                                    const LangOptions &LangOpts,
                                    const TargetOptions &TargetOpts,
                                    const PreprocessorOptions &PPOpts,
                                    StringRef ExistingModuleCachePath) {
  SimplePCHValidator validator(LangOpts, TargetOpts, PPOpts,
                               ExistingModuleCachePath, FileMgr);
  return !readASTFileControlBlock(Filename, FileMgr, PCHContainerRdr,
                                  /*FindModuleFileExtensions=*/false,
                                  validator,
                                  /*ValidateDiagnosticOptions=*/true);
}

ASTReader::ASTReadResult
ASTReader::ReadSubmoduleBlock(ModuleFile &F, unsigned ClientLoadCapabilities) {
  // Enter the submodule block.
  if (F.Stream.EnterSubBlock(SUBMODULE_BLOCK_ID)) {
    Error("malformed submodule block record in AST file");
    return Failure;
  }

  ModuleMap &ModMap = PP.getHeaderSearchInfo().getModuleMap();
  bool First = true;
  Module *CurrentModule = nullptr;
  Module::ModuleKind ModuleKind = Module::ModuleMapModule;
  RecordData Record;
  while (true) {
    llvm::BitstreamEntry Entry = F.Stream.advanceSkippingSubblocks();

    switch (Entry.Kind) {
    case llvm::BitstreamEntry::SubBlock: // Handled for us already.
    case llvm::BitstreamEntry::Error:
      Error("malformed block record in AST file");
      return Failure;
    case llvm::BitstreamEntry::EndBlock:
      return Success;
    case llvm::BitstreamEntry::Record:
      // The interesting case.
      break;
    }

    // Read a record.
    StringRef Blob;
    Record.clear();
    auto Kind = F.Stream.readRecord(Entry.ID, Record, &Blob);

    if ((Kind == SUBMODULE_METADATA) != First) {
      Error("submodule metadata record should be at beginning of block");
      return Failure;
    }
    First = false;

    // Submodule information is only valid if we have a current module.
    // FIXME: Should we error on these cases?
    if (!CurrentModule && Kind != SUBMODULE_METADATA &&
        Kind != SUBMODULE_DEFINITION)
      continue;

    switch (Kind) {
    default:  // Default behavior: ignore.
      break;

    case SUBMODULE_DEFINITION: {
      if (Record.size() < 8) {
        Error("malformed module definition");
        return Failure;
      }

      StringRef Name = Blob;
      unsigned Idx = 0;
      SubmoduleID GlobalID = getGlobalSubmoduleID(F, Record[Idx++]);
      SubmoduleID Parent = getGlobalSubmoduleID(F, Record[Idx++]);
      bool IsFramework = Record[Idx++];
      bool IsExplicit = Record[Idx++];
      bool IsSystem = Record[Idx++];
      bool IsExternC = Record[Idx++];
      bool InferSubmodules = Record[Idx++];
      bool InferExplicitSubmodules = Record[Idx++];
      bool InferExportWildcard = Record[Idx++];
      bool ConfigMacrosExhaustive = Record[Idx++];

      Module *ParentModule = nullptr;
      if (Parent)
        ParentModule = getSubmodule(Parent);

      // Retrieve this (sub)module from the module map, creating it if
      // necessary.
      CurrentModule =
          ModMap.findOrCreateModule(Name, ParentModule, IsFramework, IsExplicit)
              .first;

      // FIXME: set the definition loc for CurrentModule, or call
      // ModMap.setInferredModuleAllowedBy()

      SubmoduleID GlobalIndex = GlobalID - NUM_PREDEF_SUBMODULE_IDS;
      if (GlobalIndex >= SubmodulesLoaded.size() ||
          SubmodulesLoaded[GlobalIndex]) {
        Error("too many submodules");
        return Failure;
      }

      if (!ParentModule) {
        if (const FileEntry *CurFile = CurrentModule->getASTFile()) {
          if (CurFile != F.File) {
            if (!Diags.isDiagnosticInFlight()) {
              Diag(diag::err_module_file_conflict)
                << CurrentModule->getTopLevelModuleName()
                << CurFile->getName()
                << F.File->getName();
            }
            return Failure;
          }
        }

        CurrentModule->setASTFile(F.File);
      }

      CurrentModule->Kind = ModuleKind;
      CurrentModule->Signature = F.Signature;
      CurrentModule->IsFromModuleFile = true;
      CurrentModule->IsSystem = IsSystem || CurrentModule->IsSystem;
      CurrentModule->IsExternC = IsExternC;
      CurrentModule->InferSubmodules = InferSubmodules;
      CurrentModule->InferExplicitSubmodules = InferExplicitSubmodules;
      CurrentModule->InferExportWildcard = InferExportWildcard;
      CurrentModule->ConfigMacrosExhaustive = ConfigMacrosExhaustive;
      if (DeserializationListener)
        DeserializationListener->ModuleRead(GlobalID, CurrentModule);

      SubmodulesLoaded[GlobalIndex] = CurrentModule;

      // Clear out data that will be replaced by what is in the module file.
      CurrentModule->LinkLibraries.clear();
      CurrentModule->ConfigMacros.clear();
      CurrentModule->UnresolvedConflicts.clear();
      CurrentModule->Conflicts.clear();

      // The module is available unless it's missing a requirement; relevant
      // requirements will be (re-)added by SUBMODULE_REQUIRES records.
      // Missing headers that were present when the module was built do not
      // make it unavailable -- if we got this far, this must be an explicitly
      // imported module file.
      CurrentModule->Requirements.clear();
      CurrentModule->MissingHeaders.clear();
      CurrentModule->IsMissingRequirement =
          ParentModule && ParentModule->IsMissingRequirement;
      CurrentModule->IsAvailable = !CurrentModule->IsMissingRequirement;
      break;
    }

    case SUBMODULE_UMBRELLA_HEADER: {
      std::string Filename = Blob;
      ResolveImportedPath(F, Filename);
      if (auto *Umbrella = PP.getFileManager().getFile(Filename)) {
        if (!CurrentModule->getUmbrellaHeader())
          ModMap.setUmbrellaHeader(CurrentModule, Umbrella, Blob);
        else if (CurrentModule->getUmbrellaHeader().Entry != Umbrella) {
          if ((ClientLoadCapabilities & ARR_OutOfDate) == 0)
            Error("mismatched umbrella headers in submodule");
          return OutOfDate;
        }
      }
      break;
    }

    case SUBMODULE_HEADER:
    case SUBMODULE_EXCLUDED_HEADER:
    case SUBMODULE_PRIVATE_HEADER:
      // We lazily associate headers with their modules via the HeaderInfo table.
      // FIXME: Re-evaluate this section; maybe only store InputFile IDs instead
      // of complete filenames or remove it entirely.
      break;

    case SUBMODULE_TEXTUAL_HEADER:
    case SUBMODULE_PRIVATE_TEXTUAL_HEADER:
      // FIXME: Textual headers are not marked in the HeaderInfo table. Load
      // them here.
      break;

    case SUBMODULE_TOPHEADER: {
      CurrentModule->addTopHeaderFilename(Blob);
      break;
    }

    case SUBMODULE_UMBRELLA_DIR: {
      std::string Dirname = Blob;
      ResolveImportedPath(F, Dirname);
      if (auto *Umbrella = PP.getFileManager().getDirectory(Dirname)) {
        if (!CurrentModule->getUmbrellaDir())
          ModMap.setUmbrellaDir(CurrentModule, Umbrella, Blob);
        else if (CurrentModule->getUmbrellaDir().Entry != Umbrella) {
          if ((ClientLoadCapabilities & ARR_OutOfDate) == 0)
            Error("mismatched umbrella directories in submodule");
          return OutOfDate;
        }
      }
      break;
    }

    case SUBMODULE_METADATA: {
      F.BaseSubmoduleID = getTotalNumSubmodules();
      F.LocalNumSubmodules = Record[0];
      unsigned LocalBaseSubmoduleID = Record[1];
      if (F.LocalNumSubmodules > 0) {
        // Introduce the global -> local mapping for submodules within this
        // module.
        GlobalSubmoduleMap.insert(std::make_pair(getTotalNumSubmodules()+1,&F));

        // Introduce the local -> global mapping for submodules within this
        // module.
        F.SubmoduleRemap.insertOrReplace(
          std::make_pair(LocalBaseSubmoduleID,
                         F.BaseSubmoduleID - LocalBaseSubmoduleID));

        SubmodulesLoaded.resize(SubmodulesLoaded.size() + F.LocalNumSubmodules);
      }
      ModuleKind = (Module::ModuleKind)Record[2];
      break;
    }

    case SUBMODULE_IMPORTS: {
      for (unsigned Idx = 0; Idx != Record.size(); ++Idx) {
        UnresolvedModuleRef Unresolved;
        Unresolved.File = &F;
        Unresolved.Mod = CurrentModule;
        Unresolved.ID = Record[Idx];
        Unresolved.Kind = UnresolvedModuleRef::Import;
        Unresolved.IsWildcard = false;
        UnresolvedModuleRefs.push_back(Unresolved);
      }
      break;
    }

    case SUBMODULE_EXPORTS: {
      for (unsigned Idx = 0; Idx + 1 < Record.size(); Idx += 2) {
        UnresolvedModuleRef Unresolved;
        Unresolved.File = &F;
        Unresolved.Mod = CurrentModule;
        Unresolved.ID = Record[Idx];
        Unresolved.Kind = UnresolvedModuleRef::Export;
        Unresolved.IsWildcard = Record[Idx + 1];
        UnresolvedModuleRefs.push_back(Unresolved);
      }

      // Once we've loaded the set of exports, there's no reason to keep
      // the parsed, unresolved exports around.
      CurrentModule->UnresolvedExports.clear();
      break;
    }
    case SUBMODULE_REQUIRES: {
      CurrentModule->addRequirement(Blob, Record[0], Context.getLangOpts(),
                                    Context.getTargetInfo());
      break;
    }

    case SUBMODULE_LINK_LIBRARY:
      CurrentModule->LinkLibraries.push_back(
                                         Module::LinkLibrary(Blob, Record[0]));
      break;

    case SUBMODULE_CONFIG_MACRO:
      CurrentModule->ConfigMacros.push_back(Blob.str());
      break;

    case SUBMODULE_CONFLICT: {
      UnresolvedModuleRef Unresolved;
      Unresolved.File = &F;
      Unresolved.Mod = CurrentModule;
      Unresolved.ID = Record[0];
      Unresolved.Kind = UnresolvedModuleRef::Conflict;
      Unresolved.IsWildcard = false;
      Unresolved.String = Blob;
      UnresolvedModuleRefs.push_back(Unresolved);
      break;
    }

    case SUBMODULE_INITIALIZERS:
      SmallVector<uint32_t, 16> Inits;
      for (auto &ID : Record)
        Inits.push_back(getGlobalDeclID(F, ID));
      Context.addLazyModuleInitializers(CurrentModule, Inits);
      break;
    }
  }
}

/// \brief Parse the record that corresponds to a LangOptions data
/// structure.
///
/// This routine parses the language options from the AST file and then gives
/// them to the AST listener if one is set.
///
/// \returns true if the listener deems the file unacceptable, false otherwise.
bool ASTReader::ParseLanguageOptions(const RecordData &Record,
                                     bool Complain,
                                     ASTReaderListener &Listener,
                                     bool AllowCompatibleDifferences) {
  LangOptions LangOpts;
  unsigned Idx = 0;
#define LANGOPT(Name, Bits, Default, Description) \
  LangOpts.Name = Record[Idx++];
#define ENUM_LANGOPT(Name, Type, Bits, Default, Description) \
  LangOpts.set##Name(static_cast<LangOptions::Type>(Record[Idx++]));
#include "clang/Basic/LangOptions.def"
#define SANITIZER(NAME, ID)                                                    \
  LangOpts.Sanitize.set(SanitizerKind::ID, Record[Idx++]);
#include "clang/Basic/Sanitizers.def"

  for (unsigned N = Record[Idx++]; N; --N)
    LangOpts.ModuleFeatures.push_back(ReadString(Record, Idx));

  ObjCRuntime::Kind runtimeKind = (ObjCRuntime::Kind) Record[Idx++];
  VersionTuple runtimeVersion = ReadVersionTuple(Record, Idx);
  LangOpts.ObjCRuntime = ObjCRuntime(runtimeKind, runtimeVersion);

  LangOpts.CurrentModule = ReadString(Record, Idx);

  // Comment options.
  for (unsigned N = Record[Idx++]; N; --N) {
    LangOpts.CommentOpts.BlockCommandNames.push_back(
      ReadString(Record, Idx));
  }
  LangOpts.CommentOpts.ParseAllComments = Record[Idx++];

  // OpenMP offloading options.
  for (unsigned N = Record[Idx++]; N; --N) {
    LangOpts.OMPTargetTriples.push_back(llvm::Triple(ReadString(Record, Idx)));
  }

  LangOpts.OMPHostIRFile = ReadString(Record, Idx);

  return Listener.ReadLanguageOptions(LangOpts, Complain,
                                      AllowCompatibleDifferences);
}

bool ASTReader::ParseTargetOptions(const RecordData &Record, bool Complain,
                                   ASTReaderListener &Listener,
                                   bool AllowCompatibleDifferences) {
  unsigned Idx = 0;
  TargetOptions TargetOpts;
  TargetOpts.Triple = ReadString(Record, Idx);
  TargetOpts.CPU = ReadString(Record, Idx);
  TargetOpts.ABI = ReadString(Record, Idx);
  for (unsigned N = Record[Idx++]; N; --N) {
    TargetOpts.FeaturesAsWritten.push_back(ReadString(Record, Idx));
  }
  for (unsigned N = Record[Idx++]; N; --N) {
    TargetOpts.Features.push_back(ReadString(Record, Idx));
  }

  return Listener.ReadTargetOptions(TargetOpts, Complain,
                                    AllowCompatibleDifferences);
}

bool ASTReader::ParseDiagnosticOptions(const RecordData &Record, bool Complain,
                                       ASTReaderListener &Listener) {
  IntrusiveRefCntPtr<DiagnosticOptions> DiagOpts(new DiagnosticOptions);
  unsigned Idx = 0;
#define DIAGOPT(Name, Bits, Default) DiagOpts->Name = Record[Idx++];
#define ENUM_DIAGOPT(Name, Type, Bits, Default) \
  DiagOpts->set##Name(static_cast<Type>(Record[Idx++]));
#include "clang/Basic/DiagnosticOptions.def"

  for (unsigned N = Record[Idx++]; N; --N)
    DiagOpts->Warnings.push_back(ReadString(Record, Idx));
  for (unsigned N = Record[Idx++]; N; --N)
    DiagOpts->Remarks.push_back(ReadString(Record, Idx));

  return Listener.ReadDiagnosticOptions(DiagOpts, Complain);
}

bool ASTReader::ParseFileSystemOptions(const RecordData &Record, bool Complain,
                                       ASTReaderListener &Listener) {
  FileSystemOptions FSOpts;
  unsigned Idx = 0;
  FSOpts.WorkingDir = ReadString(Record, Idx);
  return Listener.ReadFileSystemOptions(FSOpts, Complain);
}

bool ASTReader::ParseHeaderSearchOptions(const RecordData &Record,
                                         bool Complain,
                                         ASTReaderListener &Listener) {
  HeaderSearchOptions HSOpts;
  unsigned Idx = 0;
  HSOpts.Sysroot = ReadString(Record, Idx);

  // Include entries.
  for (unsigned N = Record[Idx++]; N; --N) {
    std::string Path = ReadString(Record, Idx);
    frontend::IncludeDirGroup Group
      = static_cast<frontend::IncludeDirGroup>(Record[Idx++]);
    bool IsFramework = Record[Idx++];
    bool IgnoreSysRoot = Record[Idx++];
    HSOpts.UserEntries.emplace_back(std::move(Path), Group, IsFramework,
                                    IgnoreSysRoot);
  }

  // System header prefixes.
  for (unsigned N = Record[Idx++]; N; --N) {
    std::string Prefix = ReadString(Record, Idx);
    bool IsSystemHeader = Record[Idx++];
    HSOpts.SystemHeaderPrefixes.emplace_back(std::move(Prefix), IsSystemHeader);
  }

  HSOpts.ResourceDir = ReadString(Record, Idx);
  HSOpts.ModuleCachePath = ReadString(Record, Idx);
  HSOpts.ModuleUserBuildPath = ReadString(Record, Idx);
  HSOpts.DisableModuleHash = Record[Idx++];
  HSOpts.UseBuiltinIncludes = Record[Idx++];
  HSOpts.UseStandardSystemIncludes = Record[Idx++];
  HSOpts.UseStandardCXXIncludes = Record[Idx++];
  HSOpts.UseLibcxx = Record[Idx++];
  std::string SpecificModuleCachePath = ReadString(Record, Idx);

  return Listener.ReadHeaderSearchOptions(HSOpts, SpecificModuleCachePath,
                                          Complain);
}

bool ASTReader::ParsePreprocessorOptions(const RecordData &Record,
                                         bool Complain,
                                         ASTReaderListener &Listener,
                                         std::string &SuggestedPredefines) {
  PreprocessorOptions PPOpts;
  unsigned Idx = 0;

  // Macro definitions/undefs
  for (unsigned N = Record[Idx++]; N; --N) {
    std::string Macro = ReadString(Record, Idx);
    bool IsUndef = Record[Idx++];
    PPOpts.Macros.push_back(std::make_pair(Macro, IsUndef));
  }

  // Includes
  for (unsigned N = Record[Idx++]; N; --N) {
    PPOpts.Includes.push_back(ReadString(Record, Idx));
  }

  // Macro Includes
  for (unsigned N = Record[Idx++]; N; --N) {
    PPOpts.MacroIncludes.push_back(ReadString(Record, Idx));
  }

  PPOpts.UsePredefines = Record[Idx++];
  PPOpts.DetailedRecord = Record[Idx++];
  PPOpts.ImplicitPCHInclude = ReadString(Record, Idx);
  PPOpts.ImplicitPTHInclude = ReadString(Record, Idx);
  PPOpts.ObjCXXARCStandardLibrary =
    static_cast<ObjCXXARCStandardLibraryKind>(Record[Idx++]);
  SuggestedPredefines.clear();
  return Listener.ReadPreprocessorOptions(PPOpts, Complain,
                                          SuggestedPredefines);
}

std::pair<ModuleFile *, unsigned>
ASTReader::getModulePreprocessedEntity(unsigned GlobalIndex) {
  GlobalPreprocessedEntityMapType::iterator
  I = GlobalPreprocessedEntityMap.find(GlobalIndex);
  assert(I != GlobalPreprocessedEntityMap.end() &&
         "Corrupted global preprocessed entity map");
  ModuleFile *M = I->second;
  unsigned LocalIndex = GlobalIndex - M->BasePreprocessedEntityID;
  return std::make_pair(M, LocalIndex);
}

llvm::iterator_range<PreprocessingRecord::iterator>
ASTReader::getModulePreprocessedEntities(ModuleFile &Mod) const {
  if (PreprocessingRecord *PPRec = PP.getPreprocessingRecord())
    return PPRec->getIteratorsForLoadedRange(Mod.BasePreprocessedEntityID,
                                             Mod.NumPreprocessedEntities);

  return llvm::make_range(PreprocessingRecord::iterator(),
                          PreprocessingRecord::iterator());
}

llvm::iterator_range<ASTReader::ModuleDeclIterator>
ASTReader::getModuleFileLevelDecls(ModuleFile &Mod) {
  return llvm::make_range(
      ModuleDeclIterator(this, &Mod, Mod.FileSortedDecls),
      ModuleDeclIterator(this, &Mod,
                         Mod.FileSortedDecls + Mod.NumFileSortedDecls));
}

PreprocessedEntity *ASTReader::ReadPreprocessedEntity(unsigned Index) {
  PreprocessedEntityID PPID = Index+1;
  std::pair<ModuleFile *, unsigned> PPInfo = getModulePreprocessedEntity(Index);
  ModuleFile &M = *PPInfo.first;
  unsigned LocalIndex = PPInfo.second;
  const PPEntityOffset &PPOffs = M.PreprocessedEntityOffsets[LocalIndex];

  if (!PP.getPreprocessingRecord()) {
    Error("no preprocessing record");
    return nullptr;
  }

  SavedStreamPosition SavedPosition(M.PreprocessorDetailCursor);
  M.PreprocessorDetailCursor.JumpToBit(PPOffs.BitOffset);

  llvm::BitstreamEntry Entry =
    M.PreprocessorDetailCursor.advance(BitstreamCursor::AF_DontPopBlockAtEnd);
  if (Entry.Kind != llvm::BitstreamEntry::Record)
    return nullptr;

  // Read the record.
  SourceRange Range(TranslateSourceLocation(M, PPOffs.getBegin()),
                    TranslateSourceLocation(M, PPOffs.getEnd()));
  PreprocessingRecord &PPRec = *PP.getPreprocessingRecord();
  StringRef Blob;
  RecordData Record;
  PreprocessorDetailRecordTypes RecType =
    (PreprocessorDetailRecordTypes)M.PreprocessorDetailCursor.readRecord(
                                          Entry.ID, Record, &Blob);
  switch (RecType) {
  case PPD_MACRO_EXPANSION: {
    bool isBuiltin = Record[0];
    IdentifierInfo *Name = nullptr;
    MacroDefinitionRecord *Def = nullptr;
    if (isBuiltin)
      Name = getLocalIdentifier(M, Record[1]);
    else {
      PreprocessedEntityID GlobalID =
          getGlobalPreprocessedEntityID(M, Record[1]);
      Def = cast<MacroDefinitionRecord>(
          PPRec.getLoadedPreprocessedEntity(GlobalID - 1));
    }

    MacroExpansion *ME;
    if (isBuiltin)
      ME = new (PPRec) MacroExpansion(Name, Range);
    else
      ME = new (PPRec) MacroExpansion(Def, Range);

    return ME;
  }

  case PPD_MACRO_DEFINITION: {
    // Decode the identifier info and then check again; if the macro is
    // still defined and associated with the identifier,
    IdentifierInfo *II = getLocalIdentifier(M, Record[0]);
    MacroDefinitionRecord *MD = new (PPRec) MacroDefinitionRecord(II, Range);

    if (DeserializationListener)
      DeserializationListener->MacroDefinitionRead(PPID, MD);

    return MD;
  }

  case PPD_INCLUSION_DIRECTIVE: {
    const char *FullFileNameStart = Blob.data() + Record[0];
    StringRef FullFileName(FullFileNameStart, Blob.size() - Record[0]);
    const FileEntry *File = nullptr;
    if (!FullFileName.empty())
      File = PP.getFileManager().getFile(FullFileName);

    // FIXME: Stable encoding
    InclusionDirective::InclusionKind Kind
      = static_cast<InclusionDirective::InclusionKind>(Record[2]);
    InclusionDirective *ID
      = new (PPRec) InclusionDirective(PPRec, Kind,
                                       StringRef(Blob.data(), Record[0]),
                                       Record[1], Record[3],
                                       File,
                                       Range);
    return ID;
  }
  }

  llvm_unreachable("Invalid PreprocessorDetailRecordTypes");
}

/// \brief \arg SLocMapI points at a chunk of a module that contains no
/// preprocessed entities or the entities it contains are not the ones we are
/// looking for. Find the next module that contains entities and return the ID
/// of the first entry.
PreprocessedEntityID ASTReader::findNextPreprocessedEntity(
                       GlobalSLocOffsetMapType::const_iterator SLocMapI) const {
  ++SLocMapI;
  for (GlobalSLocOffsetMapType::const_iterator
         EndI = GlobalSLocOffsetMap.end(); SLocMapI != EndI; ++SLocMapI) {
    ModuleFile &M = *SLocMapI->second;
    if (M.NumPreprocessedEntities)
      return M.BasePreprocessedEntityID;
  }

  return getTotalNumPreprocessedEntities();
}

namespace {

struct PPEntityComp {
  const ASTReader &Reader;
  ModuleFile &M;

  PPEntityComp(const ASTReader &Reader, ModuleFile &M) : Reader(Reader), M(M) { }

  bool operator()(const PPEntityOffset &L, const PPEntityOffset &R) const {
    SourceLocation LHS = getLoc(L);
    SourceLocation RHS = getLoc(R);
    return Reader.getSourceManager().isBeforeInTranslationUnit(LHS, RHS);
  }

  bool operator()(const PPEntityOffset &L, SourceLocation RHS) const {
    SourceLocation LHS = getLoc(L);
    return Reader.getSourceManager().isBeforeInTranslationUnit(LHS, RHS);
  }

  bool operator()(SourceLocation LHS, const PPEntityOffset &R) const {
    SourceLocation RHS = getLoc(R);
    return Reader.getSourceManager().isBeforeInTranslationUnit(LHS, RHS);
  }

  SourceLocation getLoc(const PPEntityOffset &PPE) const {
    return Reader.TranslateSourceLocation(M, PPE.getBegin());
  }
};

} // end anonymous namespace

PreprocessedEntityID ASTReader::findPreprocessedEntity(SourceLocation Loc,
                                                       bool EndsAfter) const {
  if (SourceMgr.isLocalSourceLocation(Loc))
    return getTotalNumPreprocessedEntities();

  GlobalSLocOffsetMapType::const_iterator SLocMapI = GlobalSLocOffsetMap.find(
      SourceManager::MaxLoadedOffset - Loc.getOffset() - 1);
  assert(SLocMapI != GlobalSLocOffsetMap.end() &&
         "Corrupted global sloc offset map");

  if (SLocMapI->second->NumPreprocessedEntities == 0)
    return findNextPreprocessedEntity(SLocMapI);

  ModuleFile &M = *SLocMapI->second;
  typedef const PPEntityOffset *pp_iterator;
  pp_iterator pp_begin = M.PreprocessedEntityOffsets;
  pp_iterator pp_end = pp_begin + M.NumPreprocessedEntities;

  size_t Count = M.NumPreprocessedEntities;
  size_t Half;
  pp_iterator First = pp_begin;
  pp_iterator PPI;

  if (EndsAfter) {
    PPI = std::upper_bound(pp_begin, pp_end, Loc,
                           PPEntityComp(*this, M));
  } else {
    // Do a binary search manually instead of using std::lower_bound because
    // The end locations of entities may be unordered (when a macro expansion
    // is inside another macro argument), but for this case it is not important
    // whether we get the first macro expansion or its containing macro.
    while (Count > 0) {
      Half = Count / 2;
      PPI = First;
      std::advance(PPI, Half);
      if (SourceMgr.isBeforeInTranslationUnit(
              TranslateSourceLocation(M, PPI->getEnd()), Loc)) {
        First = PPI;
        ++First;
        Count = Count - Half - 1;
      } else
        Count = Half;
    }
  }

  if (PPI == pp_end)
    return findNextPreprocessedEntity(SLocMapI);

  return M.BasePreprocessedEntityID + (PPI - pp_begin);
}

/// \brief Returns a pair of [Begin, End) indices of preallocated
/// preprocessed entities that \arg Range encompasses.
std::pair<unsigned, unsigned>
    ASTReader::findPreprocessedEntitiesInRange(SourceRange Range) {
  if (Range.isInvalid())
    return std::make_pair(0,0);
  assert(!SourceMgr.isBeforeInTranslationUnit(Range.getEnd(),Range.getBegin()));

  PreprocessedEntityID BeginID =
      findPreprocessedEntity(Range.getBegin(), false);
  PreprocessedEntityID EndID = findPreprocessedEntity(Range.getEnd(), true);
  return std::make_pair(BeginID, EndID);
}

/// \brief Optionally returns true or false if the preallocated preprocessed
/// entity with index \arg Index came from file \arg FID.
Optional<bool> ASTReader::isPreprocessedEntityInFileID(unsigned Index,
                                                             FileID FID) {
  if (FID.isInvalid())
    return false;

  std::pair<ModuleFile *, unsigned> PPInfo = getModulePreprocessedEntity(Index);
  ModuleFile &M = *PPInfo.first;
  unsigned LocalIndex = PPInfo.second;
  const PPEntityOffset &PPOffs = M.PreprocessedEntityOffsets[LocalIndex];

  SourceLocation Loc = TranslateSourceLocation(M, PPOffs.getBegin());
  if (Loc.isInvalid())
    return false;

  if (SourceMgr.isInFileID(SourceMgr.getFileLoc(Loc), FID))
    return true;
  else
    return false;
}

namespace {

  /// \brief Visitor used to search for information about a header file.
  class HeaderFileInfoVisitor {
    const FileEntry *FE;

    Optional<HeaderFileInfo> HFI;

  public:
    explicit HeaderFileInfoVisitor(const FileEntry *FE)
      : FE(FE) { }

    bool operator()(ModuleFile &M) {
      HeaderFileInfoLookupTable *Table
        = static_cast<HeaderFileInfoLookupTable *>(M.HeaderFileInfoTable);
      if (!Table)
        return false;

      // Look in the on-disk hash table for an entry for this file name.
      HeaderFileInfoLookupTable::iterator Pos = Table->find(FE);
      if (Pos == Table->end())
        return false;

      HFI = *Pos;
      return true;
    }

    Optional<HeaderFileInfo> getHeaderFileInfo() const { return HFI; }
  };

} // end anonymous namespace

HeaderFileInfo ASTReader::GetHeaderFileInfo(const FileEntry *FE) {
  HeaderFileInfoVisitor Visitor(FE);
  ModuleMgr.visit(Visitor);
  if (Optional<HeaderFileInfo> HFI = Visitor.getHeaderFileInfo())
    return *HFI;

  return HeaderFileInfo();
}

void ASTReader::ReadPragmaDiagnosticMappings(DiagnosticsEngine &Diag) {
  using DiagState = DiagnosticsEngine::DiagState;
  SmallVector<DiagState *, 32> DiagStates;

  for (ModuleFile &F : ModuleMgr) {
    unsigned Idx = 0;
    auto &Record = F.PragmaDiagMappings;
    if (Record.empty())
      continue;

    DiagStates.clear();

    auto ReadDiagState =
        [&](const DiagState &BasedOn, SourceLocation Loc,
            bool IncludeNonPragmaStates) -> DiagnosticsEngine::DiagState * {
      unsigned BackrefID = Record[Idx++];
      if (BackrefID != 0)
        return DiagStates[BackrefID - 1];

      // A new DiagState was created here.
      Diag.DiagStates.push_back(BasedOn);
      DiagState *NewState = &Diag.DiagStates.back();
      DiagStates.push_back(NewState);
      unsigned Size = Record[Idx++];
      assert(Idx + Size * 2 <= Record.size() &&
             "Invalid data, not enough diag/map pairs");
      while (Size--) {
        unsigned DiagID = Record[Idx++];
        unsigned SeverityAndUpgradedFromWarning = Record[Idx++];
        bool WasUpgradedFromWarning =
            DiagnosticMapping::deserializeUpgradedFromWarning(
                SeverityAndUpgradedFromWarning);
        DiagnosticMapping NewMapping =
            Diag.makeUserMapping(DiagnosticMapping::deserializeSeverity(
                                     SeverityAndUpgradedFromWarning),
                                 Loc);
        if (!NewMapping.isPragma() && !IncludeNonPragmaStates)
          continue;

        DiagnosticMapping &Mapping = NewState->getOrAddMapping(DiagID);

        // If this mapping was specified as a warning but the severity was
        // upgraded due to diagnostic settings, simulate the current diagnostic
        // settings (and use a warning).
        if (WasUpgradedFromWarning && !Mapping.isErrorOrFatal()) {
          Mapping = Diag.makeUserMapping(diag::Severity::Warning, Loc);
          continue;
        }

        // Use the deserialized mapping verbatim.
        Mapping = NewMapping;
        Mapping.setUpgradedFromWarning(WasUpgradedFromWarning);
      }
      return NewState;
    };

    // Read the first state.
    DiagState *FirstState;
    if (F.Kind == MK_ImplicitModule) {
      // Implicitly-built modules are reused with different diagnostic
      // settings.  Use the initial diagnostic state from Diag to simulate this
      // compilation's diagnostic settings.
      FirstState = Diag.DiagStatesByLoc.FirstDiagState;
      DiagStates.push_back(FirstState);

      // Skip the initial diagnostic state from the serialized module.
      assert(Record[0] == 0 &&
             "Invalid data, unexpected backref in initial state");
      Idx = 2 + Record[1] * 2;
      assert(Idx < Record.size() &&
             "Invalid data, not enough state change pairs in initial state");
    } else {
      FirstState = ReadDiagState(
          F.isModule() ? DiagState() : *Diag.DiagStatesByLoc.CurDiagState,
          SourceLocation(), F.isModule());
    }

    // Read the state transitions.
    unsigned NumLocations = Record[Idx++];
    while (NumLocations--) {
      assert(Idx < Record.size() &&
             "Invalid data, missing pragma diagnostic states");
      SourceLocation Loc = ReadSourceLocation(F, Record[Idx++]);
      auto IDAndOffset = SourceMgr.getDecomposedLoc(Loc);
      assert(IDAndOffset.second == 0 && "not a start location for a FileID");
      unsigned Transitions = Record[Idx++];

      // Note that we don't need to set up Parent/ParentOffset here, because
      // we won't be changing the diagnostic state within imported FileIDs
      // (other than perhaps appending to the main source file, which has no
      // parent).
      auto &F = Diag.DiagStatesByLoc.Files[IDAndOffset.first];
      F.StateTransitions.reserve(F.StateTransitions.size() + Transitions);
      for (unsigned I = 0; I != Transitions; ++I) {
        unsigned Offset = Record[Idx++];
        auto *State =
            ReadDiagState(*FirstState, Loc.getLocWithOffset(Offset), false);
        F.StateTransitions.push_back({State, Offset});
      }
    }

    // Read the final state.
    assert(Idx < Record.size() &&
           "Invalid data, missing final pragma diagnostic state");
    SourceLocation CurStateLoc =
        ReadSourceLocation(F, F.PragmaDiagMappings[Idx++]);
    auto *CurState = ReadDiagState(*FirstState, CurStateLoc, false);

    if (!F.isModule()) {
      Diag.DiagStatesByLoc.CurDiagState = CurState;
      Diag.DiagStatesByLoc.CurDiagStateLoc = CurStateLoc;

      // Preserve the property that the imaginary root file describes the
      // current state.
      auto &T = Diag.DiagStatesByLoc.Files[FileID()].StateTransitions;
      if (T.empty())
        T.push_back({CurState, 0});
      else
        T[0].State = CurState;
    }

    // Don't try to read these mappings again.
    Record.clear();
  }
}

/// \brief Get the correct cursor and offset for loading a type.
ASTReader::RecordLocation ASTReader::TypeCursorForIndex(unsigned Index) {
  GlobalTypeMapType::iterator I = GlobalTypeMap.find(Index);
  assert(I != GlobalTypeMap.end() && "Corrupted global type map");
  ModuleFile *M = I->second;
  return RecordLocation(M, M->TypeOffsets[Index - M->BaseTypeIndex]);
}

/// \brief Read and return the type with the given index..
///
/// The index is the type ID, shifted and minus the number of predefs. This
/// routine actually reads the record corresponding to the type at the given
/// location. It is a helper routine for GetType, which deals with reading type
/// IDs.
QualType ASTReader::readTypeRecord(unsigned Index) {
  RecordLocation Loc = TypeCursorForIndex(Index);
  BitstreamCursor &DeclsCursor = Loc.F->DeclsCursor;

  // Keep track of where we are in the stream, then jump back there
  // after reading this type.
  SavedStreamPosition SavedPosition(DeclsCursor);

  ReadingKindTracker ReadingKind(Read_Type, *this);

  // Note that we are loading a type record.
  Deserializing AType(this);

  unsigned Idx = 0;
  DeclsCursor.JumpToBit(Loc.Offset);
  RecordData Record;
  unsigned Code = DeclsCursor.ReadCode();
  switch ((TypeCode)DeclsCursor.readRecord(Code, Record)) {
  case TYPE_EXT_QUAL: {
    if (Record.size() != 2) {
      Error("Incorrect encoding of extended qualifier type");
      return QualType();
    }
    QualType Base = readType(*Loc.F, Record, Idx);
    Qualifiers Quals = Qualifiers::fromOpaqueValue(Record[Idx++]);
    return Context.getQualifiedType(Base, Quals);
  }

  case TYPE_COMPLEX: {
    if (Record.size() != 1) {
      Error("Incorrect encoding of complex type");
      return QualType();
    }
    QualType ElemType = readType(*Loc.F, Record, Idx);
    return Context.getComplexType(ElemType);
  }

  case TYPE_POINTER: {
    if (Record.size() != 2) {
      Error("Incorrect encoding of pointer type");
      return QualType();
    }
    QualType PointeeType = readType(*Loc.F, Record, Idx);
    unsigned kind = Record[1];
    return Context.getPointerType(PointeeType, (CheckedPointerKind) kind);
  }

  case TYPE_DECAYED: {
    if (Record.size() != 1) {
      Error("Incorrect encoding of decayed type");
      return QualType();
    }
    QualType OriginalType = readType(*Loc.F, Record, Idx);
    QualType DT = Context.getAdjustedParameterType(OriginalType);
    if (!isa<DecayedType>(DT))
      Error("Decayed type does not decay");
    return DT;
  }

  case TYPE_ADJUSTED: {
    if (Record.size() != 2) {
      Error("Incorrect encoding of adjusted type");
      return QualType();
    }
    QualType OriginalTy = readType(*Loc.F, Record, Idx);
    QualType AdjustedTy = readType(*Loc.F, Record, Idx);
    return Context.getAdjustedType(OriginalTy, AdjustedTy);
  }

  case TYPE_BLOCK_POINTER: {
    if (Record.size() != 1) {
      Error("Incorrect encoding of block pointer type");
      return QualType();
    }
    QualType PointeeType = readType(*Loc.F, Record, Idx);
    return Context.getBlockPointerType(PointeeType);
  }

  case TYPE_LVALUE_REFERENCE: {
    if (Record.size() != 2) {
      Error("Incorrect encoding of lvalue reference type");
      return QualType();
    }
    QualType PointeeType = readType(*Loc.F, Record, Idx);
    return Context.getLValueReferenceType(PointeeType, Record[1]);
  }

  case TYPE_RVALUE_REFERENCE: {
    if (Record.size() != 1) {
      Error("Incorrect encoding of rvalue reference type");
      return QualType();
    }
    QualType PointeeType = readType(*Loc.F, Record, Idx);
    return Context.getRValueReferenceType(PointeeType);
  }

  case TYPE_MEMBER_POINTER: {
    if (Record.size() != 2) {
      Error("Incorrect encoding of member pointer type");
      return QualType();
    }
    QualType PointeeType = readType(*Loc.F, Record, Idx);
    QualType ClassType = readType(*Loc.F, Record, Idx);
    if (PointeeType.isNull() || ClassType.isNull())
      return QualType();

    return Context.getMemberPointerType(PointeeType, ClassType.getTypePtr());
  }

  case TYPE_CONSTANT_ARRAY: {
    QualType ElementType = readType(*Loc.F, Record, Idx);
    ArrayType::ArraySizeModifier ASM = (ArrayType::ArraySizeModifier)Record[1];
    unsigned IndexTypeQuals = Record[2];
    bool IsChecked = Record[3];
    unsigned Idx = 4;
    llvm::APInt Size = ReadAPInt(Record, Idx);
    return Context.getConstantArrayType(ElementType, Size,
                                         ASM, IndexTypeQuals, IsChecked);
  }

  case TYPE_INCOMPLETE_ARRAY: {
    QualType ElementType = readType(*Loc.F, Record, Idx);
    ArrayType::ArraySizeModifier ASM = (ArrayType::ArraySizeModifier)Record[1];
    unsigned IndexTypeQuals = Record[2];
    bool isChecked = Record[3];
    return Context.getIncompleteArrayType(ElementType, ASM, IndexTypeQuals,
                                          isChecked);
  }

  case TYPE_VARIABLE_ARRAY: {
    QualType ElementType = readType(*Loc.F, Record, Idx);
    ArrayType::ArraySizeModifier ASM = (ArrayType::ArraySizeModifier)Record[1];
    unsigned IndexTypeQuals = Record[2];
    // skip isChecked field at Record[3]
    SourceLocation LBLoc = ReadSourceLocation(*Loc.F, Record[4]);
    SourceLocation RBLoc = ReadSourceLocation(*Loc.F, Record[5]);
    return Context.getVariableArrayType(ElementType, ReadExpr(*Loc.F),
                                         ASM, IndexTypeQuals,
                                         SourceRange(LBLoc, RBLoc));
  }

  case TYPE_VECTOR: {
    if (Record.size() != 3) {
      Error("incorrect encoding of vector type in AST file");
      return QualType();
    }
    QualType ElementType = readType(*Loc.F, Record, Idx);
    unsigned NumElements = Record[1];
    unsigned VecKind = Record[2];
    return Context.getVectorType(ElementType, NumElements,
                                  (VectorType::VectorKind)VecKind);
  }

  case TYPE_EXT_VECTOR: {
    if (Record.size() != 3) {
      Error("incorrect encoding of extended vector type in AST file");
      return QualType();
    }

    QualType ElementType = readType(*Loc.F, Record, Idx);
    unsigned NumElements = Record[1];
    return Context.getExtVectorType(ElementType, NumElements);
  }

  case TYPE_FUNCTION_NO_PROTO: {
    if (Record.size() != 7) {
      Error("incorrect encoding of no-proto function type");
      return QualType();
    }
    QualType ResultType = readType(*Loc.F, Record, Idx);
    FunctionType::ExtInfo Info(Record[1], Record[2], Record[3],
                               (CallingConv)Record[4], Record[5], Record[6]);
    return Context.getFunctionNoProtoType(ResultType, Info);
  }

  case TYPE_FUNCTION_PROTO: {
    QualType ResultType = readType(*Loc.F, Record, Idx);

    FunctionProtoType::ExtProtoInfo EPI;
    EPI.ExtInfo = FunctionType::ExtInfo(/*noreturn*/ Record[1],
                                        /*hasregparm*/ Record[2],
                                        /*regparm*/ Record[3],
                                        static_cast<CallingConv>(Record[4]),
                                        /*produces*/ Record[5],
                                        /*nocallersavedregs*/ Record[6]);

    unsigned Idx = 7;

    EPI.Variadic = Record[Idx++];
    EPI.HasTrailingReturn = Record[Idx++];
    bool HasParamBounds = Record[Idx++];
    EPI.TypeQuals = Record[Idx++];
    EPI.RefQualifier = static_cast<RefQualifierKind>(Record[Idx++]);
    SmallVector<QualType, 8> ExceptionStorage;
    readExceptionSpec(*Loc.F, ExceptionStorage, EPI.ExceptionSpec, Record, Idx);
    EPI.ReturnBounds = ReadBoundsExpr(*Loc.F);

    unsigned NumParams = Record[Idx++];
    SmallVector<QualType, 16> ParamTypes;
    for (unsigned I = 0; I != NumParams; ++I)
      ParamTypes.push_back(readType(*Loc.F, Record, Idx));

    if (HasParamBounds) {
      SmallVector<const BoundsExpr *, 16> ParamBounds;
      for (unsigned I = 0; I != NumParams; ++I) {
        ParamBounds.push_back(ReadBoundsExpr(*Loc.F));
      }
      EPI.ParamBounds = ParamBounds.data();
    } else
      EPI.ParamBounds = nullptr;

    SmallVector<FunctionProtoType::ExtParameterInfo, 4> ExtParameterInfos;
    if (Idx != Record.size()) {
      for (unsigned I = 0; I != NumParams; ++I)
        ExtParameterInfos.push_back(
          FunctionProtoType::ExtParameterInfo
                           ::getFromOpaqueValue(Record[Idx++]));
      EPI.ExtParameterInfos = ExtParameterInfos.data();
    }

    assert(Idx == Record.size());

    return Context.getFunctionType(ResultType, ParamTypes, EPI);
  }

  case TYPE_UNRESOLVED_USING: {
    unsigned Idx = 0;
    return Context.getTypeDeclType(
                  ReadDeclAs<UnresolvedUsingTypenameDecl>(*Loc.F, Record, Idx));
  }

  case TYPE_TYPEDEF: {
    if (Record.size() != 2) {
      Error("incorrect encoding of typedef type");
      return QualType();
    }
    unsigned Idx = 0;
    TypedefNameDecl *Decl = ReadDeclAs<TypedefNameDecl>(*Loc.F, Record, Idx);
    QualType Canonical = readType(*Loc.F, Record, Idx);
    if (!Canonical.isNull())
      Canonical = Context.getCanonicalType(Canonical);
    return Context.getTypedefType(Decl, Canonical);
  }

  case TYPE_TYPEOF_EXPR:
    return Context.getTypeOfExprType(ReadExpr(*Loc.F));

  case TYPE_TYPEOF: {
    if (Record.size() != 1) {
      Error("incorrect encoding of typeof(type) in AST file");
      return QualType();
    }
    QualType UnderlyingType = readType(*Loc.F, Record, Idx);
    return Context.getTypeOfType(UnderlyingType);
  }

  case TYPE_DECLTYPE: {
    QualType UnderlyingType = readType(*Loc.F, Record, Idx);
    return Context.getDecltypeType(ReadExpr(*Loc.F), UnderlyingType);
  }

  case TYPE_UNARY_TRANSFORM: {
    QualType BaseType = readType(*Loc.F, Record, Idx);
    QualType UnderlyingType = readType(*Loc.F, Record, Idx);
    UnaryTransformType::UTTKind UKind = (UnaryTransformType::UTTKind)Record[2];
    return Context.getUnaryTransformType(BaseType, UnderlyingType, UKind);
  }

  case TYPE_AUTO: {
    QualType Deduced = readType(*Loc.F, Record, Idx);
    AutoTypeKeyword Keyword = (AutoTypeKeyword)Record[Idx++];
    bool IsDependent = Deduced.isNull() ? Record[Idx++] : false;
    return Context.getAutoType(Deduced, Keyword, IsDependent);
  }

  case TYPE_DEDUCED_TEMPLATE_SPECIALIZATION: {
    TemplateName Name = ReadTemplateName(*Loc.F, Record, Idx);
    QualType Deduced = readType(*Loc.F, Record, Idx);
    bool IsDependent = Deduced.isNull() ? Record[Idx++] : false;
    return Context.getDeducedTemplateSpecializationType(Name, Deduced,
                                                        IsDependent);
  }

  case TYPE_RECORD: {
    if (Record.size() != 2) {
      Error("incorrect encoding of record type");
      return QualType();
    }
    unsigned Idx = 0;
    bool IsDependent = Record[Idx++];
    RecordDecl *RD = ReadDeclAs<RecordDecl>(*Loc.F, Record, Idx);
    RD = cast_or_null<RecordDecl>(RD->getCanonicalDecl());
    QualType T = Context.getRecordType(RD);
    const_cast<Type*>(T.getTypePtr())->setDependent(IsDependent);
    return T;
  }

  case TYPE_ENUM: {
    if (Record.size() != 2) {
      Error("incorrect encoding of enum type");
      return QualType();
    }
    unsigned Idx = 0;
    bool IsDependent = Record[Idx++];
    QualType T
      = Context.getEnumType(ReadDeclAs<EnumDecl>(*Loc.F, Record, Idx));
    const_cast<Type*>(T.getTypePtr())->setDependent(IsDependent);
    return T;
  }

  case TYPE_ATTRIBUTED: {
    if (Record.size() != 3) {
      Error("incorrect encoding of attributed type");
      return QualType();
    }
    QualType modifiedType = readType(*Loc.F, Record, Idx);
    QualType equivalentType = readType(*Loc.F, Record, Idx);
    AttributedType::Kind kind = static_cast<AttributedType::Kind>(Record[2]);
    return Context.getAttributedType(kind, modifiedType, equivalentType);
  }

  case TYPE_PAREN: {
    if (Record.size() != 1) {
      Error("incorrect encoding of paren type");
      return QualType();
    }
    QualType InnerType = readType(*Loc.F, Record, Idx);
    return Context.getParenType(InnerType);
  }

  case TYPE_PACK_EXPANSION: {
    if (Record.size() != 2) {
      Error("incorrect encoding of pack expansion type");
      return QualType();
    }
    QualType Pattern = readType(*Loc.F, Record, Idx);
    if (Pattern.isNull())
      return QualType();
    Optional<unsigned> NumExpansions;
    if (Record[1])
      NumExpansions = Record[1] - 1;
    return Context.getPackExpansionType(Pattern, NumExpansions);
  }

  case TYPE_ELABORATED: {
    unsigned Idx = 0;
    ElaboratedTypeKeyword Keyword = (ElaboratedTypeKeyword)Record[Idx++];
    NestedNameSpecifier *NNS = ReadNestedNameSpecifier(*Loc.F, Record, Idx);
    QualType NamedType = readType(*Loc.F, Record, Idx);
    return Context.getElaboratedType(Keyword, NNS, NamedType);
  }

  case TYPE_OBJC_INTERFACE: {
    unsigned Idx = 0;
    ObjCInterfaceDecl *ItfD
      = ReadDeclAs<ObjCInterfaceDecl>(*Loc.F, Record, Idx);
    return Context.getObjCInterfaceType(ItfD->getCanonicalDecl());
  }
<<<<<<< HEAD

  case TYPE_OBJC_TYPE_PARAM: {
    unsigned Idx = 0;
    ObjCTypeParamDecl *Decl
      = ReadDeclAs<ObjCTypeParamDecl>(*Loc.F, Record, Idx);
    unsigned NumProtos = Record[Idx++];
    SmallVector<ObjCProtocolDecl*, 4> Protos;
    for (unsigned I = 0; I != NumProtos; ++I)
      Protos.push_back(ReadDeclAs<ObjCProtocolDecl>(*Loc.F, Record, Idx));
    return Context.getObjCTypeParamType(Decl, Protos);
  }
=======
>>>>>>> e0e0304f
  case TYPE_OBJC_OBJECT: {
    unsigned Idx = 0;
    QualType Base = readType(*Loc.F, Record, Idx);
    unsigned NumTypeArgs = Record[Idx++];
    SmallVector<QualType, 4> TypeArgs;
    for (unsigned I = 0; I != NumTypeArgs; ++I)
      TypeArgs.push_back(readType(*Loc.F, Record, Idx));
    unsigned NumProtos = Record[Idx++];
    SmallVector<ObjCProtocolDecl*, 4> Protos;
    for (unsigned I = 0; I != NumProtos; ++I)
      Protos.push_back(ReadDeclAs<ObjCProtocolDecl>(*Loc.F, Record, Idx));
    bool IsKindOf = Record[Idx++];
    return Context.getObjCObjectType(Base, TypeArgs, Protos, IsKindOf);
  }

  case TYPE_OBJC_OBJECT_POINTER: {
    unsigned Idx = 0;
    QualType Pointee = readType(*Loc.F, Record, Idx);
    return Context.getObjCObjectPointerType(Pointee);
  }

  case TYPE_SUBST_TEMPLATE_TYPE_PARM: {
    unsigned Idx = 0;
    QualType Parm = readType(*Loc.F, Record, Idx);
    QualType Replacement = readType(*Loc.F, Record, Idx);
    return Context.getSubstTemplateTypeParmType(
        cast<TemplateTypeParmType>(Parm),
        Context.getCanonicalType(Replacement));
  }

  case TYPE_SUBST_TEMPLATE_TYPE_PARM_PACK: {
    unsigned Idx = 0;
    QualType Parm = readType(*Loc.F, Record, Idx);
    TemplateArgument ArgPack = ReadTemplateArgument(*Loc.F, Record, Idx);
    return Context.getSubstTemplateTypeParmPackType(
                                               cast<TemplateTypeParmType>(Parm),
                                                     ArgPack);
  }

  case TYPE_INJECTED_CLASS_NAME: {
    CXXRecordDecl *D = ReadDeclAs<CXXRecordDecl>(*Loc.F, Record, Idx);
    QualType TST = readType(*Loc.F, Record, Idx); // probably derivable
    // FIXME: ASTContext::getInjectedClassNameType is not currently suitable
    // for AST reading, too much interdependencies.
    const Type *T = nullptr;
    for (auto *DI = D; DI; DI = DI->getPreviousDecl()) {
      if (const Type *Existing = DI->getTypeForDecl()) {
        T = Existing;
        break;
      }
    }
    if (!T) {
      T = new (Context, TypeAlignment) InjectedClassNameType(D, TST);
      for (auto *DI = D; DI; DI = DI->getPreviousDecl())
        DI->setTypeForDecl(T);
    }
    return QualType(T, 0);
  }

  case TYPE_TEMPLATE_TYPE_PARM: {
    unsigned Idx = 0;
    unsigned Depth = Record[Idx++];
    unsigned Index = Record[Idx++];
    bool Pack = Record[Idx++];
    TemplateTypeParmDecl *D
      = ReadDeclAs<TemplateTypeParmDecl>(*Loc.F, Record, Idx);
    return Context.getTemplateTypeParmType(Depth, Index, Pack, D);
  }

  case TYPE_DEPENDENT_NAME: {
    unsigned Idx = 0;
    ElaboratedTypeKeyword Keyword = (ElaboratedTypeKeyword)Record[Idx++];
    NestedNameSpecifier *NNS = ReadNestedNameSpecifier(*Loc.F, Record, Idx);
    const IdentifierInfo *Name = GetIdentifierInfo(*Loc.F, Record, Idx);
    QualType Canon = readType(*Loc.F, Record, Idx);
    if (!Canon.isNull())
      Canon = Context.getCanonicalType(Canon);
    return Context.getDependentNameType(Keyword, NNS, Name, Canon);
  }

  case TYPE_DEPENDENT_TEMPLATE_SPECIALIZATION: {
    unsigned Idx = 0;
    ElaboratedTypeKeyword Keyword = (ElaboratedTypeKeyword)Record[Idx++];
    NestedNameSpecifier *NNS = ReadNestedNameSpecifier(*Loc.F, Record, Idx);
    const IdentifierInfo *Name = GetIdentifierInfo(*Loc.F, Record, Idx);
    unsigned NumArgs = Record[Idx++];
    SmallVector<TemplateArgument, 8> Args;
    Args.reserve(NumArgs);
    while (NumArgs--)
      Args.push_back(ReadTemplateArgument(*Loc.F, Record, Idx));
    return Context.getDependentTemplateSpecializationType(Keyword, NNS, Name,
                                                          Args);
  }

  case TYPE_DEPENDENT_SIZED_ARRAY: {
    unsigned Idx = 0;

    // ArrayType
    QualType ElementType = readType(*Loc.F, Record, Idx);
    ArrayType::ArraySizeModifier ASM
      = (ArrayType::ArraySizeModifier)Record[Idx++];
    unsigned IndexTypeQuals = Record[Idx++];
    Idx++; // skip isChecked field

    // DependentSizedArrayType
    Expr *NumElts = ReadExpr(*Loc.F);
    SourceRange Brackets = ReadSourceRange(*Loc.F, Record, Idx);

    return Context.getDependentSizedArrayType(ElementType, NumElts, ASM,
                                               IndexTypeQuals, Brackets);
  }

  case TYPE_TEMPLATE_SPECIALIZATION: {
    unsigned Idx = 0;
    bool IsDependent = Record[Idx++];
    TemplateName Name = ReadTemplateName(*Loc.F, Record, Idx);
    SmallVector<TemplateArgument, 8> Args;
    ReadTemplateArgumentList(Args, *Loc.F, Record, Idx);
    QualType Underlying = readType(*Loc.F, Record, Idx);
    QualType T;
    if (Underlying.isNull())
      T = Context.getCanonicalTemplateSpecializationType(Name, Args);
    else
      T = Context.getTemplateSpecializationType(Name, Args, Underlying);
    const_cast<Type*>(T.getTypePtr())->setDependent(IsDependent);
    return T;
  }

  case TYPE_ATOMIC: {
    if (Record.size() != 1) {
      Error("Incorrect encoding of atomic type");
      return QualType();
    }
    QualType ValueType = readType(*Loc.F, Record, Idx);
    return Context.getAtomicType(ValueType);
  }

  case TYPE_PIPE: {
    if (Record.size() != 2) {
      Error("Incorrect encoding of pipe type");
      return QualType();
    }

    // Reading the pipe element type.
    QualType ElementType = readType(*Loc.F, Record, Idx);
    unsigned ReadOnly = Record[1];
    return Context.getPipeType(ElementType, ReadOnly);
  }

  case TYPE_DEPENDENT_SIZED_EXT_VECTOR: {
    unsigned Idx = 0;

    // DependentSizedExtVectorType
    QualType ElementType = readType(*Loc.F, Record, Idx);
    Expr *SizeExpr = ReadExpr(*Loc.F);
    SourceLocation AttrLoc = ReadSourceLocation(*Loc.F, Record, Idx);

    return Context.getDependentSizedExtVectorType(ElementType, SizeExpr,
                                                  AttrLoc);
  }
  }
  llvm_unreachable("Invalid TypeCode!");
}

void ASTReader::readExceptionSpec(ModuleFile &ModuleFile,
                                  SmallVectorImpl<QualType> &Exceptions,
                                  FunctionProtoType::ExceptionSpecInfo &ESI,
                                  const RecordData &Record, unsigned &Idx) {
  ExceptionSpecificationType EST =
      static_cast<ExceptionSpecificationType>(Record[Idx++]);
  ESI.Type = EST;
  if (EST == EST_Dynamic) {
    for (unsigned I = 0, N = Record[Idx++]; I != N; ++I)
      Exceptions.push_back(readType(ModuleFile, Record, Idx));
    ESI.Exceptions = Exceptions;
  } else if (EST == EST_ComputedNoexcept) {
    ESI.NoexceptExpr = ReadExpr(ModuleFile);
  } else if (EST == EST_Uninstantiated) {
    ESI.SourceDecl = ReadDeclAs<FunctionDecl>(ModuleFile, Record, Idx);
    ESI.SourceTemplate = ReadDeclAs<FunctionDecl>(ModuleFile, Record, Idx);
  } else if (EST == EST_Unevaluated) {
    ESI.SourceDecl = ReadDeclAs<FunctionDecl>(ModuleFile, Record, Idx);
  }
}

class clang::TypeLocReader : public TypeLocVisitor<TypeLocReader> {
  ModuleFile *F;
  ASTReader *Reader;
  const ASTReader::RecordData &Record;
  unsigned &Idx;

  SourceLocation ReadSourceLocation() {
    return Reader->ReadSourceLocation(*F, Record, Idx);
  }

  TypeSourceInfo *GetTypeSourceInfo() {
    return Reader->GetTypeSourceInfo(*F, Record, Idx);
  }

  NestedNameSpecifierLoc ReadNestedNameSpecifierLoc() {
    return Reader->ReadNestedNameSpecifierLoc(*F, Record, Idx);
  }

public:
  TypeLocReader(ModuleFile &F, ASTReader &Reader,
                const ASTReader::RecordData &Record, unsigned &Idx)
      : F(&F), Reader(&Reader), Record(Record), Idx(Idx) {}

  // We want compile-time assurance that we've enumerated all of
  // these, so unfortunately we have to declare them first, then
  // define them out-of-line.
#define ABSTRACT_TYPELOC(CLASS, PARENT)
#define TYPELOC(CLASS, PARENT) \
  void Visit##CLASS##TypeLoc(CLASS##TypeLoc TyLoc);
#include "clang/AST/TypeLocNodes.def"

  void VisitFunctionTypeLoc(FunctionTypeLoc);
  void VisitArrayTypeLoc(ArrayTypeLoc);
};

void TypeLocReader::VisitQualifiedTypeLoc(QualifiedTypeLoc TL) {
  // nothing to do
}

void TypeLocReader::VisitBuiltinTypeLoc(BuiltinTypeLoc TL) {
  TL.setBuiltinLoc(ReadSourceLocation());
  if (TL.needsExtraLocalData()) {
    TL.setWrittenTypeSpec(static_cast<DeclSpec::TST>(Record[Idx++]));
    TL.setWrittenSignSpec(static_cast<DeclSpec::TSS>(Record[Idx++]));
    TL.setWrittenWidthSpec(static_cast<DeclSpec::TSW>(Record[Idx++]));
    TL.setModeAttr(Record[Idx++]);
  }
}

void TypeLocReader::VisitComplexTypeLoc(ComplexTypeLoc TL) {
  TL.setNameLoc(ReadSourceLocation());
}

void TypeLocReader::VisitPointerTypeLoc(PointerTypeLoc TL) {
<<<<<<< HEAD
  TL.setStarLoc(ReadSourceLocation());
=======
    TL.setKWLoc(ReadSourceLocation(Record, Idx));
    TL.setLeftSymLoc(ReadSourceLocation(Record, Idx));
    TL.setRightSymLoc(ReadSourceLocation(Record, Idx));
>>>>>>> e0e0304f
}

void TypeLocReader::VisitDecayedTypeLoc(DecayedTypeLoc TL) {
  // nothing to do
}

void TypeLocReader::VisitAdjustedTypeLoc(AdjustedTypeLoc TL) {
  // nothing to do
}

void TypeLocReader::VisitBlockPointerTypeLoc(BlockPointerTypeLoc TL) {
  TL.setCaretLoc(ReadSourceLocation());
}

void TypeLocReader::VisitLValueReferenceTypeLoc(LValueReferenceTypeLoc TL) {
  TL.setAmpLoc(ReadSourceLocation());
}

void TypeLocReader::VisitRValueReferenceTypeLoc(RValueReferenceTypeLoc TL) {
  TL.setAmpAmpLoc(ReadSourceLocation());
}

void TypeLocReader::VisitMemberPointerTypeLoc(MemberPointerTypeLoc TL) {
  TL.setStarLoc(ReadSourceLocation());
  TL.setClassTInfo(GetTypeSourceInfo());
}

void TypeLocReader::VisitArrayTypeLoc(ArrayTypeLoc TL) {
  TL.setLBracketLoc(ReadSourceLocation());
  TL.setRBracketLoc(ReadSourceLocation());
  if (Record[Idx++])
    TL.setSizeExpr(Reader->ReadExpr(*F));
  else
    TL.setSizeExpr(nullptr);
}

void TypeLocReader::VisitConstantArrayTypeLoc(ConstantArrayTypeLoc TL) {
  VisitArrayTypeLoc(TL);
}

void TypeLocReader::VisitIncompleteArrayTypeLoc(IncompleteArrayTypeLoc TL) {
  VisitArrayTypeLoc(TL);
}

void TypeLocReader::VisitVariableArrayTypeLoc(VariableArrayTypeLoc TL) {
  VisitArrayTypeLoc(TL);
}

void TypeLocReader::VisitDependentSizedArrayTypeLoc(
                                            DependentSizedArrayTypeLoc TL) {
  VisitArrayTypeLoc(TL);
}

void TypeLocReader::VisitDependentSizedExtVectorTypeLoc(
                                        DependentSizedExtVectorTypeLoc TL) {
  TL.setNameLoc(ReadSourceLocation());
}

void TypeLocReader::VisitVectorTypeLoc(VectorTypeLoc TL) {
  TL.setNameLoc(ReadSourceLocation());
}

void TypeLocReader::VisitExtVectorTypeLoc(ExtVectorTypeLoc TL) {
  TL.setNameLoc(ReadSourceLocation());
}

void TypeLocReader::VisitFunctionTypeLoc(FunctionTypeLoc TL) {
  TL.setLocalRangeBegin(ReadSourceLocation());
  TL.setLParenLoc(ReadSourceLocation());
  TL.setRParenLoc(ReadSourceLocation());
  TL.setExceptionSpecRange(SourceRange(Reader->ReadSourceLocation(*F, Record, Idx),
                                       Reader->ReadSourceLocation(*F, Record, Idx)));
  TL.setLocalRangeEnd(ReadSourceLocation());
  for (unsigned i = 0, e = TL.getNumParams(); i != e; ++i) {
    TL.setParam(i, Reader->ReadDeclAs<ParmVarDecl>(*F, Record, Idx));
  }
}

void TypeLocReader::VisitFunctionProtoTypeLoc(FunctionProtoTypeLoc TL) {
  VisitFunctionTypeLoc(TL);
}

void TypeLocReader::VisitFunctionNoProtoTypeLoc(FunctionNoProtoTypeLoc TL) {
  VisitFunctionTypeLoc(TL);
}
void TypeLocReader::VisitUnresolvedUsingTypeLoc(UnresolvedUsingTypeLoc TL) {
  TL.setNameLoc(ReadSourceLocation());
}
void TypeLocReader::VisitTypedefTypeLoc(TypedefTypeLoc TL) {
  TL.setNameLoc(ReadSourceLocation());
}
void TypeLocReader::VisitTypeOfExprTypeLoc(TypeOfExprTypeLoc TL) {
  TL.setTypeofLoc(ReadSourceLocation());
  TL.setLParenLoc(ReadSourceLocation());
  TL.setRParenLoc(ReadSourceLocation());
}
void TypeLocReader::VisitTypeOfTypeLoc(TypeOfTypeLoc TL) {
  TL.setTypeofLoc(ReadSourceLocation());
  TL.setLParenLoc(ReadSourceLocation());
  TL.setRParenLoc(ReadSourceLocation());
  TL.setUnderlyingTInfo(GetTypeSourceInfo());
}
void TypeLocReader::VisitDecltypeTypeLoc(DecltypeTypeLoc TL) {
  TL.setNameLoc(ReadSourceLocation());
}

void TypeLocReader::VisitUnaryTransformTypeLoc(UnaryTransformTypeLoc TL) {
  TL.setKWLoc(ReadSourceLocation());
  TL.setLParenLoc(ReadSourceLocation());
  TL.setRParenLoc(ReadSourceLocation());
  TL.setUnderlyingTInfo(GetTypeSourceInfo());
}

void TypeLocReader::VisitAutoTypeLoc(AutoTypeLoc TL) {
  TL.setNameLoc(ReadSourceLocation());
}

void TypeLocReader::VisitDeducedTemplateSpecializationTypeLoc(
    DeducedTemplateSpecializationTypeLoc TL) {
  TL.setTemplateNameLoc(ReadSourceLocation());
}

void TypeLocReader::VisitRecordTypeLoc(RecordTypeLoc TL) {
  TL.setNameLoc(ReadSourceLocation());
}

void TypeLocReader::VisitEnumTypeLoc(EnumTypeLoc TL) {
  TL.setNameLoc(ReadSourceLocation());
}

void TypeLocReader::VisitAttributedTypeLoc(AttributedTypeLoc TL) {
  TL.setAttrNameLoc(ReadSourceLocation());
  if (TL.hasAttrOperand()) {
    SourceRange range;
    range.setBegin(ReadSourceLocation());
    range.setEnd(ReadSourceLocation());
    TL.setAttrOperandParensRange(range);
  }
  if (TL.hasAttrExprOperand()) {
    if (Record[Idx++])
      TL.setAttrExprOperand(Reader->ReadExpr(*F));
    else
      TL.setAttrExprOperand(nullptr);
  } else if (TL.hasAttrEnumOperand())
    TL.setAttrEnumOperandLoc(ReadSourceLocation());
}

void TypeLocReader::VisitTemplateTypeParmTypeLoc(TemplateTypeParmTypeLoc TL) {
  TL.setNameLoc(ReadSourceLocation());
}

void TypeLocReader::VisitSubstTemplateTypeParmTypeLoc(
                                            SubstTemplateTypeParmTypeLoc TL) {
  TL.setNameLoc(ReadSourceLocation());
}
void TypeLocReader::VisitSubstTemplateTypeParmPackTypeLoc(
                                          SubstTemplateTypeParmPackTypeLoc TL) {
  TL.setNameLoc(ReadSourceLocation());
}
void TypeLocReader::VisitTemplateSpecializationTypeLoc(
                                           TemplateSpecializationTypeLoc TL) {
  TL.setTemplateKeywordLoc(ReadSourceLocation());
  TL.setTemplateNameLoc(ReadSourceLocation());
  TL.setLAngleLoc(ReadSourceLocation());
  TL.setRAngleLoc(ReadSourceLocation());
  for (unsigned i = 0, e = TL.getNumArgs(); i != e; ++i)
    TL.setArgLocInfo(
        i,
        Reader->GetTemplateArgumentLocInfo(
            *F, TL.getTypePtr()->getArg(i).getKind(), Record, Idx));
}
void TypeLocReader::VisitParenTypeLoc(ParenTypeLoc TL) {
  TL.setLParenLoc(ReadSourceLocation());
  TL.setRParenLoc(ReadSourceLocation());
}

void TypeLocReader::VisitElaboratedTypeLoc(ElaboratedTypeLoc TL) {
  TL.setElaboratedKeywordLoc(ReadSourceLocation());
  TL.setQualifierLoc(ReadNestedNameSpecifierLoc());
}

void TypeLocReader::VisitInjectedClassNameTypeLoc(InjectedClassNameTypeLoc TL) {
  TL.setNameLoc(ReadSourceLocation());
}

void TypeLocReader::VisitDependentNameTypeLoc(DependentNameTypeLoc TL) {
  TL.setElaboratedKeywordLoc(ReadSourceLocation());
  TL.setQualifierLoc(ReadNestedNameSpecifierLoc());
  TL.setNameLoc(ReadSourceLocation());
}

void TypeLocReader::VisitDependentTemplateSpecializationTypeLoc(
       DependentTemplateSpecializationTypeLoc TL) {
  TL.setElaboratedKeywordLoc(ReadSourceLocation());
  TL.setQualifierLoc(ReadNestedNameSpecifierLoc());
  TL.setTemplateKeywordLoc(ReadSourceLocation());
  TL.setTemplateNameLoc(ReadSourceLocation());
  TL.setLAngleLoc(ReadSourceLocation());
  TL.setRAngleLoc(ReadSourceLocation());
  for (unsigned I = 0, E = TL.getNumArgs(); I != E; ++I)
    TL.setArgLocInfo(
        I,
        Reader->GetTemplateArgumentLocInfo(
            *F, TL.getTypePtr()->getArg(I).getKind(), Record, Idx));
}

void TypeLocReader::VisitPackExpansionTypeLoc(PackExpansionTypeLoc TL) {
  TL.setEllipsisLoc(ReadSourceLocation());
}

void TypeLocReader::VisitObjCInterfaceTypeLoc(ObjCInterfaceTypeLoc TL) {
  TL.setNameLoc(ReadSourceLocation());
}

void TypeLocReader::VisitObjCTypeParamTypeLoc(ObjCTypeParamTypeLoc TL) {
  if (TL.getNumProtocols()) {
    TL.setProtocolLAngleLoc(ReadSourceLocation());
    TL.setProtocolRAngleLoc(ReadSourceLocation());
  }
  for (unsigned i = 0, e = TL.getNumProtocols(); i != e; ++i)
    TL.setProtocolLoc(i, ReadSourceLocation());
}

void TypeLocReader::VisitObjCObjectTypeLoc(ObjCObjectTypeLoc TL) {
  TL.setHasBaseTypeAsWritten(Record[Idx++]);
  TL.setTypeArgsLAngleLoc(ReadSourceLocation());
  TL.setTypeArgsRAngleLoc(ReadSourceLocation());
  for (unsigned i = 0, e = TL.getNumTypeArgs(); i != e; ++i)
    TL.setTypeArgTInfo(i, GetTypeSourceInfo());
  TL.setProtocolLAngleLoc(ReadSourceLocation());
  TL.setProtocolRAngleLoc(ReadSourceLocation());
  for (unsigned i = 0, e = TL.getNumProtocols(); i != e; ++i)
    TL.setProtocolLoc(i, ReadSourceLocation());
}

void TypeLocReader::VisitObjCObjectPointerTypeLoc(ObjCObjectPointerTypeLoc TL) {
  TL.setStarLoc(ReadSourceLocation());
}

void TypeLocReader::VisitAtomicTypeLoc(AtomicTypeLoc TL) {
  TL.setKWLoc(ReadSourceLocation());
  TL.setLParenLoc(ReadSourceLocation());
  TL.setRParenLoc(ReadSourceLocation());
}

void TypeLocReader::VisitPipeTypeLoc(PipeTypeLoc TL) {
  TL.setKWLoc(ReadSourceLocation());
}

TypeSourceInfo *
ASTReader::GetTypeSourceInfo(ModuleFile &F, const ASTReader::RecordData &Record,
                             unsigned &Idx) {
  QualType InfoTy = readType(F, Record, Idx);
  if (InfoTy.isNull())
    return nullptr;

  TypeSourceInfo *TInfo = getContext().CreateTypeSourceInfo(InfoTy);
  TypeLocReader TLR(F, *this, Record, Idx);
  for (TypeLoc TL = TInfo->getTypeLoc(); !TL.isNull(); TL = TL.getNextTypeLoc())
    TLR.Visit(TL);
  return TInfo;
}

QualType ASTReader::GetType(TypeID ID) {
  unsigned FastQuals = ID & Qualifiers::FastMask;
  unsigned Index = ID >> Qualifiers::FastWidth;

  if (Index < NUM_PREDEF_TYPE_IDS) {
    QualType T;
    switch ((PredefinedTypeIDs)Index) {
    case PREDEF_TYPE_NULL_ID:
      return QualType();
    case PREDEF_TYPE_VOID_ID:
      T = Context.VoidTy;
      break;
    case PREDEF_TYPE_BOOL_ID:
      T = Context.BoolTy;
      break;

    case PREDEF_TYPE_CHAR_U_ID:
    case PREDEF_TYPE_CHAR_S_ID:
      // FIXME: Check that the signedness of CharTy is correct!
      T = Context.CharTy;
      break;

    case PREDEF_TYPE_UCHAR_ID:
      T = Context.UnsignedCharTy;
      break;
    case PREDEF_TYPE_USHORT_ID:
      T = Context.UnsignedShortTy;
      break;
    case PREDEF_TYPE_UINT_ID:
      T = Context.UnsignedIntTy;
      break;
    case PREDEF_TYPE_ULONG_ID:
      T = Context.UnsignedLongTy;
      break;
    case PREDEF_TYPE_ULONGLONG_ID:
      T = Context.UnsignedLongLongTy;
      break;
    case PREDEF_TYPE_UINT128_ID:
      T = Context.UnsignedInt128Ty;
      break;
    case PREDEF_TYPE_SCHAR_ID:
      T = Context.SignedCharTy;
      break;
    case PREDEF_TYPE_WCHAR_ID:
      T = Context.WCharTy;
      break;
    case PREDEF_TYPE_SHORT_ID:
      T = Context.ShortTy;
      break;
    case PREDEF_TYPE_INT_ID:
      T = Context.IntTy;
      break;
    case PREDEF_TYPE_LONG_ID:
      T = Context.LongTy;
      break;
    case PREDEF_TYPE_LONGLONG_ID:
      T = Context.LongLongTy;
      break;
    case PREDEF_TYPE_INT128_ID:
      T = Context.Int128Ty;
      break;
    case PREDEF_TYPE_HALF_ID:
      T = Context.HalfTy;
      break;
    case PREDEF_TYPE_FLOAT_ID:
      T = Context.FloatTy;
      break;
    case PREDEF_TYPE_DOUBLE_ID:
      T = Context.DoubleTy;
      break;
    case PREDEF_TYPE_LONGDOUBLE_ID:
      T = Context.LongDoubleTy;
      break;
    case PREDEF_TYPE_FLOAT128_ID:
      T = Context.Float128Ty;
      break;
    case PREDEF_TYPE_OVERLOAD_ID:
      T = Context.OverloadTy;
      break;
    case PREDEF_TYPE_BOUND_MEMBER:
      T = Context.BoundMemberTy;
      break;
    case PREDEF_TYPE_PSEUDO_OBJECT:
      T = Context.PseudoObjectTy;
      break;
    case PREDEF_TYPE_DEPENDENT_ID:
      T = Context.DependentTy;
      break;
    case PREDEF_TYPE_UNKNOWN_ANY:
      T = Context.UnknownAnyTy;
      break;
    case PREDEF_TYPE_NULLPTR_ID:
      T = Context.NullPtrTy;
      break;
    case PREDEF_TYPE_CHAR16_ID:
      T = Context.Char16Ty;
      break;
    case PREDEF_TYPE_CHAR32_ID:
      T = Context.Char32Ty;
      break;
    case PREDEF_TYPE_OBJC_ID:
      T = Context.ObjCBuiltinIdTy;
      break;
    case PREDEF_TYPE_OBJC_CLASS:
      T = Context.ObjCBuiltinClassTy;
      break;
    case PREDEF_TYPE_OBJC_SEL:
      T = Context.ObjCBuiltinSelTy;
      break;
#define IMAGE_TYPE(ImgType, Id, SingletonId, Access, Suffix) \
    case PREDEF_TYPE_##Id##_ID: \
      T = Context.SingletonId; \
      break;
#include "clang/Basic/OpenCLImageTypes.def"
    case PREDEF_TYPE_SAMPLER_ID:
      T = Context.OCLSamplerTy;
      break;
    case PREDEF_TYPE_EVENT_ID:
      T = Context.OCLEventTy;
      break;
    case PREDEF_TYPE_CLK_EVENT_ID:
      T = Context.OCLClkEventTy;
      break;
    case PREDEF_TYPE_QUEUE_ID:
      T = Context.OCLQueueTy;
      break;
    case PREDEF_TYPE_RESERVE_ID_ID:
      T = Context.OCLReserveIDTy;
      break;
    case PREDEF_TYPE_AUTO_DEDUCT:
      T = Context.getAutoDeductType();
      break;

    case PREDEF_TYPE_AUTO_RREF_DEDUCT:
      T = Context.getAutoRRefDeductType();
      break;

    case PREDEF_TYPE_ARC_UNBRIDGED_CAST:
      T = Context.ARCUnbridgedCastTy;
      break;

    case PREDEF_TYPE_BUILTIN_FN:
      T = Context.BuiltinFnTy;
      break;

    case PREDEF_TYPE_OMP_ARRAY_SECTION:
      T = Context.OMPArraySectionTy;
      break;
    }

    assert(!T.isNull() && "Unknown predefined type");
    return T.withFastQualifiers(FastQuals);
  }

  Index -= NUM_PREDEF_TYPE_IDS;
  assert(Index < TypesLoaded.size() && "Type index out-of-range");
  if (TypesLoaded[Index].isNull()) {
    TypesLoaded[Index] = readTypeRecord(Index);
    if (TypesLoaded[Index].isNull())
      return QualType();

    TypesLoaded[Index]->setFromAST();
    if (DeserializationListener)
      DeserializationListener->TypeRead(TypeIdx::fromTypeID(ID),
                                        TypesLoaded[Index]);
  }

  return TypesLoaded[Index].withFastQualifiers(FastQuals);
}

QualType ASTReader::getLocalType(ModuleFile &F, unsigned LocalID) {
  return GetType(getGlobalTypeID(F, LocalID));
}

serialization::TypeID
ASTReader::getGlobalTypeID(ModuleFile &F, unsigned LocalID) const {
  unsigned FastQuals = LocalID & Qualifiers::FastMask;
  unsigned LocalIndex = LocalID >> Qualifiers::FastWidth;

  if (LocalIndex < NUM_PREDEF_TYPE_IDS)
    return LocalID;

  if (!F.ModuleOffsetMap.empty())
    ReadModuleOffsetMap(F);

  ContinuousRangeMap<uint32_t, int, 2>::iterator I
    = F.TypeRemap.find(LocalIndex - NUM_PREDEF_TYPE_IDS);
  assert(I != F.TypeRemap.end() && "Invalid index into type index remap");

  unsigned GlobalIndex = LocalIndex + I->second;
  return (GlobalIndex << Qualifiers::FastWidth) | FastQuals;
}

TemplateArgumentLocInfo
ASTReader::GetTemplateArgumentLocInfo(ModuleFile &F,
                                      TemplateArgument::ArgKind Kind,
                                      const RecordData &Record,
                                      unsigned &Index) {
  switch (Kind) {
  case TemplateArgument::Expression:
    return ReadExpr(F);
  case TemplateArgument::Type:
    return GetTypeSourceInfo(F, Record, Index);
  case TemplateArgument::Template: {
    NestedNameSpecifierLoc QualifierLoc = ReadNestedNameSpecifierLoc(F, Record,
                                                                     Index);
    SourceLocation TemplateNameLoc = ReadSourceLocation(F, Record, Index);
    return TemplateArgumentLocInfo(QualifierLoc, TemplateNameLoc,
                                   SourceLocation());
  }
  case TemplateArgument::TemplateExpansion: {
    NestedNameSpecifierLoc QualifierLoc = ReadNestedNameSpecifierLoc(F, Record,
                                                                     Index);
    SourceLocation TemplateNameLoc = ReadSourceLocation(F, Record, Index);
    SourceLocation EllipsisLoc = ReadSourceLocation(F, Record, Index);
    return TemplateArgumentLocInfo(QualifierLoc, TemplateNameLoc,
                                   EllipsisLoc);
  }
  case TemplateArgument::Null:
  case TemplateArgument::Integral:
  case TemplateArgument::Declaration:
  case TemplateArgument::NullPtr:
  case TemplateArgument::Pack:
    // FIXME: Is this right?
    return TemplateArgumentLocInfo();
  }
  llvm_unreachable("unexpected template argument loc");
}

TemplateArgumentLoc
ASTReader::ReadTemplateArgumentLoc(ModuleFile &F,
                                   const RecordData &Record, unsigned &Index) {
  TemplateArgument Arg = ReadTemplateArgument(F, Record, Index);

  if (Arg.getKind() == TemplateArgument::Expression) {
    if (Record[Index++]) // bool InfoHasSameExpr.
      return TemplateArgumentLoc(Arg, TemplateArgumentLocInfo(Arg.getAsExpr()));
  }
  return TemplateArgumentLoc(Arg, GetTemplateArgumentLocInfo(F, Arg.getKind(),
                                                             Record, Index));
}

const ASTTemplateArgumentListInfo*
ASTReader::ReadASTTemplateArgumentListInfo(ModuleFile &F,
                                           const RecordData &Record,
                                           unsigned &Index) {
  SourceLocation LAngleLoc = ReadSourceLocation(F, Record, Index);
  SourceLocation RAngleLoc = ReadSourceLocation(F, Record, Index);
  unsigned NumArgsAsWritten = Record[Index++];
  TemplateArgumentListInfo TemplArgsInfo(LAngleLoc, RAngleLoc);
  for (unsigned i = 0; i != NumArgsAsWritten; ++i)
    TemplArgsInfo.addArgument(ReadTemplateArgumentLoc(F, Record, Index));
  return ASTTemplateArgumentListInfo::Create(getContext(), TemplArgsInfo);
}

Decl *ASTReader::GetExternalDecl(uint32_t ID) {
  return GetDecl(ID);
}

void ASTReader::CompleteRedeclChain(const Decl *D) {
  if (NumCurrentElementsDeserializing) {
    // We arrange to not care about the complete redeclaration chain while we're
    // deserializing. Just remember that the AST has marked this one as complete
    // but that it's not actually complete yet, so we know we still need to
    // complete it later.
    PendingIncompleteDeclChains.push_back(const_cast<Decl*>(D));
    return;
  }

  const DeclContext *DC = D->getDeclContext()->getRedeclContext();

  // If this is a named declaration, complete it by looking it up
  // within its context.
  //
  // FIXME: Merging a function definition should merge
  // all mergeable entities within it.
  if (isa<TranslationUnitDecl>(DC) || isa<NamespaceDecl>(DC) ||
      isa<CXXRecordDecl>(DC) || isa<EnumDecl>(DC)) {
    if (DeclarationName Name = cast<NamedDecl>(D)->getDeclName()) {
      if (!getContext().getLangOpts().CPlusPlus &&
          isa<TranslationUnitDecl>(DC)) {
        // Outside of C++, we don't have a lookup table for the TU, so update
        // the identifier instead. (For C++ modules, we don't store decls
        // in the serialized identifier table, so we do the lookup in the TU.)
        auto *II = Name.getAsIdentifierInfo();
        assert(II && "non-identifier name in C?");
        if (II->isOutOfDate())
          updateOutOfDateIdentifier(*II);
      } else
        DC->lookup(Name);
    } else if (needsAnonymousDeclarationNumber(cast<NamedDecl>(D))) {
      // Find all declarations of this kind from the relevant context.
      for (auto *DCDecl : cast<Decl>(D->getLexicalDeclContext())->redecls()) {
        auto *DC = cast<DeclContext>(DCDecl);
        SmallVector<Decl*, 8> Decls;
        FindExternalLexicalDecls(
            DC, [&](Decl::Kind K) { return K == D->getKind(); }, Decls);
      }
    }
  }

  if (auto *CTSD = dyn_cast<ClassTemplateSpecializationDecl>(D))
    CTSD->getSpecializedTemplate()->LoadLazySpecializations();
  if (auto *VTSD = dyn_cast<VarTemplateSpecializationDecl>(D))
    VTSD->getSpecializedTemplate()->LoadLazySpecializations();
  if (auto *FD = dyn_cast<FunctionDecl>(D)) {
    if (auto *Template = FD->getPrimaryTemplate())
      Template->LoadLazySpecializations();
  }
}

CXXCtorInitializer **
ASTReader::GetExternalCXXCtorInitializers(uint64_t Offset) {
  RecordLocation Loc = getLocalBitOffset(Offset);
  BitstreamCursor &Cursor = Loc.F->DeclsCursor;
  SavedStreamPosition SavedPosition(Cursor);
  Cursor.JumpToBit(Loc.Offset);
  ReadingKindTracker ReadingKind(Read_Decl, *this);

  RecordData Record;
  unsigned Code = Cursor.ReadCode();
  unsigned RecCode = Cursor.readRecord(Code, Record);
  if (RecCode != DECL_CXX_CTOR_INITIALIZERS) {
    Error("malformed AST file: missing C++ ctor initializers");
    return nullptr;
  }

  unsigned Idx = 0;
  return ReadCXXCtorInitializers(*Loc.F, Record, Idx);
}

CXXBaseSpecifier *ASTReader::GetExternalCXXBaseSpecifiers(uint64_t Offset) {
  RecordLocation Loc = getLocalBitOffset(Offset);
  BitstreamCursor &Cursor = Loc.F->DeclsCursor;
  SavedStreamPosition SavedPosition(Cursor);
  Cursor.JumpToBit(Loc.Offset);
  ReadingKindTracker ReadingKind(Read_Decl, *this);
  RecordData Record;
  unsigned Code = Cursor.ReadCode();
  unsigned RecCode = Cursor.readRecord(Code, Record);
  if (RecCode != DECL_CXX_BASE_SPECIFIERS) {
    Error("malformed AST file: missing C++ base specifiers");
    return nullptr;
  }

  unsigned Idx = 0;
  unsigned NumBases = Record[Idx++];
  void *Mem = Context.Allocate(sizeof(CXXBaseSpecifier) * NumBases);
  CXXBaseSpecifier *Bases = new (Mem) CXXBaseSpecifier [NumBases];
  for (unsigned I = 0; I != NumBases; ++I)
    Bases[I] = ReadCXXBaseSpecifier(*Loc.F, Record, Idx);
  return Bases;
}

serialization::DeclID
ASTReader::getGlobalDeclID(ModuleFile &F, LocalDeclID LocalID) const {
  if (LocalID < NUM_PREDEF_DECL_IDS)
    return LocalID;

  if (!F.ModuleOffsetMap.empty())
    ReadModuleOffsetMap(F);

  ContinuousRangeMap<uint32_t, int, 2>::iterator I
    = F.DeclRemap.find(LocalID - NUM_PREDEF_DECL_IDS);
  assert(I != F.DeclRemap.end() && "Invalid index into decl index remap");

  return LocalID + I->second;
}

bool ASTReader::isDeclIDFromModule(serialization::GlobalDeclID ID,
                                   ModuleFile &M) const {
  // Predefined decls aren't from any module.
  if (ID < NUM_PREDEF_DECL_IDS)
    return false;

  return ID - NUM_PREDEF_DECL_IDS >= M.BaseDeclID &&
         ID - NUM_PREDEF_DECL_IDS < M.BaseDeclID + M.LocalNumDecls;
}

ModuleFile *ASTReader::getOwningModuleFile(const Decl *D) {
  if (!D->isFromASTFile())
    return nullptr;
  GlobalDeclMapType::const_iterator I = GlobalDeclMap.find(D->getGlobalID());
  assert(I != GlobalDeclMap.end() && "Corrupted global declaration map");
  return I->second;
}

SourceLocation ASTReader::getSourceLocationForDeclID(GlobalDeclID ID) {
  if (ID < NUM_PREDEF_DECL_IDS)
    return SourceLocation();

  unsigned Index = ID - NUM_PREDEF_DECL_IDS;

  if (Index > DeclsLoaded.size()) {
    Error("declaration ID out-of-range for AST file");
    return SourceLocation();
  }

  if (Decl *D = DeclsLoaded[Index])
    return D->getLocation();

  SourceLocation Loc;
  DeclCursorForID(ID, Loc);
  return Loc;
}

static Decl *getPredefinedDecl(ASTContext &Context, PredefinedDeclIDs ID) {
  switch (ID) {
  case PREDEF_DECL_NULL_ID:
    return nullptr;

  case PREDEF_DECL_TRANSLATION_UNIT_ID:
    return Context.getTranslationUnitDecl();

  case PREDEF_DECL_OBJC_ID_ID:
    return Context.getObjCIdDecl();

  case PREDEF_DECL_OBJC_SEL_ID:
    return Context.getObjCSelDecl();

  case PREDEF_DECL_OBJC_CLASS_ID:
    return Context.getObjCClassDecl();

  case PREDEF_DECL_OBJC_PROTOCOL_ID:
    return Context.getObjCProtocolDecl();

  case PREDEF_DECL_INT_128_ID:
    return Context.getInt128Decl();

  case PREDEF_DECL_UNSIGNED_INT_128_ID:
    return Context.getUInt128Decl();

  case PREDEF_DECL_OBJC_INSTANCETYPE_ID:
    return Context.getObjCInstanceTypeDecl();

  case PREDEF_DECL_BUILTIN_VA_LIST_ID:
    return Context.getBuiltinVaListDecl();

  case PREDEF_DECL_VA_LIST_TAG:
    return Context.getVaListTagDecl();

  case PREDEF_DECL_BUILTIN_MS_VA_LIST_ID:
    return Context.getBuiltinMSVaListDecl();

  case PREDEF_DECL_EXTERN_C_CONTEXT_ID:
    return Context.getExternCContextDecl();

  case PREDEF_DECL_MAKE_INTEGER_SEQ_ID:
    return Context.getMakeIntegerSeqDecl();

  case PREDEF_DECL_CF_CONSTANT_STRING_ID:
    return Context.getCFConstantStringDecl();

  case PREDEF_DECL_CF_CONSTANT_STRING_TAG_ID:
    return Context.getCFConstantStringTagDecl();

  case PREDEF_DECL_TYPE_PACK_ELEMENT_ID:
    return Context.getTypePackElementDecl();
  }
  llvm_unreachable("PredefinedDeclIDs unknown enum value");
}

Decl *ASTReader::GetExistingDecl(DeclID ID) {
  if (ID < NUM_PREDEF_DECL_IDS) {
    Decl *D = getPredefinedDecl(Context, (PredefinedDeclIDs)ID);
    if (D) {
      // Track that we have merged the declaration with ID \p ID into the
      // pre-existing predefined declaration \p D.
      auto &Merged = KeyDecls[D->getCanonicalDecl()];
      if (Merged.empty())
        Merged.push_back(ID);
    }
    return D;
  }

  unsigned Index = ID - NUM_PREDEF_DECL_IDS;

  if (Index >= DeclsLoaded.size()) {
    assert(0 && "declaration ID out-of-range for AST file");
    Error("declaration ID out-of-range for AST file");
    return nullptr;
  }

  return DeclsLoaded[Index];
}

Decl *ASTReader::GetDecl(DeclID ID) {
  if (ID < NUM_PREDEF_DECL_IDS)
    return GetExistingDecl(ID);

  unsigned Index = ID - NUM_PREDEF_DECL_IDS;

  if (Index >= DeclsLoaded.size()) {
    assert(0 && "declaration ID out-of-range for AST file");
    Error("declaration ID out-of-range for AST file");
    return nullptr;
  }

  if (!DeclsLoaded[Index]) {
    ReadDeclRecord(ID);
    if (DeserializationListener)
      DeserializationListener->DeclRead(ID, DeclsLoaded[Index]);
  }

  return DeclsLoaded[Index];
}

DeclID ASTReader::mapGlobalIDToModuleFileGlobalID(ModuleFile &M,
                                                  DeclID GlobalID) {
  if (GlobalID < NUM_PREDEF_DECL_IDS)
    return GlobalID;

  GlobalDeclMapType::const_iterator I = GlobalDeclMap.find(GlobalID);
  assert(I != GlobalDeclMap.end() && "Corrupted global declaration map");
  ModuleFile *Owner = I->second;

  llvm::DenseMap<ModuleFile *, serialization::DeclID>::iterator Pos
    = M.GlobalToLocalDeclIDs.find(Owner);
  if (Pos == M.GlobalToLocalDeclIDs.end())
    return 0;

  return GlobalID - Owner->BaseDeclID + Pos->second;
}

serialization::DeclID ASTReader::ReadDeclID(ModuleFile &F,
                                            const RecordData &Record,
                                            unsigned &Idx) {
  if (Idx >= Record.size()) {
    Error("Corrupted AST file");
    return 0;
  }

  return getGlobalDeclID(F, Record[Idx++]);
}

/// \brief Resolve the offset of a statement into a statement.
///
/// This operation will read a new statement from the external
/// source each time it is called, and is meant to be used via a
/// LazyOffsetPtr (which is used by Decls for the body of functions, etc).
Stmt *ASTReader::GetExternalDeclStmt(uint64_t Offset) {
  // Switch case IDs are per Decl.
  ClearSwitchCaseIDs();

  // Offset here is a global offset across the entire chain.
  RecordLocation Loc = getLocalBitOffset(Offset);
  Loc.F->DeclsCursor.JumpToBit(Loc.Offset);
  assert(NumCurrentElementsDeserializing == 0 &&
         "should not be called while already deserializing");
  Deserializing D(this);
  return ReadStmtFromStream(*Loc.F);
}

void ASTReader::FindExternalLexicalDecls(
    const DeclContext *DC, llvm::function_ref<bool(Decl::Kind)> IsKindWeWant,
    SmallVectorImpl<Decl *> &Decls) {
  bool PredefsVisited[NUM_PREDEF_DECL_IDS] = {};

  auto Visit = [&] (ModuleFile *M, LexicalContents LexicalDecls) {
    assert(LexicalDecls.size() % 2 == 0 && "expected an even number of entries");
    for (int I = 0, N = LexicalDecls.size(); I != N; I += 2) {
      auto K = (Decl::Kind)+LexicalDecls[I];
      if (!IsKindWeWant(K))
        continue;

      auto ID = (serialization::DeclID)+LexicalDecls[I + 1];

      // Don't add predefined declarations to the lexical context more
      // than once.
      if (ID < NUM_PREDEF_DECL_IDS) {
        if (PredefsVisited[ID])
          continue;

        PredefsVisited[ID] = true;
      }

      if (Decl *D = GetLocalDecl(*M, ID)) {
        assert(D->getKind() == K && "wrong kind for lexical decl");
        if (!DC->isDeclInLexicalTraversal(D))
          Decls.push_back(D);
      }
    }
  };

  if (isa<TranslationUnitDecl>(DC)) {
    for (auto Lexical : TULexicalDecls)
      Visit(Lexical.first, Lexical.second);
  } else {
    auto I = LexicalDecls.find(DC);
    if (I != LexicalDecls.end())
      Visit(I->second.first, I->second.second);
  }

  ++NumLexicalDeclContextsRead;
}

namespace {

class DeclIDComp {
  ASTReader &Reader;
  ModuleFile &Mod;

public:
  DeclIDComp(ASTReader &Reader, ModuleFile &M) : Reader(Reader), Mod(M) {}

  bool operator()(LocalDeclID L, LocalDeclID R) const {
    SourceLocation LHS = getLocation(L);
    SourceLocation RHS = getLocation(R);
    return Reader.getSourceManager().isBeforeInTranslationUnit(LHS, RHS);
  }

  bool operator()(SourceLocation LHS, LocalDeclID R) const {
    SourceLocation RHS = getLocation(R);
    return Reader.getSourceManager().isBeforeInTranslationUnit(LHS, RHS);
  }

  bool operator()(LocalDeclID L, SourceLocation RHS) const {
    SourceLocation LHS = getLocation(L);
    return Reader.getSourceManager().isBeforeInTranslationUnit(LHS, RHS);
  }

  SourceLocation getLocation(LocalDeclID ID) const {
    return Reader.getSourceManager().getFileLoc(
            Reader.getSourceLocationForDeclID(Reader.getGlobalDeclID(Mod, ID)));
  }
};

} // end anonymous namespace

void ASTReader::FindFileRegionDecls(FileID File,
                                    unsigned Offset, unsigned Length,
                                    SmallVectorImpl<Decl *> &Decls) {
  SourceManager &SM = getSourceManager();

  llvm::DenseMap<FileID, FileDeclsInfo>::iterator I = FileDeclIDs.find(File);
  if (I == FileDeclIDs.end())
    return;

  FileDeclsInfo &DInfo = I->second;
  if (DInfo.Decls.empty())
    return;

  SourceLocation
    BeginLoc = SM.getLocForStartOfFile(File).getLocWithOffset(Offset);
  SourceLocation EndLoc = BeginLoc.getLocWithOffset(Length);

  DeclIDComp DIDComp(*this, *DInfo.Mod);
  ArrayRef<serialization::LocalDeclID>::iterator
    BeginIt = std::lower_bound(DInfo.Decls.begin(), DInfo.Decls.end(),
                               BeginLoc, DIDComp);
  if (BeginIt != DInfo.Decls.begin())
    --BeginIt;

  // If we are pointing at a top-level decl inside an objc container, we need
  // to backtrack until we find it otherwise we will fail to report that the
  // region overlaps with an objc container.
  while (BeginIt != DInfo.Decls.begin() &&
         GetDecl(getGlobalDeclID(*DInfo.Mod, *BeginIt))
             ->isTopLevelDeclInObjCContainer())
    --BeginIt;

  ArrayRef<serialization::LocalDeclID>::iterator
    EndIt = std::upper_bound(DInfo.Decls.begin(), DInfo.Decls.end(),
                             EndLoc, DIDComp);
  if (EndIt != DInfo.Decls.end())
    ++EndIt;

  for (ArrayRef<serialization::LocalDeclID>::iterator
         DIt = BeginIt; DIt != EndIt; ++DIt)
    Decls.push_back(GetDecl(getGlobalDeclID(*DInfo.Mod, *DIt)));
}

bool
ASTReader::FindExternalVisibleDeclsByName(const DeclContext *DC,
                                          DeclarationName Name) {
  assert(DC->hasExternalVisibleStorage() && DC == DC->getPrimaryContext() &&
         "DeclContext has no visible decls in storage");
  if (!Name)
    return false;

  auto It = Lookups.find(DC);
  if (It == Lookups.end())
    return false;

  Deserializing LookupResults(this);

  // Load the list of declarations.
  SmallVector<NamedDecl *, 64> Decls;
  for (DeclID ID : It->second.Table.find(Name)) {
    NamedDecl *ND = cast<NamedDecl>(GetDecl(ID));
    if (ND->getDeclName() == Name)
      Decls.push_back(ND);
  }

  ++NumVisibleDeclContextsRead;
  SetExternalVisibleDeclsForName(DC, Name, Decls);
  return !Decls.empty();
}

void ASTReader::completeVisibleDeclsMap(const DeclContext *DC) {
  if (!DC->hasExternalVisibleStorage())
    return;

  auto It = Lookups.find(DC);
  assert(It != Lookups.end() &&
         "have external visible storage but no lookup tables");

  DeclsMap Decls;

  for (DeclID ID : It->second.Table.findAll()) {
    NamedDecl *ND = cast<NamedDecl>(GetDecl(ID));
    Decls[ND->getDeclName()].push_back(ND);
  }

  ++NumVisibleDeclContextsRead;

  for (DeclsMap::iterator I = Decls.begin(), E = Decls.end(); I != E; ++I) {
    SetExternalVisibleDeclsForName(DC, I->first, I->second);
  }
  const_cast<DeclContext *>(DC)->setHasExternalVisibleStorage(false);
}

const serialization::reader::DeclContextLookupTable *
ASTReader::getLoadedLookupTables(DeclContext *Primary) const {
  auto I = Lookups.find(Primary);
  return I == Lookups.end() ? nullptr : &I->second;
}

/// \brief Under non-PCH compilation the consumer receives the objc methods
/// before receiving the implementation, and codegen depends on this.
/// We simulate this by deserializing and passing to consumer the methods of the
/// implementation before passing the deserialized implementation decl.
static void PassObjCImplDeclToConsumer(ObjCImplDecl *ImplD,
                                       ASTConsumer *Consumer) {
  assert(ImplD && Consumer);

  for (auto *I : ImplD->methods())
    Consumer->HandleInterestingDecl(DeclGroupRef(I));

  Consumer->HandleInterestingDecl(DeclGroupRef(ImplD));
}

void ASTReader::PassInterestingDeclToConsumer(Decl *D) {
  if (ObjCImplDecl *ImplD = dyn_cast<ObjCImplDecl>(D))
    PassObjCImplDeclToConsumer(ImplD, Consumer);
  else
    Consumer->HandleInterestingDecl(DeclGroupRef(D));
}

void ASTReader::StartTranslationUnit(ASTConsumer *Consumer) {
  this->Consumer = Consumer;

  if (Consumer)
    PassInterestingDeclsToConsumer();

  if (DeserializationListener)
    DeserializationListener->ReaderInitialized(this);
}

void ASTReader::PrintStats() {
  std::fprintf(stderr, "*** AST File Statistics:\n");

  unsigned NumTypesLoaded
    = TypesLoaded.size() - std::count(TypesLoaded.begin(), TypesLoaded.end(),
                                      QualType());
  unsigned NumDeclsLoaded
    = DeclsLoaded.size() - std::count(DeclsLoaded.begin(), DeclsLoaded.end(),
                                      (Decl *)nullptr);
  unsigned NumIdentifiersLoaded
    = IdentifiersLoaded.size() - std::count(IdentifiersLoaded.begin(),
                                            IdentifiersLoaded.end(),
                                            (IdentifierInfo *)nullptr);
  unsigned NumMacrosLoaded
    = MacrosLoaded.size() - std::count(MacrosLoaded.begin(),
                                       MacrosLoaded.end(),
                                       (MacroInfo *)nullptr);
  unsigned NumSelectorsLoaded
    = SelectorsLoaded.size() - std::count(SelectorsLoaded.begin(),
                                          SelectorsLoaded.end(),
                                          Selector());

  if (unsigned TotalNumSLocEntries = getTotalNumSLocs())
    std::fprintf(stderr, "  %u/%u source location entries read (%f%%)\n",
                 NumSLocEntriesRead, TotalNumSLocEntries,
                 ((float)NumSLocEntriesRead/TotalNumSLocEntries * 100));
  if (!TypesLoaded.empty())
    std::fprintf(stderr, "  %u/%u types read (%f%%)\n",
                 NumTypesLoaded, (unsigned)TypesLoaded.size(),
                 ((float)NumTypesLoaded/TypesLoaded.size() * 100));
  if (!DeclsLoaded.empty())
    std::fprintf(stderr, "  %u/%u declarations read (%f%%)\n",
                 NumDeclsLoaded, (unsigned)DeclsLoaded.size(),
                 ((float)NumDeclsLoaded/DeclsLoaded.size() * 100));
  if (!IdentifiersLoaded.empty())
    std::fprintf(stderr, "  %u/%u identifiers read (%f%%)\n",
                 NumIdentifiersLoaded, (unsigned)IdentifiersLoaded.size(),
                 ((float)NumIdentifiersLoaded/IdentifiersLoaded.size() * 100));
  if (!MacrosLoaded.empty())
    std::fprintf(stderr, "  %u/%u macros read (%f%%)\n",
                 NumMacrosLoaded, (unsigned)MacrosLoaded.size(),
                 ((float)NumMacrosLoaded/MacrosLoaded.size() * 100));
  if (!SelectorsLoaded.empty())
    std::fprintf(stderr, "  %u/%u selectors read (%f%%)\n",
                 NumSelectorsLoaded, (unsigned)SelectorsLoaded.size(),
                 ((float)NumSelectorsLoaded/SelectorsLoaded.size() * 100));
  if (TotalNumStatements)
    std::fprintf(stderr, "  %u/%u statements read (%f%%)\n",
                 NumStatementsRead, TotalNumStatements,
                 ((float)NumStatementsRead/TotalNumStatements * 100));
  if (TotalNumMacros)
    std::fprintf(stderr, "  %u/%u macros read (%f%%)\n",
                 NumMacrosRead, TotalNumMacros,
                 ((float)NumMacrosRead/TotalNumMacros * 100));
  if (TotalLexicalDeclContexts)
    std::fprintf(stderr, "  %u/%u lexical declcontexts read (%f%%)\n",
                 NumLexicalDeclContextsRead, TotalLexicalDeclContexts,
                 ((float)NumLexicalDeclContextsRead/TotalLexicalDeclContexts
                  * 100));
  if (TotalVisibleDeclContexts)
    std::fprintf(stderr, "  %u/%u visible declcontexts read (%f%%)\n",
                 NumVisibleDeclContextsRead, TotalVisibleDeclContexts,
                 ((float)NumVisibleDeclContextsRead/TotalVisibleDeclContexts
                  * 100));
  if (TotalNumMethodPoolEntries) {
    std::fprintf(stderr, "  %u/%u method pool entries read (%f%%)\n",
                 NumMethodPoolEntriesRead, TotalNumMethodPoolEntries,
                 ((float)NumMethodPoolEntriesRead/TotalNumMethodPoolEntries
                  * 100));
  }
  if (NumMethodPoolLookups) {
    std::fprintf(stderr, "  %u/%u method pool lookups succeeded (%f%%)\n",
                 NumMethodPoolHits, NumMethodPoolLookups,
                 ((float)NumMethodPoolHits/NumMethodPoolLookups * 100.0));
  }
  if (NumMethodPoolTableLookups) {
    std::fprintf(stderr, "  %u/%u method pool table lookups succeeded (%f%%)\n",
                 NumMethodPoolTableHits, NumMethodPoolTableLookups,
                 ((float)NumMethodPoolTableHits/NumMethodPoolTableLookups
                  * 100.0));
  }

  if (NumIdentifierLookupHits) {
    std::fprintf(stderr,
                 "  %u / %u identifier table lookups succeeded (%f%%)\n",
                 NumIdentifierLookupHits, NumIdentifierLookups,
                 (double)NumIdentifierLookupHits*100.0/NumIdentifierLookups);
  }

  if (GlobalIndex) {
    std::fprintf(stderr, "\n");
    GlobalIndex->printStats();
  }

  std::fprintf(stderr, "\n");
  dump();
  std::fprintf(stderr, "\n");
}

template<typename Key, typename ModuleFile, unsigned InitialCapacity>
LLVM_DUMP_METHOD static void
dumpModuleIDMap(StringRef Name,
                const ContinuousRangeMap<Key, ModuleFile *,
                                         InitialCapacity> &Map) {
  if (Map.begin() == Map.end())
    return;

  typedef ContinuousRangeMap<Key, ModuleFile *, InitialCapacity> MapType;
  llvm::errs() << Name << ":\n";
  for (typename MapType::const_iterator I = Map.begin(), IEnd = Map.end();
       I != IEnd; ++I) {
    llvm::errs() << "  " << I->first << " -> " << I->second->FileName
      << "\n";
  }
}

LLVM_DUMP_METHOD void ASTReader::dump() {
  llvm::errs() << "*** PCH/ModuleFile Remappings:\n";
  dumpModuleIDMap("Global bit offset map", GlobalBitOffsetsMap);
  dumpModuleIDMap("Global source location entry map", GlobalSLocEntryMap);
  dumpModuleIDMap("Global type map", GlobalTypeMap);
  dumpModuleIDMap("Global declaration map", GlobalDeclMap);
  dumpModuleIDMap("Global identifier map", GlobalIdentifierMap);
  dumpModuleIDMap("Global macro map", GlobalMacroMap);
  dumpModuleIDMap("Global submodule map", GlobalSubmoduleMap);
  dumpModuleIDMap("Global selector map", GlobalSelectorMap);
  dumpModuleIDMap("Global preprocessed entity map",
                  GlobalPreprocessedEntityMap);

  llvm::errs() << "\n*** PCH/Modules Loaded:";
  for (ModuleFile &M : ModuleMgr)
    M.dump();
}

/// Return the amount of memory used by memory buffers, breaking down
/// by heap-backed versus mmap'ed memory.
void ASTReader::getMemoryBufferSizes(MemoryBufferSizes &sizes) const {
  for (ModuleFile &I : ModuleMgr) {
    if (llvm::MemoryBuffer *buf = I.Buffer) {
      size_t bytes = buf->getBufferSize();
      switch (buf->getBufferKind()) {
        case llvm::MemoryBuffer::MemoryBuffer_Malloc:
          sizes.malloc_bytes += bytes;
          break;
        case llvm::MemoryBuffer::MemoryBuffer_MMap:
          sizes.mmap_bytes += bytes;
          break;
      }
    }
  }
}

void ASTReader::InitializeSema(Sema &S) {
  SemaObj = &S;
  S.addExternalSource(this);

  // Makes sure any declarations that were deserialized "too early"
  // still get added to the identifier's declaration chains.
  for (uint64_t ID : PreloadedDeclIDs) {
    NamedDecl *D = cast<NamedDecl>(GetDecl(ID));
    pushExternalDeclIntoScope(D, D->getDeclName());
  }
  PreloadedDeclIDs.clear();

  // FIXME: What happens if these are changed by a module import?
  if (!FPPragmaOptions.empty()) {
    assert(FPPragmaOptions.size() == 1 && "Wrong number of FP_PRAGMA_OPTIONS");
    SemaObj->FPFeatures = FPOptions(FPPragmaOptions[0]);
  }

  SemaObj->OpenCLFeatures.copy(OpenCLExtensions);
  SemaObj->OpenCLTypeExtMap = OpenCLTypeExtMap;
  SemaObj->OpenCLDeclExtMap = OpenCLDeclExtMap;

  UpdateSema();
}

void ASTReader::UpdateSema() {
  assert(SemaObj && "no Sema to update");

  // Load the offsets of the declarations that Sema references.
  // They will be lazily deserialized when needed.
  if (!SemaDeclRefs.empty()) {
    assert(SemaDeclRefs.size() % 3 == 0);
    for (unsigned I = 0; I != SemaDeclRefs.size(); I += 3) {
      if (!SemaObj->StdNamespace)
        SemaObj->StdNamespace = SemaDeclRefs[I];
      if (!SemaObj->StdBadAlloc)
        SemaObj->StdBadAlloc = SemaDeclRefs[I+1];
      if (!SemaObj->StdAlignValT)
        SemaObj->StdAlignValT = SemaDeclRefs[I+2];
    }
    SemaDeclRefs.clear();
  }

  // Update the state of pragmas. Use the same API as if we had encountered the
  // pragma in the source.
  if(OptimizeOffPragmaLocation.isValid())
    SemaObj->ActOnPragmaOptimize(/* IsOn = */ false, OptimizeOffPragmaLocation);
  if (PragmaMSStructState != -1)
    SemaObj->ActOnPragmaMSStruct((PragmaMSStructKind)PragmaMSStructState);
  if (PointersToMembersPragmaLocation.isValid()) {
    SemaObj->ActOnPragmaMSPointersToMembers(
        (LangOptions::PragmaMSPointersToMembersKind)
            PragmaMSPointersToMembersState,
        PointersToMembersPragmaLocation);
  }
  SemaObj->ForceCUDAHostDeviceDepth = ForceCUDAHostDeviceDepth;

  if (PragmaPackCurrentValue) {
    // The bottom of the stack might have a default value. It must be adjusted
    // to the current value to ensure that the packing state is preserved after
    // popping entries that were included/imported from a PCH/module.
    bool DropFirst = false;
    if (!PragmaPackStack.empty() &&
        PragmaPackStack.front().Location.isInvalid()) {
      assert(PragmaPackStack.front().Value == SemaObj->PackStack.DefaultValue &&
             "Expected a default alignment value");
      SemaObj->PackStack.Stack.emplace_back(
          PragmaPackStack.front().SlotLabel, SemaObj->PackStack.CurrentValue,
          SemaObj->PackStack.CurrentPragmaLocation);
      DropFirst = true;
    }
    for (const auto &Entry :
         llvm::makeArrayRef(PragmaPackStack).drop_front(DropFirst ? 1 : 0))
      SemaObj->PackStack.Stack.emplace_back(Entry.SlotLabel, Entry.Value,
                                            Entry.Location);
    if (PragmaPackCurrentLocation.isInvalid()) {
      assert(*PragmaPackCurrentValue == SemaObj->PackStack.DefaultValue &&
             "Expected a default alignment value");
      // Keep the current values.
    } else {
      SemaObj->PackStack.CurrentValue = *PragmaPackCurrentValue;
      SemaObj->PackStack.CurrentPragmaLocation = PragmaPackCurrentLocation;
    }
  }
}

IdentifierInfo *ASTReader::get(StringRef Name) {
  // Note that we are loading an identifier.
  Deserializing AnIdentifier(this);

  IdentifierLookupVisitor Visitor(Name, /*PriorGeneration=*/0,
                                  NumIdentifierLookups,
                                  NumIdentifierLookupHits);

  // We don't need to do identifier table lookups in C++ modules (we preload
  // all interesting declarations, and don't need to use the scope for name
  // lookups). Perform the lookup in PCH files, though, since we don't build
  // a complete initial identifier table if we're carrying on from a PCH.
  if (Context.getLangOpts().CPlusPlus) {
    for (auto F : ModuleMgr.pch_modules())
      if (Visitor(*F))
        break;
  } else {
    // If there is a global index, look there first to determine which modules
    // provably do not have any results for this identifier.
    GlobalModuleIndex::HitSet Hits;
    GlobalModuleIndex::HitSet *HitsPtr = nullptr;
    if (!loadGlobalIndex()) {
      if (GlobalIndex->lookupIdentifier(Name, Hits)) {
        HitsPtr = &Hits;
      }
    }

    ModuleMgr.visit(Visitor, HitsPtr);
  }

  IdentifierInfo *II = Visitor.getIdentifierInfo();
  markIdentifierUpToDate(II);
  return II;
}

namespace clang {

  /// \brief An identifier-lookup iterator that enumerates all of the
  /// identifiers stored within a set of AST files.
  class ASTIdentifierIterator : public IdentifierIterator {
    /// \brief The AST reader whose identifiers are being enumerated.
    const ASTReader &Reader;

    /// \brief The current index into the chain of AST files stored in
    /// the AST reader.
    unsigned Index;

    /// \brief The current position within the identifier lookup table
    /// of the current AST file.
    ASTIdentifierLookupTable::key_iterator Current;

    /// \brief The end position within the identifier lookup table of
    /// the current AST file.
    ASTIdentifierLookupTable::key_iterator End;

    /// \brief Whether to skip any modules in the ASTReader.
    bool SkipModules;

  public:
    explicit ASTIdentifierIterator(const ASTReader &Reader,
                                   bool SkipModules = false);

    StringRef Next() override;
  };

} // end namespace clang

ASTIdentifierIterator::ASTIdentifierIterator(const ASTReader &Reader,
                                             bool SkipModules)
    : Reader(Reader), Index(Reader.ModuleMgr.size()), SkipModules(SkipModules) {
}

StringRef ASTIdentifierIterator::Next() {
  while (Current == End) {
    // If we have exhausted all of our AST files, we're done.
    if (Index == 0)
      return StringRef();

    --Index;
    ModuleFile &F = Reader.ModuleMgr[Index];
    if (SkipModules && F.isModule())
      continue;

    ASTIdentifierLookupTable *IdTable =
        (ASTIdentifierLookupTable *)F.IdentifierLookupTable;
    Current = IdTable->key_begin();
    End = IdTable->key_end();
  }

  // We have any identifiers remaining in the current AST file; return
  // the next one.
  StringRef Result = *Current;
  ++Current;
  return Result;
}

namespace {

/// A utility for appending two IdentifierIterators.
class ChainedIdentifierIterator : public IdentifierIterator {
  std::unique_ptr<IdentifierIterator> Current;
  std::unique_ptr<IdentifierIterator> Queued;

public:
  ChainedIdentifierIterator(std::unique_ptr<IdentifierIterator> First,
                            std::unique_ptr<IdentifierIterator> Second)
      : Current(std::move(First)), Queued(std::move(Second)) {}

  StringRef Next() override {
    if (!Current)
      return StringRef();

    StringRef result = Current->Next();
    if (!result.empty())
      return result;

    // Try the queued iterator, which may itself be empty.
    Current.reset();
    std::swap(Current, Queued);
    return Next();
  }
};

} // end anonymous namespace.

IdentifierIterator *ASTReader::getIdentifiers() {
  if (!loadGlobalIndex()) {
    std::unique_ptr<IdentifierIterator> ReaderIter(
        new ASTIdentifierIterator(*this, /*SkipModules=*/true));
    std::unique_ptr<IdentifierIterator> ModulesIter(
        GlobalIndex->createIdentifierIterator());
    return new ChainedIdentifierIterator(std::move(ReaderIter),
                                         std::move(ModulesIter));
  }

  return new ASTIdentifierIterator(*this);
}

namespace clang {
namespace serialization {

  class ReadMethodPoolVisitor {
    ASTReader &Reader;
    Selector Sel;
    unsigned PriorGeneration;
    unsigned InstanceBits;
    unsigned FactoryBits;
    bool InstanceHasMoreThanOneDecl;
    bool FactoryHasMoreThanOneDecl;
    SmallVector<ObjCMethodDecl *, 4> InstanceMethods;
    SmallVector<ObjCMethodDecl *, 4> FactoryMethods;

  public:
    ReadMethodPoolVisitor(ASTReader &Reader, Selector Sel,
                          unsigned PriorGeneration)
        : Reader(Reader), Sel(Sel), PriorGeneration(PriorGeneration),
          InstanceBits(0), FactoryBits(0), InstanceHasMoreThanOneDecl(false),
          FactoryHasMoreThanOneDecl(false) {}

    bool operator()(ModuleFile &M) {
      if (!M.SelectorLookupTable)
        return false;

      // If we've already searched this module file, skip it now.
      if (M.Generation <= PriorGeneration)
        return true;

      ++Reader.NumMethodPoolTableLookups;
      ASTSelectorLookupTable *PoolTable
        = (ASTSelectorLookupTable*)M.SelectorLookupTable;
      ASTSelectorLookupTable::iterator Pos = PoolTable->find(Sel);
      if (Pos == PoolTable->end())
        return false;

      ++Reader.NumMethodPoolTableHits;
      ++Reader.NumSelectorsRead;
      // FIXME: Not quite happy with the statistics here. We probably should
      // disable this tracking when called via LoadSelector.
      // Also, should entries without methods count as misses?
      ++Reader.NumMethodPoolEntriesRead;
      ASTSelectorLookupTrait::data_type Data = *Pos;
      if (Reader.DeserializationListener)
        Reader.DeserializationListener->SelectorRead(Data.ID, Sel);

      InstanceMethods.append(Data.Instance.begin(), Data.Instance.end());
      FactoryMethods.append(Data.Factory.begin(), Data.Factory.end());
      InstanceBits = Data.InstanceBits;
      FactoryBits = Data.FactoryBits;
      InstanceHasMoreThanOneDecl = Data.InstanceHasMoreThanOneDecl;
      FactoryHasMoreThanOneDecl = Data.FactoryHasMoreThanOneDecl;
      return true;
    }

    /// \brief Retrieve the instance methods found by this visitor.
    ArrayRef<ObjCMethodDecl *> getInstanceMethods() const {
      return InstanceMethods;
    }

    /// \brief Retrieve the instance methods found by this visitor.
    ArrayRef<ObjCMethodDecl *> getFactoryMethods() const {
      return FactoryMethods;
    }

    unsigned getInstanceBits() const { return InstanceBits; }
    unsigned getFactoryBits() const { return FactoryBits; }
    bool instanceHasMoreThanOneDecl() const {
      return InstanceHasMoreThanOneDecl;
    }
    bool factoryHasMoreThanOneDecl() const { return FactoryHasMoreThanOneDecl; }
  };

} // end namespace serialization
} // end namespace clang

/// \brief Add the given set of methods to the method list.
static void addMethodsToPool(Sema &S, ArrayRef<ObjCMethodDecl *> Methods,
                             ObjCMethodList &List) {
  for (unsigned I = 0, N = Methods.size(); I != N; ++I) {
    S.addMethodToGlobalList(&List, Methods[I]);
  }
}

void ASTReader::ReadMethodPool(Selector Sel) {
  // Get the selector generation and update it to the current generation.
  unsigned &Generation = SelectorGeneration[Sel];
  unsigned PriorGeneration = Generation;
  Generation = getGeneration();
  SelectorOutOfDate[Sel] = false;

  // Search for methods defined with this selector.
  ++NumMethodPoolLookups;
  ReadMethodPoolVisitor Visitor(*this, Sel, PriorGeneration);
  ModuleMgr.visit(Visitor);

  if (Visitor.getInstanceMethods().empty() &&
      Visitor.getFactoryMethods().empty())
    return;

  ++NumMethodPoolHits;

  if (!getSema())
    return;

  Sema &S = *getSema();
  Sema::GlobalMethodPool::iterator Pos
    = S.MethodPool.insert(std::make_pair(Sel, Sema::GlobalMethods())).first;

  Pos->second.first.setBits(Visitor.getInstanceBits());
  Pos->second.first.setHasMoreThanOneDecl(Visitor.instanceHasMoreThanOneDecl());
  Pos->second.second.setBits(Visitor.getFactoryBits());
  Pos->second.second.setHasMoreThanOneDecl(Visitor.factoryHasMoreThanOneDecl());

  // Add methods to the global pool *after* setting hasMoreThanOneDecl, since
  // when building a module we keep every method individually and may need to
  // update hasMoreThanOneDecl as we add the methods.
  addMethodsToPool(S, Visitor.getInstanceMethods(), Pos->second.first);
  addMethodsToPool(S, Visitor.getFactoryMethods(), Pos->second.second);
}

void ASTReader::updateOutOfDateSelector(Selector Sel) {
  if (SelectorOutOfDate[Sel])
    ReadMethodPool(Sel);
}

void ASTReader::ReadKnownNamespaces(
                          SmallVectorImpl<NamespaceDecl *> &Namespaces) {
  Namespaces.clear();

  for (unsigned I = 0, N = KnownNamespaces.size(); I != N; ++I) {
    if (NamespaceDecl *Namespace
                = dyn_cast_or_null<NamespaceDecl>(GetDecl(KnownNamespaces[I])))
      Namespaces.push_back(Namespace);
  }
}

void ASTReader::ReadUndefinedButUsed(
    llvm::MapVector<NamedDecl *, SourceLocation> &Undefined) {
  for (unsigned Idx = 0, N = UndefinedButUsed.size(); Idx != N;) {
    NamedDecl *D = cast<NamedDecl>(GetDecl(UndefinedButUsed[Idx++]));
    SourceLocation Loc =
        SourceLocation::getFromRawEncoding(UndefinedButUsed[Idx++]);
    Undefined.insert(std::make_pair(D, Loc));
  }
}

void ASTReader::ReadMismatchingDeleteExpressions(llvm::MapVector<
    FieldDecl *, llvm::SmallVector<std::pair<SourceLocation, bool>, 4>> &
                                                     Exprs) {
  for (unsigned Idx = 0, N = DelayedDeleteExprs.size(); Idx != N;) {
    FieldDecl *FD = cast<FieldDecl>(GetDecl(DelayedDeleteExprs[Idx++]));
    uint64_t Count = DelayedDeleteExprs[Idx++];
    for (uint64_t C = 0; C < Count; ++C) {
      SourceLocation DeleteLoc =
          SourceLocation::getFromRawEncoding(DelayedDeleteExprs[Idx++]);
      const bool IsArrayForm = DelayedDeleteExprs[Idx++];
      Exprs[FD].push_back(std::make_pair(DeleteLoc, IsArrayForm));
    }
  }
}

void ASTReader::ReadTentativeDefinitions(
                  SmallVectorImpl<VarDecl *> &TentativeDefs) {
  for (unsigned I = 0, N = TentativeDefinitions.size(); I != N; ++I) {
    VarDecl *Var = dyn_cast_or_null<VarDecl>(GetDecl(TentativeDefinitions[I]));
    if (Var)
      TentativeDefs.push_back(Var);
  }
  TentativeDefinitions.clear();
}

void ASTReader::ReadUnusedFileScopedDecls(
                               SmallVectorImpl<const DeclaratorDecl *> &Decls) {
  for (unsigned I = 0, N = UnusedFileScopedDecls.size(); I != N; ++I) {
    DeclaratorDecl *D
      = dyn_cast_or_null<DeclaratorDecl>(GetDecl(UnusedFileScopedDecls[I]));
    if (D)
      Decls.push_back(D);
  }
  UnusedFileScopedDecls.clear();
}

void ASTReader::ReadDelegatingConstructors(
                                 SmallVectorImpl<CXXConstructorDecl *> &Decls) {
  for (unsigned I = 0, N = DelegatingCtorDecls.size(); I != N; ++I) {
    CXXConstructorDecl *D
      = dyn_cast_or_null<CXXConstructorDecl>(GetDecl(DelegatingCtorDecls[I]));
    if (D)
      Decls.push_back(D);
  }
  DelegatingCtorDecls.clear();
}

void ASTReader::ReadExtVectorDecls(SmallVectorImpl<TypedefNameDecl *> &Decls) {
  for (unsigned I = 0, N = ExtVectorDecls.size(); I != N; ++I) {
    TypedefNameDecl *D
      = dyn_cast_or_null<TypedefNameDecl>(GetDecl(ExtVectorDecls[I]));
    if (D)
      Decls.push_back(D);
  }
  ExtVectorDecls.clear();
}

void ASTReader::ReadUnusedLocalTypedefNameCandidates(
    llvm::SmallSetVector<const TypedefNameDecl *, 4> &Decls) {
  for (unsigned I = 0, N = UnusedLocalTypedefNameCandidates.size(); I != N;
       ++I) {
    TypedefNameDecl *D = dyn_cast_or_null<TypedefNameDecl>(
        GetDecl(UnusedLocalTypedefNameCandidates[I]));
    if (D)
      Decls.insert(D);
  }
  UnusedLocalTypedefNameCandidates.clear();
}

void ASTReader::ReadReferencedSelectors(
       SmallVectorImpl<std::pair<Selector, SourceLocation> > &Sels) {
  if (ReferencedSelectorsData.empty())
    return;

  // If there are @selector references added them to its pool. This is for
  // implementation of -Wselector.
  unsigned int DataSize = ReferencedSelectorsData.size()-1;
  unsigned I = 0;
  while (I < DataSize) {
    Selector Sel = DecodeSelector(ReferencedSelectorsData[I++]);
    SourceLocation SelLoc
      = SourceLocation::getFromRawEncoding(ReferencedSelectorsData[I++]);
    Sels.push_back(std::make_pair(Sel, SelLoc));
  }
  ReferencedSelectorsData.clear();
}

void ASTReader::ReadWeakUndeclaredIdentifiers(
       SmallVectorImpl<std::pair<IdentifierInfo *, WeakInfo> > &WeakIDs) {
  if (WeakUndeclaredIdentifiers.empty())
    return;

  for (unsigned I = 0, N = WeakUndeclaredIdentifiers.size(); I < N; /*none*/) {
    IdentifierInfo *WeakId
      = DecodeIdentifierInfo(WeakUndeclaredIdentifiers[I++]);
    IdentifierInfo *AliasId
      = DecodeIdentifierInfo(WeakUndeclaredIdentifiers[I++]);
    SourceLocation Loc
      = SourceLocation::getFromRawEncoding(WeakUndeclaredIdentifiers[I++]);
    bool Used = WeakUndeclaredIdentifiers[I++];
    WeakInfo WI(AliasId, Loc);
    WI.setUsed(Used);
    WeakIDs.push_back(std::make_pair(WeakId, WI));
  }
  WeakUndeclaredIdentifiers.clear();
}

void ASTReader::ReadUsedVTables(SmallVectorImpl<ExternalVTableUse> &VTables) {
  for (unsigned Idx = 0, N = VTableUses.size(); Idx < N; /* In loop */) {
    ExternalVTableUse VT;
    VT.Record = dyn_cast_or_null<CXXRecordDecl>(GetDecl(VTableUses[Idx++]));
    VT.Location = SourceLocation::getFromRawEncoding(VTableUses[Idx++]);
    VT.DefinitionRequired = VTableUses[Idx++];
    VTables.push_back(VT);
  }

  VTableUses.clear();
}

void ASTReader::ReadPendingInstantiations(
       SmallVectorImpl<std::pair<ValueDecl *, SourceLocation> > &Pending) {
  for (unsigned Idx = 0, N = PendingInstantiations.size(); Idx < N;) {
    ValueDecl *D = cast<ValueDecl>(GetDecl(PendingInstantiations[Idx++]));
    SourceLocation Loc
      = SourceLocation::getFromRawEncoding(PendingInstantiations[Idx++]);

    Pending.push_back(std::make_pair(D, Loc));
  }
  PendingInstantiations.clear();
}

void ASTReader::ReadLateParsedTemplates(
    llvm::MapVector<const FunctionDecl *, std::unique_ptr<LateParsedTemplate>>
        &LPTMap) {
  for (unsigned Idx = 0, N = LateParsedTemplates.size(); Idx < N;
       /* In loop */) {
    FunctionDecl *FD = cast<FunctionDecl>(GetDecl(LateParsedTemplates[Idx++]));

    auto LT = llvm::make_unique<LateParsedTemplate>();
    LT->D = GetDecl(LateParsedTemplates[Idx++]);

    ModuleFile *F = getOwningModuleFile(LT->D);
    assert(F && "No module");

    unsigned TokN = LateParsedTemplates[Idx++];
    LT->Toks.reserve(TokN);
    for (unsigned T = 0; T < TokN; ++T)
      LT->Toks.push_back(ReadToken(*F, LateParsedTemplates, Idx));

    LPTMap.insert(std::make_pair(FD, std::move(LT)));
  }

  LateParsedTemplates.clear();
}

void ASTReader::LoadSelector(Selector Sel) {
  // It would be complicated to avoid reading the methods anyway. So don't.
  ReadMethodPool(Sel);
}

void ASTReader::SetIdentifierInfo(IdentifierID ID, IdentifierInfo *II) {
  assert(ID && "Non-zero identifier ID required");
  assert(ID <= IdentifiersLoaded.size() && "identifier ID out of range");
  IdentifiersLoaded[ID - 1] = II;
  if (DeserializationListener)
    DeserializationListener->IdentifierRead(ID, II);
}

/// \brief Set the globally-visible declarations associated with the given
/// identifier.
///
/// If the AST reader is currently in a state where the given declaration IDs
/// cannot safely be resolved, they are queued until it is safe to resolve
/// them.
///
/// \param II an IdentifierInfo that refers to one or more globally-visible
/// declarations.
///
/// \param DeclIDs the set of declaration IDs with the name @p II that are
/// visible at global scope.
///
/// \param Decls if non-null, this vector will be populated with the set of
/// deserialized declarations. These declarations will not be pushed into
/// scope.
void
ASTReader::SetGloballyVisibleDecls(IdentifierInfo *II,
                              const SmallVectorImpl<uint32_t> &DeclIDs,
                                   SmallVectorImpl<Decl *> *Decls) {
  if (NumCurrentElementsDeserializing && !Decls) {
    PendingIdentifierInfos[II].append(DeclIDs.begin(), DeclIDs.end());
    return;
  }

  for (unsigned I = 0, N = DeclIDs.size(); I != N; ++I) {
    if (!SemaObj) {
      // Queue this declaration so that it will be added to the
      // translation unit scope and identifier's declaration chain
      // once a Sema object is known.
      PreloadedDeclIDs.push_back(DeclIDs[I]);
      continue;
    }

    NamedDecl *D = cast<NamedDecl>(GetDecl(DeclIDs[I]));

    // If we're simply supposed to record the declarations, do so now.
    if (Decls) {
      Decls->push_back(D);
      continue;
    }

    // Introduce this declaration into the translation-unit scope
    // and add it to the declaration chain for this identifier, so
    // that (unqualified) name lookup will find it.
    pushExternalDeclIntoScope(D, II);
  }
}

IdentifierInfo *ASTReader::DecodeIdentifierInfo(IdentifierID ID) {
  if (ID == 0)
    return nullptr;

  if (IdentifiersLoaded.empty()) {
    Error("no identifier table in AST file");
    return nullptr;
  }

  ID -= 1;
  if (!IdentifiersLoaded[ID]) {
    GlobalIdentifierMapType::iterator I = GlobalIdentifierMap.find(ID + 1);
    assert(I != GlobalIdentifierMap.end() && "Corrupted global identifier map");
    ModuleFile *M = I->second;
    unsigned Index = ID - M->BaseIdentifierID;
    const char *Str = M->IdentifierTableData + M->IdentifierOffsets[Index];

    // All of the strings in the AST file are preceded by a 16-bit length.
    // Extract that 16-bit length to avoid having to execute strlen().
    // NOTE: 'StrLenPtr' is an 'unsigned char*' so that we load bytes as
    //  unsigned integers.  This is important to avoid integer overflow when
    //  we cast them to 'unsigned'.
    const unsigned char *StrLenPtr = (const unsigned char*) Str - 2;
    unsigned StrLen = (((unsigned) StrLenPtr[0])
                       | (((unsigned) StrLenPtr[1]) << 8)) - 1;
    auto &II = PP.getIdentifierTable().get(StringRef(Str, StrLen));
    IdentifiersLoaded[ID] = &II;
    markIdentifierFromAST(*this,  II);
    if (DeserializationListener)
      DeserializationListener->IdentifierRead(ID + 1, &II);
  }

  return IdentifiersLoaded[ID];
}

IdentifierInfo *ASTReader::getLocalIdentifier(ModuleFile &M, unsigned LocalID) {
  return DecodeIdentifierInfo(getGlobalIdentifierID(M, LocalID));
}

IdentifierID ASTReader::getGlobalIdentifierID(ModuleFile &M, unsigned LocalID) {
  if (LocalID < NUM_PREDEF_IDENT_IDS)
    return LocalID;

  if (!M.ModuleOffsetMap.empty())
    ReadModuleOffsetMap(M);

  ContinuousRangeMap<uint32_t, int, 2>::iterator I
    = M.IdentifierRemap.find(LocalID - NUM_PREDEF_IDENT_IDS);
  assert(I != M.IdentifierRemap.end()
         && "Invalid index into identifier index remap");

  return LocalID + I->second;
}

MacroInfo *ASTReader::getMacro(MacroID ID) {
  if (ID == 0)
    return nullptr;

  if (MacrosLoaded.empty()) {
    Error("no macro table in AST file");
    return nullptr;
  }

  ID -= NUM_PREDEF_MACRO_IDS;
  if (!MacrosLoaded[ID]) {
    GlobalMacroMapType::iterator I
      = GlobalMacroMap.find(ID + NUM_PREDEF_MACRO_IDS);
    assert(I != GlobalMacroMap.end() && "Corrupted global macro map");
    ModuleFile *M = I->second;
    unsigned Index = ID - M->BaseMacroID;
    MacrosLoaded[ID] = ReadMacroRecord(*M, M->MacroOffsets[Index]);

    if (DeserializationListener)
      DeserializationListener->MacroRead(ID + NUM_PREDEF_MACRO_IDS,
                                         MacrosLoaded[ID]);
  }

  return MacrosLoaded[ID];
}

MacroID ASTReader::getGlobalMacroID(ModuleFile &M, unsigned LocalID) {
  if (LocalID < NUM_PREDEF_MACRO_IDS)
    return LocalID;

  if (!M.ModuleOffsetMap.empty())
    ReadModuleOffsetMap(M);

  ContinuousRangeMap<uint32_t, int, 2>::iterator I
    = M.MacroRemap.find(LocalID - NUM_PREDEF_MACRO_IDS);
  assert(I != M.MacroRemap.end() && "Invalid index into macro index remap");

  return LocalID + I->second;
}

serialization::SubmoduleID
ASTReader::getGlobalSubmoduleID(ModuleFile &M, unsigned LocalID) {
  if (LocalID < NUM_PREDEF_SUBMODULE_IDS)
    return LocalID;

  if (!M.ModuleOffsetMap.empty())
    ReadModuleOffsetMap(M);

  ContinuousRangeMap<uint32_t, int, 2>::iterator I
    = M.SubmoduleRemap.find(LocalID - NUM_PREDEF_SUBMODULE_IDS);
  assert(I != M.SubmoduleRemap.end()
         && "Invalid index into submodule index remap");

  return LocalID + I->second;
}

Module *ASTReader::getSubmodule(SubmoduleID GlobalID) {
  if (GlobalID < NUM_PREDEF_SUBMODULE_IDS) {
    assert(GlobalID == 0 && "Unhandled global submodule ID");
    return nullptr;
  }

  if (GlobalID > SubmodulesLoaded.size()) {
    Error("submodule ID out of range in AST file");
    return nullptr;
  }

  return SubmodulesLoaded[GlobalID - NUM_PREDEF_SUBMODULE_IDS];
}

Module *ASTReader::getModule(unsigned ID) {
  return getSubmodule(ID);
}

ModuleFile *ASTReader::getLocalModuleFile(ModuleFile &F, unsigned ID) {
  if (ID & 1) {
    // It's a module, look it up by submodule ID.
    auto I = GlobalSubmoduleMap.find(getGlobalSubmoduleID(F, ID >> 1));
    return I == GlobalSubmoduleMap.end() ? nullptr : I->second;
  } else {
    // It's a prefix (preamble, PCH, ...). Look it up by index.
    unsigned IndexFromEnd = ID >> 1;
    assert(IndexFromEnd && "got reference to unknown module file");
    return getModuleManager().pch_modules().end()[-IndexFromEnd];
  }
}

unsigned ASTReader::getModuleFileID(ModuleFile *F) {
  if (!F)
    return 1;

  // For a file representing a module, use the submodule ID of the top-level
  // module as the file ID. For any other kind of file, the number of such
  // files loaded beforehand will be the same on reload.
  // FIXME: Is this true even if we have an explicit module file and a PCH?
  if (F->isModule())
    return ((F->BaseSubmoduleID + NUM_PREDEF_SUBMODULE_IDS) << 1) | 1;

  auto PCHModules = getModuleManager().pch_modules();
  auto I = std::find(PCHModules.begin(), PCHModules.end(), F);
  assert(I != PCHModules.end() && "emitting reference to unknown file");
  return (I - PCHModules.end()) << 1;
}

llvm::Optional<ExternalASTSource::ASTSourceDescriptor>
ASTReader::getSourceDescriptor(unsigned ID) {
  if (const Module *M = getSubmodule(ID))
    return ExternalASTSource::ASTSourceDescriptor(*M);

  // If there is only a single PCH, return it instead.
  // Chained PCH are not suported.
  const auto &PCHChain = ModuleMgr.pch_modules();
  if (std::distance(std::begin(PCHChain), std::end(PCHChain))) {
    ModuleFile &MF = ModuleMgr.getPrimaryModule();
    StringRef ModuleName = llvm::sys::path::filename(MF.OriginalSourceFileName);
    StringRef FileName = llvm::sys::path::filename(MF.FileName);
    return ASTReader::ASTSourceDescriptor(ModuleName, MF.OriginalDir, FileName,
                                          MF.Signature);
  }
  return None;
}

ExternalASTSource::ExtKind ASTReader::hasExternalDefinitions(const Decl *FD) {
  auto I = BodySource.find(FD);
  if (I == BodySource.end())
    return EK_ReplyHazy;
  return I->second ? EK_Never : EK_Always;
}

Selector ASTReader::getLocalSelector(ModuleFile &M, unsigned LocalID) {
  return DecodeSelector(getGlobalSelectorID(M, LocalID));
}

Selector ASTReader::DecodeSelector(serialization::SelectorID ID) {
  if (ID == 0)
    return Selector();

  if (ID > SelectorsLoaded.size()) {
    Error("selector ID out of range in AST file");
    return Selector();
  }

  if (SelectorsLoaded[ID - 1].getAsOpaquePtr() == nullptr) {
    // Load this selector from the selector table.
    GlobalSelectorMapType::iterator I = GlobalSelectorMap.find(ID);
    assert(I != GlobalSelectorMap.end() && "Corrupted global selector map");
    ModuleFile &M = *I->second;
    ASTSelectorLookupTrait Trait(*this, M);
    unsigned Idx = ID - M.BaseSelectorID - NUM_PREDEF_SELECTOR_IDS;
    SelectorsLoaded[ID - 1] =
      Trait.ReadKey(M.SelectorLookupTableData + M.SelectorOffsets[Idx], 0);
    if (DeserializationListener)
      DeserializationListener->SelectorRead(ID, SelectorsLoaded[ID - 1]);
  }

  return SelectorsLoaded[ID - 1];
}

Selector ASTReader::GetExternalSelector(serialization::SelectorID ID) {
  return DecodeSelector(ID);
}

uint32_t ASTReader::GetNumExternalSelectors() {
  // ID 0 (the null selector) is considered an external selector.
  return getTotalNumSelectors() + 1;
}

serialization::SelectorID
ASTReader::getGlobalSelectorID(ModuleFile &M, unsigned LocalID) const {
  if (LocalID < NUM_PREDEF_SELECTOR_IDS)
    return LocalID;

  if (!M.ModuleOffsetMap.empty())
    ReadModuleOffsetMap(M);

  ContinuousRangeMap<uint32_t, int, 2>::iterator I
    = M.SelectorRemap.find(LocalID - NUM_PREDEF_SELECTOR_IDS);
  assert(I != M.SelectorRemap.end()
         && "Invalid index into selector index remap");

  return LocalID + I->second;
}

DeclarationName
ASTReader::ReadDeclarationName(ModuleFile &F,
                               const RecordData &Record, unsigned &Idx) {
  DeclarationName::NameKind Kind = (DeclarationName::NameKind)Record[Idx++];
  switch (Kind) {
  case DeclarationName::Identifier:
    return DeclarationName(GetIdentifierInfo(F, Record, Idx));

  case DeclarationName::ObjCZeroArgSelector:
  case DeclarationName::ObjCOneArgSelector:
  case DeclarationName::ObjCMultiArgSelector:
    return DeclarationName(ReadSelector(F, Record, Idx));

  case DeclarationName::CXXConstructorName:
    return Context.DeclarationNames.getCXXConstructorName(
                          Context.getCanonicalType(readType(F, Record, Idx)));

  case DeclarationName::CXXDestructorName:
    return Context.DeclarationNames.getCXXDestructorName(
                          Context.getCanonicalType(readType(F, Record, Idx)));

  case DeclarationName::CXXDeductionGuideName:
    return Context.DeclarationNames.getCXXDeductionGuideName(
                          ReadDeclAs<TemplateDecl>(F, Record, Idx));

  case DeclarationName::CXXConversionFunctionName:
    return Context.DeclarationNames.getCXXConversionFunctionName(
                          Context.getCanonicalType(readType(F, Record, Idx)));

  case DeclarationName::CXXOperatorName:
    return Context.DeclarationNames.getCXXOperatorName(
                                       (OverloadedOperatorKind)Record[Idx++]);

  case DeclarationName::CXXLiteralOperatorName:
    return Context.DeclarationNames.getCXXLiteralOperatorName(
                                       GetIdentifierInfo(F, Record, Idx));

  case DeclarationName::CXXUsingDirective:
    return DeclarationName::getUsingDirectiveName();
  }

  llvm_unreachable("Invalid NameKind!");
}

void ASTReader::ReadDeclarationNameLoc(ModuleFile &F,
                                       DeclarationNameLoc &DNLoc,
                                       DeclarationName Name,
                                      const RecordData &Record, unsigned &Idx) {
  switch (Name.getNameKind()) {
  case DeclarationName::CXXConstructorName:
  case DeclarationName::CXXDestructorName:
  case DeclarationName::CXXConversionFunctionName:
    DNLoc.NamedType.TInfo = GetTypeSourceInfo(F, Record, Idx);
    break;

  case DeclarationName::CXXOperatorName:
    DNLoc.CXXOperatorName.BeginOpNameLoc
        = ReadSourceLocation(F, Record, Idx).getRawEncoding();
    DNLoc.CXXOperatorName.EndOpNameLoc
        = ReadSourceLocation(F, Record, Idx).getRawEncoding();
    break;

  case DeclarationName::CXXLiteralOperatorName:
    DNLoc.CXXLiteralOperatorName.OpNameLoc
        = ReadSourceLocation(F, Record, Idx).getRawEncoding();
    break;

  case DeclarationName::Identifier:
  case DeclarationName::ObjCZeroArgSelector:
  case DeclarationName::ObjCOneArgSelector:
  case DeclarationName::ObjCMultiArgSelector:
  case DeclarationName::CXXUsingDirective:
  case DeclarationName::CXXDeductionGuideName:
    break;
  }
}

void ASTReader::ReadDeclarationNameInfo(ModuleFile &F,
                                        DeclarationNameInfo &NameInfo,
                                      const RecordData &Record, unsigned &Idx) {
  NameInfo.setName(ReadDeclarationName(F, Record, Idx));
  NameInfo.setLoc(ReadSourceLocation(F, Record, Idx));
  DeclarationNameLoc DNLoc;
  ReadDeclarationNameLoc(F, DNLoc, NameInfo.getName(), Record, Idx);
  NameInfo.setInfo(DNLoc);
}

void ASTReader::ReadQualifierInfo(ModuleFile &F, QualifierInfo &Info,
                                  const RecordData &Record, unsigned &Idx) {
  Info.QualifierLoc = ReadNestedNameSpecifierLoc(F, Record, Idx);
  unsigned NumTPLists = Record[Idx++];
  Info.NumTemplParamLists = NumTPLists;
  if (NumTPLists) {
    Info.TemplParamLists = new (Context) TemplateParameterList*[NumTPLists];
    for (unsigned i = 0; i != NumTPLists; ++i)
      Info.TemplParamLists[i] = ReadTemplateParameterList(F, Record, Idx);
  }
}

TemplateName
ASTReader::ReadTemplateName(ModuleFile &F, const RecordData &Record,
                            unsigned &Idx) {
  TemplateName::NameKind Kind = (TemplateName::NameKind)Record[Idx++];
  switch (Kind) {
  case TemplateName::Template:
      return TemplateName(ReadDeclAs<TemplateDecl>(F, Record, Idx));

  case TemplateName::OverloadedTemplate: {
    unsigned size = Record[Idx++];
    UnresolvedSet<8> Decls;
    while (size--)
      Decls.addDecl(ReadDeclAs<NamedDecl>(F, Record, Idx));

    return Context.getOverloadedTemplateName(Decls.begin(), Decls.end());
  }

  case TemplateName::QualifiedTemplate: {
    NestedNameSpecifier *NNS = ReadNestedNameSpecifier(F, Record, Idx);
    bool hasTemplKeyword = Record[Idx++];
    TemplateDecl *Template = ReadDeclAs<TemplateDecl>(F, Record, Idx);
    return Context.getQualifiedTemplateName(NNS, hasTemplKeyword, Template);
  }

  case TemplateName::DependentTemplate: {
    NestedNameSpecifier *NNS = ReadNestedNameSpecifier(F, Record, Idx);
    if (Record[Idx++])  // isIdentifier
      return Context.getDependentTemplateName(NNS,
                                               GetIdentifierInfo(F, Record,
                                                                 Idx));
    return Context.getDependentTemplateName(NNS,
                                         (OverloadedOperatorKind)Record[Idx++]);
  }

  case TemplateName::SubstTemplateTemplateParm: {
    TemplateTemplateParmDecl *param
      = ReadDeclAs<TemplateTemplateParmDecl>(F, Record, Idx);
    if (!param) return TemplateName();
    TemplateName replacement = ReadTemplateName(F, Record, Idx);
    return Context.getSubstTemplateTemplateParm(param, replacement);
  }

  case TemplateName::SubstTemplateTemplateParmPack: {
    TemplateTemplateParmDecl *Param
      = ReadDeclAs<TemplateTemplateParmDecl>(F, Record, Idx);
    if (!Param)
      return TemplateName();

    TemplateArgument ArgPack = ReadTemplateArgument(F, Record, Idx);
    if (ArgPack.getKind() != TemplateArgument::Pack)
      return TemplateName();

    return Context.getSubstTemplateTemplateParmPack(Param, ArgPack);
  }
  }

  llvm_unreachable("Unhandled template name kind!");
}

TemplateArgument ASTReader::ReadTemplateArgument(ModuleFile &F,
                                                 const RecordData &Record,
                                                 unsigned &Idx,
                                                 bool Canonicalize) {
  if (Canonicalize) {
    // The caller wants a canonical template argument. Sometimes the AST only
    // wants template arguments in canonical form (particularly as the template
    // argument lists of template specializations) so ensure we preserve that
    // canonical form across serialization.
    TemplateArgument Arg = ReadTemplateArgument(F, Record, Idx, false);
    return Context.getCanonicalTemplateArgument(Arg);
  }

  TemplateArgument::ArgKind Kind = (TemplateArgument::ArgKind)Record[Idx++];
  switch (Kind) {
  case TemplateArgument::Null:
    return TemplateArgument();
  case TemplateArgument::Type:
    return TemplateArgument(readType(F, Record, Idx));
  case TemplateArgument::Declaration: {
    ValueDecl *D = ReadDeclAs<ValueDecl>(F, Record, Idx);
    return TemplateArgument(D, readType(F, Record, Idx));
  }
  case TemplateArgument::NullPtr:
    return TemplateArgument(readType(F, Record, Idx), /*isNullPtr*/true);
  case TemplateArgument::Integral: {
    llvm::APSInt Value = ReadAPSInt(Record, Idx);
    QualType T = readType(F, Record, Idx);
    return TemplateArgument(Context, Value, T);
  }
  case TemplateArgument::Template:
    return TemplateArgument(ReadTemplateName(F, Record, Idx));
  case TemplateArgument::TemplateExpansion: {
    TemplateName Name = ReadTemplateName(F, Record, Idx);
    Optional<unsigned> NumTemplateExpansions;
    if (unsigned NumExpansions = Record[Idx++])
      NumTemplateExpansions = NumExpansions - 1;
    return TemplateArgument(Name, NumTemplateExpansions);
  }
  case TemplateArgument::Expression:
    return TemplateArgument(ReadExpr(F));
  case TemplateArgument::Pack: {
    unsigned NumArgs = Record[Idx++];
    TemplateArgument *Args = new (Context) TemplateArgument[NumArgs];
    for (unsigned I = 0; I != NumArgs; ++I)
      Args[I] = ReadTemplateArgument(F, Record, Idx);
    return TemplateArgument(llvm::makeArrayRef(Args, NumArgs));
  }
  }

  llvm_unreachable("Unhandled template argument kind!");
}

TemplateParameterList *
ASTReader::ReadTemplateParameterList(ModuleFile &F,
                                     const RecordData &Record, unsigned &Idx) {
  SourceLocation TemplateLoc = ReadSourceLocation(F, Record, Idx);
  SourceLocation LAngleLoc = ReadSourceLocation(F, Record, Idx);
  SourceLocation RAngleLoc = ReadSourceLocation(F, Record, Idx);

  unsigned NumParams = Record[Idx++];
  SmallVector<NamedDecl *, 16> Params;
  Params.reserve(NumParams);
  while (NumParams--)
    Params.push_back(ReadDeclAs<NamedDecl>(F, Record, Idx));

  // TODO: Concepts
  TemplateParameterList* TemplateParams =
    TemplateParameterList::Create(Context, TemplateLoc, LAngleLoc,
                                  Params, RAngleLoc, nullptr);
  return TemplateParams;
}

void
ASTReader::
ReadTemplateArgumentList(SmallVectorImpl<TemplateArgument> &TemplArgs,
                         ModuleFile &F, const RecordData &Record,
                         unsigned &Idx, bool Canonicalize) {
  unsigned NumTemplateArgs = Record[Idx++];
  TemplArgs.reserve(NumTemplateArgs);
  while (NumTemplateArgs--)
    TemplArgs.push_back(ReadTemplateArgument(F, Record, Idx, Canonicalize));
}

/// \brief Read a UnresolvedSet structure.
void ASTReader::ReadUnresolvedSet(ModuleFile &F, LazyASTUnresolvedSet &Set,
                                  const RecordData &Record, unsigned &Idx) {
  unsigned NumDecls = Record[Idx++];
  Set.reserve(Context, NumDecls);
  while (NumDecls--) {
    DeclID ID = ReadDeclID(F, Record, Idx);
    AccessSpecifier AS = (AccessSpecifier)Record[Idx++];
    Set.addLazyDecl(Context, ID, AS);
  }
}

CXXBaseSpecifier
ASTReader::ReadCXXBaseSpecifier(ModuleFile &F,
                                const RecordData &Record, unsigned &Idx) {
  bool isVirtual = static_cast<bool>(Record[Idx++]);
  bool isBaseOfClass = static_cast<bool>(Record[Idx++]);
  AccessSpecifier AS = static_cast<AccessSpecifier>(Record[Idx++]);
  bool inheritConstructors = static_cast<bool>(Record[Idx++]);
  TypeSourceInfo *TInfo = GetTypeSourceInfo(F, Record, Idx);
  SourceRange Range = ReadSourceRange(F, Record, Idx);
  SourceLocation EllipsisLoc = ReadSourceLocation(F, Record, Idx);
  CXXBaseSpecifier Result(Range, isVirtual, isBaseOfClass, AS, TInfo,
                          EllipsisLoc);
  Result.setInheritConstructors(inheritConstructors);
  return Result;
}

CXXCtorInitializer **
ASTReader::ReadCXXCtorInitializers(ModuleFile &F, const RecordData &Record,
                                   unsigned &Idx) {
  unsigned NumInitializers = Record[Idx++];
  assert(NumInitializers && "wrote ctor initializers but have no inits");
  auto **CtorInitializers = new (Context) CXXCtorInitializer*[NumInitializers];
  for (unsigned i = 0; i != NumInitializers; ++i) {
    TypeSourceInfo *TInfo = nullptr;
    bool IsBaseVirtual = false;
    FieldDecl *Member = nullptr;
    IndirectFieldDecl *IndirectMember = nullptr;

    CtorInitializerType Type = (CtorInitializerType)Record[Idx++];
    switch (Type) {
    case CTOR_INITIALIZER_BASE:
      TInfo = GetTypeSourceInfo(F, Record, Idx);
      IsBaseVirtual = Record[Idx++];
      break;

    case CTOR_INITIALIZER_DELEGATING:
      TInfo = GetTypeSourceInfo(F, Record, Idx);
      break;

     case CTOR_INITIALIZER_MEMBER:
      Member = ReadDeclAs<FieldDecl>(F, Record, Idx);
      break;

     case CTOR_INITIALIZER_INDIRECT_MEMBER:
      IndirectMember = ReadDeclAs<IndirectFieldDecl>(F, Record, Idx);
      break;
    }

    SourceLocation MemberOrEllipsisLoc = ReadSourceLocation(F, Record, Idx);
    Expr *Init = ReadExpr(F);
    SourceLocation LParenLoc = ReadSourceLocation(F, Record, Idx);
    SourceLocation RParenLoc = ReadSourceLocation(F, Record, Idx);

    CXXCtorInitializer *BOMInit;
    if (Type == CTOR_INITIALIZER_BASE)
      BOMInit = new (Context)
          CXXCtorInitializer(Context, TInfo, IsBaseVirtual, LParenLoc, Init,
                             RParenLoc, MemberOrEllipsisLoc);
    else if (Type == CTOR_INITIALIZER_DELEGATING)
      BOMInit = new (Context)
          CXXCtorInitializer(Context, TInfo, LParenLoc, Init, RParenLoc);
    else if (Member)
      BOMInit = new (Context)
          CXXCtorInitializer(Context, Member, MemberOrEllipsisLoc, LParenLoc,
                             Init, RParenLoc);
    else
      BOMInit = new (Context)
          CXXCtorInitializer(Context, IndirectMember, MemberOrEllipsisLoc,
                             LParenLoc, Init, RParenLoc);

    if (/*IsWritten*/Record[Idx++]) {
      unsigned SourceOrder = Record[Idx++];
      BOMInit->setSourceOrder(SourceOrder);
    }

    CtorInitializers[i] = BOMInit;
  }

  return CtorInitializers;
}

NestedNameSpecifier *
ASTReader::ReadNestedNameSpecifier(ModuleFile &F,
                                   const RecordData &Record, unsigned &Idx) {
  unsigned N = Record[Idx++];
  NestedNameSpecifier *NNS = nullptr, *Prev = nullptr;
  for (unsigned I = 0; I != N; ++I) {
    NestedNameSpecifier::SpecifierKind Kind
      = (NestedNameSpecifier::SpecifierKind)Record[Idx++];
    switch (Kind) {
    case NestedNameSpecifier::Identifier: {
      IdentifierInfo *II = GetIdentifierInfo(F, Record, Idx);
      NNS = NestedNameSpecifier::Create(Context, Prev, II);
      break;
    }

    case NestedNameSpecifier::Namespace: {
      NamespaceDecl *NS = ReadDeclAs<NamespaceDecl>(F, Record, Idx);
      NNS = NestedNameSpecifier::Create(Context, Prev, NS);
      break;
    }

    case NestedNameSpecifier::NamespaceAlias: {
      NamespaceAliasDecl *Alias =ReadDeclAs<NamespaceAliasDecl>(F, Record, Idx);
      NNS = NestedNameSpecifier::Create(Context, Prev, Alias);
      break;
    }

    case NestedNameSpecifier::TypeSpec:
    case NestedNameSpecifier::TypeSpecWithTemplate: {
      const Type *T = readType(F, Record, Idx).getTypePtrOrNull();
      if (!T)
        return nullptr;

      bool Template = Record[Idx++];
      NNS = NestedNameSpecifier::Create(Context, Prev, Template, T);
      break;
    }

    case NestedNameSpecifier::Global: {
      NNS = NestedNameSpecifier::GlobalSpecifier(Context);
      // No associated value, and there can't be a prefix.
      break;
    }

    case NestedNameSpecifier::Super: {
      CXXRecordDecl *RD = ReadDeclAs<CXXRecordDecl>(F, Record, Idx);
      NNS = NestedNameSpecifier::SuperSpecifier(Context, RD);
      break;
    }
    }
    Prev = NNS;
  }
  return NNS;
}

NestedNameSpecifierLoc
ASTReader::ReadNestedNameSpecifierLoc(ModuleFile &F, const RecordData &Record,
                                      unsigned &Idx) {
  unsigned N = Record[Idx++];
  NestedNameSpecifierLocBuilder Builder;
  for (unsigned I = 0; I != N; ++I) {
    NestedNameSpecifier::SpecifierKind Kind
      = (NestedNameSpecifier::SpecifierKind)Record[Idx++];
    switch (Kind) {
    case NestedNameSpecifier::Identifier: {
      IdentifierInfo *II = GetIdentifierInfo(F, Record, Idx);
      SourceRange Range = ReadSourceRange(F, Record, Idx);
      Builder.Extend(Context, II, Range.getBegin(), Range.getEnd());
      break;
    }

    case NestedNameSpecifier::Namespace: {
      NamespaceDecl *NS = ReadDeclAs<NamespaceDecl>(F, Record, Idx);
      SourceRange Range = ReadSourceRange(F, Record, Idx);
      Builder.Extend(Context, NS, Range.getBegin(), Range.getEnd());
      break;
    }

    case NestedNameSpecifier::NamespaceAlias: {
      NamespaceAliasDecl *Alias =ReadDeclAs<NamespaceAliasDecl>(F, Record, Idx);
      SourceRange Range = ReadSourceRange(F, Record, Idx);
      Builder.Extend(Context, Alias, Range.getBegin(), Range.getEnd());
      break;
    }

    case NestedNameSpecifier::TypeSpec:
    case NestedNameSpecifier::TypeSpecWithTemplate: {
      bool Template = Record[Idx++];
      TypeSourceInfo *T = GetTypeSourceInfo(F, Record, Idx);
      if (!T)
        return NestedNameSpecifierLoc();
      SourceLocation ColonColonLoc = ReadSourceLocation(F, Record, Idx);

      // FIXME: 'template' keyword location not saved anywhere, so we fake it.
      Builder.Extend(Context,
                     Template? T->getTypeLoc().getBeginLoc() : SourceLocation(),
                     T->getTypeLoc(), ColonColonLoc);
      break;
    }

    case NestedNameSpecifier::Global: {
      SourceLocation ColonColonLoc = ReadSourceLocation(F, Record, Idx);
      Builder.MakeGlobal(Context, ColonColonLoc);
      break;
    }

    case NestedNameSpecifier::Super: {
      CXXRecordDecl *RD = ReadDeclAs<CXXRecordDecl>(F, Record, Idx);
      SourceRange Range = ReadSourceRange(F, Record, Idx);
      Builder.MakeSuper(Context, RD, Range.getBegin(), Range.getEnd());
      break;
    }
    }
  }

  return Builder.getWithLocInContext(Context);
}

SourceRange
ASTReader::ReadSourceRange(ModuleFile &F, const RecordData &Record,
                           unsigned &Idx) {
  SourceLocation beg = ReadSourceLocation(F, Record, Idx);
  SourceLocation end = ReadSourceLocation(F, Record, Idx);
  return SourceRange(beg, end);
}

/// \brief Read an integral value
llvm::APInt ASTReader::ReadAPInt(const RecordData &Record, unsigned &Idx) {
  unsigned BitWidth = Record[Idx++];
  unsigned NumWords = llvm::APInt::getNumWords(BitWidth);
  llvm::APInt Result(BitWidth, NumWords, &Record[Idx]);
  Idx += NumWords;
  return Result;
}

/// \brief Read a signed integral value
llvm::APSInt ASTReader::ReadAPSInt(const RecordData &Record, unsigned &Idx) {
  bool isUnsigned = Record[Idx++];
  return llvm::APSInt(ReadAPInt(Record, Idx), isUnsigned);
}

/// \brief Read a floating-point value
llvm::APFloat ASTReader::ReadAPFloat(const RecordData &Record,
                                     const llvm::fltSemantics &Sem,
                                     unsigned &Idx) {
  return llvm::APFloat(Sem, ReadAPInt(Record, Idx));
}

// \brief Read a string
std::string ASTReader::ReadString(const RecordData &Record, unsigned &Idx) {
  unsigned Len = Record[Idx++];
  std::string Result(Record.data() + Idx, Record.data() + Idx + Len);
  Idx += Len;
  return Result;
}

std::string ASTReader::ReadPath(ModuleFile &F, const RecordData &Record,
                                unsigned &Idx) {
  std::string Filename = ReadString(Record, Idx);
  ResolveImportedPath(F, Filename);
  return Filename;
}

VersionTuple ASTReader::ReadVersionTuple(const RecordData &Record,
                                         unsigned &Idx) {
  unsigned Major = Record[Idx++];
  unsigned Minor = Record[Idx++];
  unsigned Subminor = Record[Idx++];
  if (Minor == 0)
    return VersionTuple(Major);
  if (Subminor == 0)
    return VersionTuple(Major, Minor - 1);
  return VersionTuple(Major, Minor - 1, Subminor - 1);
}

CXXTemporary *ASTReader::ReadCXXTemporary(ModuleFile &F,
                                          const RecordData &Record,
                                          unsigned &Idx) {
  CXXDestructorDecl *Decl = ReadDeclAs<CXXDestructorDecl>(F, Record, Idx);
  return CXXTemporary::Create(Context, Decl);
}

DiagnosticBuilder ASTReader::Diag(unsigned DiagID) const {
  return Diag(CurrentImportLoc, DiagID);
}

DiagnosticBuilder ASTReader::Diag(SourceLocation Loc, unsigned DiagID) const {
  return Diags.Report(Loc, DiagID);
}

/// \brief Retrieve the identifier table associated with the
/// preprocessor.
IdentifierTable &ASTReader::getIdentifierTable() {
  return PP.getIdentifierTable();
}

/// \brief Record that the given ID maps to the given switch-case
/// statement.
void ASTReader::RecordSwitchCaseID(SwitchCase *SC, unsigned ID) {
  assert((*CurrSwitchCaseStmts)[ID] == nullptr &&
         "Already have a SwitchCase with this ID");
  (*CurrSwitchCaseStmts)[ID] = SC;
}

/// \brief Retrieve the switch-case statement with the given ID.
SwitchCase *ASTReader::getSwitchCaseWithID(unsigned ID) {
  assert((*CurrSwitchCaseStmts)[ID] != nullptr && "No SwitchCase with this ID");
  return (*CurrSwitchCaseStmts)[ID];
}

void ASTReader::ClearSwitchCaseIDs() {
  CurrSwitchCaseStmts->clear();
}

void ASTReader::ReadComments() {
  std::vector<RawComment *> Comments;
  for (SmallVectorImpl<std::pair<BitstreamCursor,
                                 serialization::ModuleFile *> >::iterator
       I = CommentsCursors.begin(),
       E = CommentsCursors.end();
       I != E; ++I) {
    Comments.clear();
    BitstreamCursor &Cursor = I->first;
    serialization::ModuleFile &F = *I->second;
    SavedStreamPosition SavedPosition(Cursor);

    RecordData Record;
    while (true) {
      llvm::BitstreamEntry Entry =
        Cursor.advanceSkippingSubblocks(BitstreamCursor::AF_DontPopBlockAtEnd);

      switch (Entry.Kind) {
      case llvm::BitstreamEntry::SubBlock: // Handled for us already.
      case llvm::BitstreamEntry::Error:
        Error("malformed block record in AST file");
        return;
      case llvm::BitstreamEntry::EndBlock:
        goto NextCursor;
      case llvm::BitstreamEntry::Record:
        // The interesting case.
        break;
      }

      // Read a record.
      Record.clear();
      switch ((CommentRecordTypes)Cursor.readRecord(Entry.ID, Record)) {
      case COMMENTS_RAW_COMMENT: {
        unsigned Idx = 0;
        SourceRange SR = ReadSourceRange(F, Record, Idx);
        RawComment::CommentKind Kind =
            (RawComment::CommentKind) Record[Idx++];
        bool IsTrailingComment = Record[Idx++];
        bool IsAlmostTrailingComment = Record[Idx++];
        Comments.push_back(new (Context) RawComment(
            SR, Kind, IsTrailingComment, IsAlmostTrailingComment,
            Context.getLangOpts().CommentOpts.ParseAllComments));
        break;
      }
      }
    }
  NextCursor:
    // De-serialized SourceLocations get negative FileIDs for other modules,
    // potentially invalidating the original order. Sort it again.
    std::sort(Comments.begin(), Comments.end(),
              BeforeThanCompare<RawComment>(SourceMgr));
    Context.Comments.addDeserializedComments(Comments);
  }
}

void ASTReader::visitInputFiles(serialization::ModuleFile &MF,
                                bool IncludeSystem, bool Complain,
                    llvm::function_ref<void(const serialization::InputFile &IF,
                                            bool isSystem)> Visitor) {
  unsigned NumUserInputs = MF.NumUserInputFiles;
  unsigned NumInputs = MF.InputFilesLoaded.size();
  assert(NumUserInputs <= NumInputs);
  unsigned N = IncludeSystem ? NumInputs : NumUserInputs;
  for (unsigned I = 0; I < N; ++I) {
    bool IsSystem = I >= NumUserInputs;
    InputFile IF = getInputFile(MF, I+1, Complain);
    Visitor(IF, IsSystem);
  }
}

std::string ASTReader::getOwningModuleNameForDiagnostic(const Decl *D) {
  // If we know the owning module, use it.
  if (Module *M = D->getImportedOwningModule())
    return M->getFullModuleName();

  // Otherwise, use the name of the top-level module the decl is within.
  if (ModuleFile *M = getOwningModuleFile(D))
    return M->ModuleName;

  // Not from a module.
  return "";
}

void ASTReader::finishPendingActions() {
  while (!PendingIdentifierInfos.empty() ||
         !PendingIncompleteDeclChains.empty() || !PendingDeclChains.empty() ||
         !PendingMacroIDs.empty() || !PendingDeclContextInfos.empty() ||
         !PendingUpdateRecords.empty()) {
    // If any identifiers with corresponding top-level declarations have
    // been loaded, load those declarations now.
    typedef llvm::DenseMap<IdentifierInfo *, SmallVector<Decl *, 2> >
      TopLevelDeclsMap;
    TopLevelDeclsMap TopLevelDecls;

    while (!PendingIdentifierInfos.empty()) {
      IdentifierInfo *II = PendingIdentifierInfos.back().first;
      SmallVector<uint32_t, 4> DeclIDs =
          std::move(PendingIdentifierInfos.back().second);
      PendingIdentifierInfos.pop_back();

      SetGloballyVisibleDecls(II, DeclIDs, &TopLevelDecls[II]);
    }

    // For each decl chain that we wanted to complete while deserializing, mark
    // it as "still needs to be completed".
    for (unsigned I = 0; I != PendingIncompleteDeclChains.size(); ++I) {
      markIncompleteDeclChain(PendingIncompleteDeclChains[I]);
    }
    PendingIncompleteDeclChains.clear();

    // Load pending declaration chains.
    for (unsigned I = 0; I != PendingDeclChains.size(); ++I)
      loadPendingDeclChain(PendingDeclChains[I].first, PendingDeclChains[I].second);
    PendingDeclChains.clear();

    // Make the most recent of the top-level declarations visible.
    for (TopLevelDeclsMap::iterator TLD = TopLevelDecls.begin(),
           TLDEnd = TopLevelDecls.end(); TLD != TLDEnd; ++TLD) {
      IdentifierInfo *II = TLD->first;
      for (unsigned I = 0, N = TLD->second.size(); I != N; ++I) {
        pushExternalDeclIntoScope(cast<NamedDecl>(TLD->second[I]), II);
      }
    }

    // Load any pending macro definitions.
    for (unsigned I = 0; I != PendingMacroIDs.size(); ++I) {
      IdentifierInfo *II = PendingMacroIDs.begin()[I].first;
      SmallVector<PendingMacroInfo, 2> GlobalIDs;
      GlobalIDs.swap(PendingMacroIDs.begin()[I].second);
      // Initialize the macro history from chained-PCHs ahead of module imports.
      for (unsigned IDIdx = 0, NumIDs = GlobalIDs.size(); IDIdx != NumIDs;
           ++IDIdx) {
        const PendingMacroInfo &Info = GlobalIDs[IDIdx];
        if (!Info.M->isModule())
          resolvePendingMacro(II, Info);
      }
      // Handle module imports.
      for (unsigned IDIdx = 0, NumIDs = GlobalIDs.size(); IDIdx != NumIDs;
           ++IDIdx) {
        const PendingMacroInfo &Info = GlobalIDs[IDIdx];
        if (Info.M->isModule())
          resolvePendingMacro(II, Info);
      }
    }
    PendingMacroIDs.clear();

    // Wire up the DeclContexts for Decls that we delayed setting until
    // recursive loading is completed.
    while (!PendingDeclContextInfos.empty()) {
      PendingDeclContextInfo Info = PendingDeclContextInfos.front();
      PendingDeclContextInfos.pop_front();
      DeclContext *SemaDC = cast<DeclContext>(GetDecl(Info.SemaDC));
      DeclContext *LexicalDC = cast<DeclContext>(GetDecl(Info.LexicalDC));
      Info.D->setDeclContextsImpl(SemaDC, LexicalDC, getContext());
    }

    // Perform any pending declaration updates.
    while (!PendingUpdateRecords.empty()) {
      auto Update = PendingUpdateRecords.pop_back_val();
      ReadingKindTracker ReadingKind(Read_Decl, *this);
      loadDeclUpdateRecords(Update.first, Update.second);
    }
  }

  // At this point, all update records for loaded decls are in place, so any
  // fake class definitions should have become real.
  assert(PendingFakeDefinitionData.empty() &&
         "faked up a class definition but never saw the real one");

  // If we deserialized any C++ or Objective-C class definitions, any
  // Objective-C protocol definitions, or any redeclarable templates, make sure
  // that all redeclarations point to the definitions. Note that this can only
  // happen now, after the redeclaration chains have been fully wired.
  for (Decl *D : PendingDefinitions) {
    if (TagDecl *TD = dyn_cast<TagDecl>(D)) {
      if (const TagType *TagT = dyn_cast<TagType>(TD->getTypeForDecl())) {
        // Make sure that the TagType points at the definition.
        const_cast<TagType*>(TagT)->decl = TD;
      }

      if (auto RD = dyn_cast<CXXRecordDecl>(D)) {
        for (auto *R = getMostRecentExistingDecl(RD); R;
             R = R->getPreviousDecl()) {
          assert((R == D) ==
                     cast<CXXRecordDecl>(R)->isThisDeclarationADefinition() &&
                 "declaration thinks it's the definition but it isn't");
          cast<CXXRecordDecl>(R)->DefinitionData = RD->DefinitionData;
        }
      }

      continue;
    }

    if (auto ID = dyn_cast<ObjCInterfaceDecl>(D)) {
      // Make sure that the ObjCInterfaceType points at the definition.
      const_cast<ObjCInterfaceType *>(cast<ObjCInterfaceType>(ID->TypeForDecl))
        ->Decl = ID;

      for (auto *R = getMostRecentExistingDecl(ID); R; R = R->getPreviousDecl())
        cast<ObjCInterfaceDecl>(R)->Data = ID->Data;

      continue;
    }

    if (auto PD = dyn_cast<ObjCProtocolDecl>(D)) {
      for (auto *R = getMostRecentExistingDecl(PD); R; R = R->getPreviousDecl())
        cast<ObjCProtocolDecl>(R)->Data = PD->Data;

      continue;
    }

    auto RTD = cast<RedeclarableTemplateDecl>(D)->getCanonicalDecl();
    for (auto *R = getMostRecentExistingDecl(RTD); R; R = R->getPreviousDecl())
      cast<RedeclarableTemplateDecl>(R)->Common = RTD->Common;
  }
  PendingDefinitions.clear();

  // Load the bodies of any functions or methods we've encountered. We do
  // this now (delayed) so that we can be sure that the declaration chains
  // have been fully wired up (hasBody relies on this).
  // FIXME: We shouldn't require complete redeclaration chains here.
  for (PendingBodiesMap::iterator PB = PendingBodies.begin(),
                               PBEnd = PendingBodies.end();
       PB != PBEnd; ++PB) {
    if (FunctionDecl *FD = dyn_cast<FunctionDecl>(PB->first)) {
      // FIXME: Check for =delete/=default?
      // FIXME: Complain about ODR violations here?
      const FunctionDecl *Defn = nullptr;
      if (!getContext().getLangOpts().Modules || !FD->hasBody(Defn)) {
        FD->setLazyBody(PB->second);
      } else
        mergeDefinitionVisibility(const_cast<FunctionDecl*>(Defn), FD);
      continue;
    }

    ObjCMethodDecl *MD = cast<ObjCMethodDecl>(PB->first);
    if (!getContext().getLangOpts().Modules || !MD->hasBody())
      MD->setLazyBody(PB->second);
  }
  PendingBodies.clear();

  // Do some cleanup.
  for (auto *ND : PendingMergedDefinitionsToDeduplicate)
    getContext().deduplicateMergedDefinitonsFor(ND);
  PendingMergedDefinitionsToDeduplicate.clear();
}

void ASTReader::diagnoseOdrViolations() {
  if (PendingOdrMergeFailures.empty() && PendingOdrMergeChecks.empty())
    return;

  // Trigger the import of the full definition of each class that had any
  // odr-merging problems, so we can produce better diagnostics for them.
  // These updates may in turn find and diagnose some ODR failures, so take
  // ownership of the set first.
  auto OdrMergeFailures = std::move(PendingOdrMergeFailures);
  PendingOdrMergeFailures.clear();
  for (auto &Merge : OdrMergeFailures) {
    Merge.first->buildLookup();
    Merge.first->decls_begin();
    Merge.first->bases_begin();
    Merge.first->vbases_begin();
    for (auto *RD : Merge.second) {
      RD->decls_begin();
      RD->bases_begin();
      RD->vbases_begin();
    }
  }

  // For each declaration from a merged context, check that the canonical
  // definition of that context also contains a declaration of the same
  // entity.
  //
  // Caution: this loop does things that might invalidate iterators into
  // PendingOdrMergeChecks. Don't turn this into a range-based for loop!
  while (!PendingOdrMergeChecks.empty()) {
    NamedDecl *D = PendingOdrMergeChecks.pop_back_val();

    // FIXME: Skip over implicit declarations for now. This matters for things
    // like implicitly-declared special member functions. This isn't entirely
    // correct; we can end up with multiple unmerged declarations of the same
    // implicit entity.
    if (D->isImplicit())
      continue;

    DeclContext *CanonDef = D->getDeclContext();

    bool Found = false;
    const Decl *DCanon = D->getCanonicalDecl();

    for (auto RI : D->redecls()) {
      if (RI->getLexicalDeclContext() == CanonDef) {
        Found = true;
        break;
      }
    }
    if (Found)
      continue;

    // Quick check failed, time to do the slow thing. Note, we can't just
    // look up the name of D in CanonDef here, because the member that is
    // in CanonDef might not be found by name lookup (it might have been
    // replaced by a more recent declaration in the lookup table), and we
    // can't necessarily find it in the redeclaration chain because it might
    // be merely mergeable, not redeclarable.
    llvm::SmallVector<const NamedDecl*, 4> Candidates;
    for (auto *CanonMember : CanonDef->decls()) {
      if (CanonMember->getCanonicalDecl() == DCanon) {
        // This can happen if the declaration is merely mergeable and not
        // actually redeclarable (we looked for redeclarations earlier).
        //
        // FIXME: We should be able to detect this more efficiently, without
        // pulling in all of the members of CanonDef.
        Found = true;
        break;
      }
      if (auto *ND = dyn_cast<NamedDecl>(CanonMember))
        if (ND->getDeclName() == D->getDeclName())
          Candidates.push_back(ND);
    }

    if (!Found) {
      // The AST doesn't like TagDecls becoming invalid after they've been
      // completed. We only really need to mark FieldDecls as invalid here.
      if (!isa<TagDecl>(D))
        D->setInvalidDecl();

      // Ensure we don't accidentally recursively enter deserialization while
      // we're producing our diagnostic.
      Deserializing RecursionGuard(this);

      std::string CanonDefModule =
          getOwningModuleNameForDiagnostic(cast<Decl>(CanonDef));
      Diag(D->getLocation(), diag::err_module_odr_violation_missing_decl)
        << D << getOwningModuleNameForDiagnostic(D)
        << CanonDef << CanonDefModule.empty() << CanonDefModule;

      if (Candidates.empty())
        Diag(cast<Decl>(CanonDef)->getLocation(),
             diag::note_module_odr_violation_no_possible_decls) << D;
      else {
        for (unsigned I = 0, N = Candidates.size(); I != N; ++I)
          Diag(Candidates[I]->getLocation(),
               diag::note_module_odr_violation_possible_decl)
            << Candidates[I];
      }

      DiagnosedOdrMergeFailures.insert(CanonDef);
    }
  }

  if (OdrMergeFailures.empty())
    return;

  // Ensure we don't accidentally recursively enter deserialization while
  // we're producing our diagnostics.
  Deserializing RecursionGuard(this);

  // Issue any pending ODR-failure diagnostics.
  for (auto &Merge : OdrMergeFailures) {
    // If we've already pointed out a specific problem with this class, don't
    // bother issuing a general "something's different" diagnostic.
    if (!DiagnosedOdrMergeFailures.insert(Merge.first).second)
      continue;

    bool Diagnosed = false;
    CXXRecordDecl *FirstRecord = Merge.first;
    std::string FirstModule = getOwningModuleNameForDiagnostic(FirstRecord);
    for (CXXRecordDecl *SecondRecord : Merge.second) {
      // Multiple different declarations got merged together; tell the user
      // where they came from.
      if (FirstRecord == SecondRecord)
        continue;

      std::string SecondModule = getOwningModuleNameForDiagnostic(SecondRecord);
      using DeclHashes = llvm::SmallVector<std::pair<Decl *, unsigned>, 4>;
      DeclHashes FirstHashes;
      DeclHashes SecondHashes;
      ODRHash Hash;

      auto PopulateHashes = [&Hash, FirstRecord](DeclHashes &Hashes,
                                                 CXXRecordDecl *Record) {
        for (auto *D : Record->decls()) {
          // Due to decl merging, the first CXXRecordDecl is the parent of
          // Decls in both records.
          if (!ODRHash::isWhitelistedDecl(D, FirstRecord))
            continue;
          Hash.clear();
          Hash.AddSubDecl(D);
          Hashes.emplace_back(D, Hash.CalculateHash());
        }
      };
      PopulateHashes(FirstHashes, FirstRecord);
      PopulateHashes(SecondHashes, SecondRecord);

      // Used with err_module_odr_violation_mismatch_decl and
      // note_module_odr_violation_mismatch_decl
      enum {
        EndOfClass,
        PublicSpecifer,
        PrivateSpecifer,
        ProtectedSpecifer,
        StaticAssert,
        Field,
        CXXMethod,
        Other
      } FirstDiffType = Other,
        SecondDiffType = Other;

      auto DifferenceSelector = [](Decl *D) {
        assert(D && "valid Decl required");
        switch (D->getKind()) {
        default:
          return Other;
        case Decl::AccessSpec:
          switch (D->getAccess()) {
          case AS_public:
            return PublicSpecifer;
          case AS_private:
            return PrivateSpecifer;
          case AS_protected:
            return ProtectedSpecifer;
          case AS_none:
            break;
          }
          llvm_unreachable("Invalid access specifier");
        case Decl::StaticAssert:
          return StaticAssert;
        case Decl::Field:
          return Field;
        case Decl::CXXMethod:
          return CXXMethod;
        }
      };

      Decl *FirstDecl = nullptr;
      Decl *SecondDecl = nullptr;
      auto FirstIt = FirstHashes.begin();
      auto SecondIt = SecondHashes.begin();

      // If there is a diagnoseable difference, FirstDiffType and
      // SecondDiffType will not be Other and FirstDecl and SecondDecl will be
      // filled in if not EndOfClass.
      while (FirstIt != FirstHashes.end() || SecondIt != SecondHashes.end()) {
        if (FirstIt != FirstHashes.end() && SecondIt != SecondHashes.end() &&
            FirstIt->second == SecondIt->second) {
          ++FirstIt;
          ++SecondIt;
          continue;
        }

        FirstDecl = FirstIt == FirstHashes.end() ? nullptr : FirstIt->first;
        SecondDecl = SecondIt == SecondHashes.end() ? nullptr : SecondIt->first;

        FirstDiffType = FirstDecl ? DifferenceSelector(FirstDecl) : EndOfClass;
        SecondDiffType =
            SecondDecl ? DifferenceSelector(SecondDecl) : EndOfClass;

        break;
      }

      if (FirstDiffType == Other || SecondDiffType == Other) {
        // Reaching this point means an unexpected Decl was encountered
        // or no difference was detected.  This causes a generic error
        // message to be emitted.
        Diag(FirstRecord->getLocation(),
             diag::err_module_odr_violation_different_definitions)
            << FirstRecord << FirstModule.empty() << FirstModule;

        Diag(SecondRecord->getLocation(),
             diag::note_module_odr_violation_different_definitions)
            << SecondModule;
        Diagnosed = true;
        break;
      }

      if (FirstDiffType != SecondDiffType) {
        SourceLocation FirstLoc;
        SourceRange FirstRange;
        if (FirstDiffType == EndOfClass) {
          FirstLoc = FirstRecord->getBraceRange().getEnd();
        } else {
          FirstLoc = FirstIt->first->getLocation();
          FirstRange = FirstIt->first->getSourceRange();
        }
        Diag(FirstLoc, diag::err_module_odr_violation_mismatch_decl)
            << FirstRecord << FirstModule.empty() << FirstModule << FirstRange
            << FirstDiffType;

        SourceLocation SecondLoc;
        SourceRange SecondRange;
        if (SecondDiffType == EndOfClass) {
          SecondLoc = SecondRecord->getBraceRange().getEnd();
        } else {
          SecondLoc = SecondDecl->getLocation();
          SecondRange = SecondDecl->getSourceRange();
        }
        Diag(SecondLoc, diag::note_module_odr_violation_mismatch_decl)
            << SecondModule << SecondRange << SecondDiffType;
        Diagnosed = true;
        break;
      }

      assert(FirstDiffType == SecondDiffType);

      // Used with err_module_odr_violation_mismatch_decl_diff and
      // note_module_odr_violation_mismatch_decl_diff
      enum ODRDeclDifference{
        StaticAssertCondition,
        StaticAssertMessage,
        StaticAssertOnlyMessage,
        FieldName,
        FieldTypeName,
        FieldSingleBitField,
        FieldDifferentWidthBitField,
        FieldSingleMutable,
        FieldSingleInitializer,
        FieldDifferentInitializers,
        MethodName,
        MethodDeleted,
        MethodVirtual,
        MethodStatic,
        MethodVolatile,
        MethodConst,
        MethodInline,
      };

      // These lambdas have the common portions of the ODR diagnostics.  This
      // has the same return as Diag(), so addition parameters can be passed
      // in with operator<<
      auto ODRDiagError = [FirstRecord, &FirstModule, this](
          SourceLocation Loc, SourceRange Range, ODRDeclDifference DiffType) {
        return Diag(Loc, diag::err_module_odr_violation_mismatch_decl_diff)
               << FirstRecord << FirstModule.empty() << FirstModule << Range
               << DiffType;
      };
      auto ODRDiagNote = [&SecondModule, this](
          SourceLocation Loc, SourceRange Range, ODRDeclDifference DiffType) {
        return Diag(Loc, diag::note_module_odr_violation_mismatch_decl_diff)
               << SecondModule << Range << DiffType;
      };

      auto ComputeODRHash = [&Hash](const Stmt* S) {
        assert(S);
        Hash.clear();
        Hash.AddStmt(S);
        return Hash.CalculateHash();
      };

      auto ComputeDeclNameODRHash = [&Hash](const DeclarationName Name) {
        Hash.clear();
        Hash.AddDeclarationName(Name);
        return Hash.CalculateHash();
      };

      switch (FirstDiffType) {
      case Other:
      case EndOfClass:
      case PublicSpecifer:
      case PrivateSpecifer:
      case ProtectedSpecifer:
        llvm_unreachable("Invalid diff type");

      case StaticAssert: {
        StaticAssertDecl *FirstSA = cast<StaticAssertDecl>(FirstDecl);
        StaticAssertDecl *SecondSA = cast<StaticAssertDecl>(SecondDecl);

        Expr *FirstExpr = FirstSA->getAssertExpr();
        Expr *SecondExpr = SecondSA->getAssertExpr();
        unsigned FirstODRHash = ComputeODRHash(FirstExpr);
        unsigned SecondODRHash = ComputeODRHash(SecondExpr);
        if (FirstODRHash != SecondODRHash) {
          ODRDiagError(FirstExpr->getLocStart(), FirstExpr->getSourceRange(),
                       StaticAssertCondition);
          ODRDiagNote(SecondExpr->getLocStart(),
                      SecondExpr->getSourceRange(), StaticAssertCondition);
          Diagnosed = true;
          break;
        }

        StringLiteral *FirstStr = FirstSA->getMessage();
        StringLiteral *SecondStr = SecondSA->getMessage();
        assert((FirstStr || SecondStr) && "Both messages cannot be empty");
        if ((FirstStr && !SecondStr) || (!FirstStr && SecondStr)) {
          SourceLocation FirstLoc, SecondLoc;
          SourceRange FirstRange, SecondRange;
          if (FirstStr) {
            FirstLoc = FirstStr->getLocStart();
            FirstRange = FirstStr->getSourceRange();
          } else {
            FirstLoc = FirstSA->getLocStart();
            FirstRange = FirstSA->getSourceRange();
          }
          if (SecondStr) {
            SecondLoc = SecondStr->getLocStart();
            SecondRange = SecondStr->getSourceRange();
          } else {
            SecondLoc = SecondSA->getLocStart();
            SecondRange = SecondSA->getSourceRange();
          }
          ODRDiagError(FirstLoc, FirstRange, StaticAssertOnlyMessage)
              << (FirstStr == nullptr);
          ODRDiagNote(SecondLoc, SecondRange, StaticAssertOnlyMessage)
              << (SecondStr == nullptr);
          Diagnosed = true;
          break;
        }

        if (FirstStr && SecondStr &&
            FirstStr->getString() != SecondStr->getString()) {
          ODRDiagError(FirstStr->getLocStart(), FirstStr->getSourceRange(),
                       StaticAssertMessage);
          ODRDiagNote(SecondStr->getLocStart(), SecondStr->getSourceRange(),
                      StaticAssertMessage);
          Diagnosed = true;
          break;
        }
        break;
      }
      case Field: {
        FieldDecl *FirstField = cast<FieldDecl>(FirstDecl);
        FieldDecl *SecondField = cast<FieldDecl>(SecondDecl);
        IdentifierInfo *FirstII = FirstField->getIdentifier();
        IdentifierInfo *SecondII = SecondField->getIdentifier();
        if (FirstII->getName() != SecondII->getName()) {
          ODRDiagError(FirstField->getLocation(), FirstField->getSourceRange(),
                       FieldName)
              << FirstII;
          ODRDiagNote(SecondField->getLocation(), SecondField->getSourceRange(),
                      FieldName)
              << SecondII;

          Diagnosed = true;
          break;
        }

        assert(
            Context.hasSameType(FirstField->getType(), SecondField->getType()));

        QualType FirstType = FirstField->getType();
        QualType SecondType = SecondField->getType();
        const TypedefType *FirstTypedef = dyn_cast<TypedefType>(FirstType);
        const TypedefType *SecondTypedef = dyn_cast<TypedefType>(SecondType);

        if ((FirstTypedef && !SecondTypedef) ||
            (!FirstTypedef && SecondTypedef)) {
          ODRDiagError(FirstField->getLocation(), FirstField->getSourceRange(),
                       FieldTypeName)
              << FirstII << FirstType;
          ODRDiagNote(SecondField->getLocation(), SecondField->getSourceRange(),
                      FieldTypeName)
              << SecondII << SecondType;

          Diagnosed = true;
          break;
        }

        if (FirstTypedef && SecondTypedef) {
          unsigned FirstHash = ComputeDeclNameODRHash(
              FirstTypedef->getDecl()->getDeclName());
          unsigned SecondHash = ComputeDeclNameODRHash(
              SecondTypedef->getDecl()->getDeclName());
          if (FirstHash != SecondHash) {
            ODRDiagError(FirstField->getLocation(),
                         FirstField->getSourceRange(), FieldTypeName)
                << FirstII << FirstType;
            ODRDiagNote(SecondField->getLocation(),
                        SecondField->getSourceRange(), FieldTypeName)
                << SecondII << SecondType;

            Diagnosed = true;
            break;
          }
        }

        const bool IsFirstBitField = FirstField->isBitField();
        const bool IsSecondBitField = SecondField->isBitField();
        if (IsFirstBitField != IsSecondBitField) {
          ODRDiagError(FirstField->getLocation(), FirstField->getSourceRange(),
                       FieldSingleBitField)
              << FirstII << IsFirstBitField;
          ODRDiagNote(SecondField->getLocation(), SecondField->getSourceRange(),
                      FieldSingleBitField)
              << SecondII << IsSecondBitField;
          Diagnosed = true;
          break;
        }

        if (IsFirstBitField && IsSecondBitField) {
          ODRDiagError(FirstField->getLocation(), FirstField->getSourceRange(),
                       FieldDifferentWidthBitField)
              << FirstII << FirstField->getBitWidth()->getSourceRange();
          ODRDiagNote(SecondField->getLocation(), SecondField->getSourceRange(),
                      FieldDifferentWidthBitField)
              << SecondII << SecondField->getBitWidth()->getSourceRange();
          Diagnosed = true;
          break;
        }

        const bool IsFirstMutable = FirstField->isMutable();
        const bool IsSecondMutable = SecondField->isMutable();
        if (IsFirstMutable != IsSecondMutable) {
          ODRDiagError(FirstField->getLocation(), FirstField->getSourceRange(),
                       FieldSingleMutable)
              << FirstII << IsFirstMutable;
          ODRDiagNote(SecondField->getLocation(), SecondField->getSourceRange(),
                      FieldSingleMutable)
              << SecondII << IsSecondMutable;
          Diagnosed = true;
          break;
        }

        const Expr *FirstInitializer = FirstField->getInClassInitializer();
        const Expr *SecondInitializer = SecondField->getInClassInitializer();
        if ((!FirstInitializer && SecondInitializer) ||
            (FirstInitializer && !SecondInitializer)) {
          ODRDiagError(FirstField->getLocation(), FirstField->getSourceRange(),
                       FieldSingleInitializer)
              << FirstII << (FirstInitializer != nullptr);
          ODRDiagNote(SecondField->getLocation(), SecondField->getSourceRange(),
                      FieldSingleInitializer)
              << SecondII << (SecondInitializer != nullptr);
          Diagnosed = true;
          break;
        }

        if (FirstInitializer && SecondInitializer) {
          unsigned FirstInitHash = ComputeODRHash(FirstInitializer);
          unsigned SecondInitHash = ComputeODRHash(SecondInitializer);
          if (FirstInitHash != SecondInitHash) {
            ODRDiagError(FirstField->getLocation(),
                         FirstField->getSourceRange(),
                         FieldDifferentInitializers)
                << FirstII << FirstInitializer->getSourceRange();
            ODRDiagNote(SecondField->getLocation(),
                        SecondField->getSourceRange(),
                        FieldDifferentInitializers)
                << SecondII << SecondInitializer->getSourceRange();
            Diagnosed = true;
            break;
          }
        }

        break;
      }
      case CXXMethod: {
        const CXXMethodDecl *FirstMethod = cast<CXXMethodDecl>(FirstDecl);
        const CXXMethodDecl *SecondMethod = cast<CXXMethodDecl>(SecondDecl);
        auto FirstName = FirstMethod->getDeclName();
        auto SecondName = SecondMethod->getDeclName();
        if (FirstName != SecondName) {
          ODRDiagError(FirstMethod->getLocation(),
                       FirstMethod->getSourceRange(), MethodName)
              << FirstName;
          ODRDiagNote(SecondMethod->getLocation(),
                      SecondMethod->getSourceRange(), MethodName)
              << SecondName;

          Diagnosed = true;
          break;
        }

        const bool FirstDeleted = FirstMethod->isDeleted();
        const bool SecondDeleted = SecondMethod->isDeleted();
        if (FirstDeleted != SecondDeleted) {
          ODRDiagError(FirstMethod->getLocation(),
                       FirstMethod->getSourceRange(), MethodDeleted)
              << FirstName << FirstDeleted;

          ODRDiagNote(SecondMethod->getLocation(),
                      SecondMethod->getSourceRange(), MethodDeleted)
              << SecondName << SecondDeleted;
          Diagnosed = true;
          break;
        }

        const bool FirstVirtual = FirstMethod->isVirtualAsWritten();
        const bool SecondVirtual = SecondMethod->isVirtualAsWritten();
        const bool FirstPure = FirstMethod->isPure();
        const bool SecondPure = SecondMethod->isPure();
        if ((FirstVirtual || SecondVirtual) &&
            (FirstVirtual != SecondVirtual || FirstPure != SecondPure)) {
          ODRDiagError(FirstMethod->getLocation(),
                       FirstMethod->getSourceRange(), MethodVirtual)
              << FirstName << FirstPure << FirstVirtual;
          ODRDiagNote(SecondMethod->getLocation(),
                      SecondMethod->getSourceRange(), MethodVirtual)
              << SecondName << SecondPure << SecondVirtual;
          Diagnosed = true;
          break;
        }

        // CXXMethodDecl::isStatic uses the canonical Decl.  With Decl merging,
        // FirstDecl is the canonical Decl of SecondDecl, so the storage
        // class needs to be checked instead.
        const auto FirstStorage = FirstMethod->getStorageClass();
        const auto SecondStorage = SecondMethod->getStorageClass();
        const bool FirstStatic = FirstStorage == SC_Static;
        const bool SecondStatic = SecondStorage == SC_Static;
        if (FirstStatic != SecondStatic) {
          ODRDiagError(FirstMethod->getLocation(),
                       FirstMethod->getSourceRange(), MethodStatic)
              << FirstName << FirstStatic;
          ODRDiagNote(SecondMethod->getLocation(),
                      SecondMethod->getSourceRange(), MethodStatic)
              << SecondName << SecondStatic;
          Diagnosed = true;
          break;
        }

        const bool FirstVolatile = FirstMethod->isVolatile();
        const bool SecondVolatile = SecondMethod->isVolatile();
        if (FirstVolatile != SecondVolatile) {
          ODRDiagError(FirstMethod->getLocation(),
                       FirstMethod->getSourceRange(), MethodVolatile)
              << FirstName << FirstVolatile;
          ODRDiagNote(SecondMethod->getLocation(),
                      SecondMethod->getSourceRange(), MethodVolatile)
              << SecondName << SecondVolatile;
          Diagnosed = true;
          break;
        }

        const bool FirstConst = FirstMethod->isConst();
        const bool SecondConst = SecondMethod->isConst();
        if (FirstConst != SecondConst) {
          ODRDiagError(FirstMethod->getLocation(),
                       FirstMethod->getSourceRange(), MethodConst)
              << FirstName << FirstConst;
          ODRDiagNote(SecondMethod->getLocation(),
                      SecondMethod->getSourceRange(), MethodConst)
              << SecondName << SecondConst;
          Diagnosed = true;
          break;
        }

        const bool FirstInline = FirstMethod->isInlineSpecified();
        const bool SecondInline = SecondMethod->isInlineSpecified();
        if (FirstInline != SecondInline) {
          ODRDiagError(FirstMethod->getLocation(),
                       FirstMethod->getSourceRange(), MethodInline)
              << FirstName << FirstInline;
          ODRDiagNote(SecondMethod->getLocation(),
                      SecondMethod->getSourceRange(), MethodInline)
              << SecondName << SecondInline;
          Diagnosed = true;
          break;
        }

        break;
      }
      }

      if (Diagnosed == true)
        continue;

      Diag(FirstRecord->getLocation(),
           diag::err_module_odr_violation_different_definitions)
          << FirstRecord << FirstModule.empty() << FirstModule;

      Diag(SecondRecord->getLocation(),
           diag::note_module_odr_violation_different_definitions)
          << SecondModule;
      Diagnosed = true;
    }

    if (!Diagnosed) {
      // All definitions are updates to the same declaration. This happens if a
      // module instantiates the declaration of a class template specialization
      // and two or more other modules instantiate its definition.
      //
      // FIXME: Indicate which modules had instantiations of this definition.
      // FIXME: How can this even happen?
      Diag(Merge.first->getLocation(),
           diag::err_module_odr_violation_different_instantiations)
        << Merge.first;
    }
  }
}

void ASTReader::StartedDeserializing() {
  if (++NumCurrentElementsDeserializing == 1 && ReadTimer.get())
    ReadTimer->startTimer();
}

void ASTReader::FinishedDeserializing() {
  assert(NumCurrentElementsDeserializing &&
         "FinishedDeserializing not paired with StartedDeserializing");
  if (NumCurrentElementsDeserializing == 1) {
    // We decrease NumCurrentElementsDeserializing only after pending actions
    // are finished, to avoid recursively re-calling finishPendingActions().
    finishPendingActions();
  }
  --NumCurrentElementsDeserializing;

  if (NumCurrentElementsDeserializing == 0) {
    // Propagate exception specification updates along redeclaration chains.
    while (!PendingExceptionSpecUpdates.empty()) {
      auto Updates = std::move(PendingExceptionSpecUpdates);
      PendingExceptionSpecUpdates.clear();
      for (auto Update : Updates) {
        ProcessingUpdatesRAIIObj ProcessingUpdates(*this);
        auto *FPT = Update.second->getType()->castAs<FunctionProtoType>();
        auto ESI = FPT->getExtProtoInfo().ExceptionSpec;
        if (auto *Listener = Context.getASTMutationListener())
          Listener->ResolvedExceptionSpec(cast<FunctionDecl>(Update.second));
        for (auto *Redecl : Update.second->redecls())
          Context.adjustExceptionSpec(cast<FunctionDecl>(Redecl), ESI);
      }
    }

    if (ReadTimer)
      ReadTimer->stopTimer();

    diagnoseOdrViolations();

    // We are not in recursive loading, so it's safe to pass the "interesting"
    // decls to the consumer.
    if (Consumer)
      PassInterestingDeclsToConsumer();
  }
}

void ASTReader::pushExternalDeclIntoScope(NamedDecl *D, DeclarationName Name) {
  if (IdentifierInfo *II = Name.getAsIdentifierInfo()) {
    // Remove any fake results before adding any real ones.
    auto It = PendingFakeLookupResults.find(II);
    if (It != PendingFakeLookupResults.end()) {
      for (auto *ND : It->second)
        SemaObj->IdResolver.RemoveDecl(ND);
      // FIXME: this works around module+PCH performance issue.
      // Rather than erase the result from the map, which is O(n), just clear
      // the vector of NamedDecls.
      It->second.clear();
    }
  }

  if (SemaObj->IdResolver.tryAddTopLevelDecl(D, Name) && SemaObj->TUScope) {
    SemaObj->TUScope->AddDecl(D);
  } else if (SemaObj->TUScope) {
    // Adding the decl to IdResolver may have failed because it was already in
    // (even though it was not added in scope). If it is already in, make sure
    // it gets in the scope as well.
    if (std::find(SemaObj->IdResolver.begin(Name),
                  SemaObj->IdResolver.end(), D) != SemaObj->IdResolver.end())
      SemaObj->TUScope->AddDecl(D);
  }
}

ASTReader::ASTReader(Preprocessor &PP, ASTContext &Context,
                     const PCHContainerReader &PCHContainerRdr,
                     ArrayRef<std::shared_ptr<ModuleFileExtension>> Extensions,
                     StringRef isysroot, bool DisableValidation,
                     bool AllowASTWithCompilerErrors,
                     bool AllowConfigurationMismatch, bool ValidateSystemInputs,
                     bool UseGlobalIndex,
                     std::unique_ptr<llvm::Timer> ReadTimer)
    : Listener(DisableValidation
                   ? cast<ASTReaderListener>(new SimpleASTReaderListener(PP))
                   : cast<ASTReaderListener>(new PCHValidator(PP, *this))),
      SourceMgr(PP.getSourceManager()), FileMgr(PP.getFileManager()),
      PCHContainerRdr(PCHContainerRdr), Diags(PP.getDiagnostics()), PP(PP),
      Context(Context),
      ModuleMgr(PP.getFileManager(), PP.getPCMCache(), PCHContainerRdr),
      PCMCache(PP.getPCMCache()), DummyIdResolver(PP),
      ReadTimer(std::move(ReadTimer)), isysroot(isysroot),
      DisableValidation(DisableValidation),
      AllowASTWithCompilerErrors(AllowASTWithCompilerErrors),
      AllowConfigurationMismatch(AllowConfigurationMismatch),
      ValidateSystemInputs(ValidateSystemInputs),
      UseGlobalIndex(UseGlobalIndex), CurrSwitchCaseStmts(&SwitchCaseStmts) {
  SourceMgr.setExternalSLocEntrySource(this);

  for (const auto &Ext : Extensions) {
    auto BlockName = Ext->getExtensionMetadata().BlockName;
    auto Known = ModuleFileExtensions.find(BlockName);
    if (Known != ModuleFileExtensions.end()) {
      Diags.Report(diag::warn_duplicate_module_file_extension)
        << BlockName;
      continue;
    }

    ModuleFileExtensions.insert({BlockName, Ext});
  }
}

ASTReader::~ASTReader() {
  if (OwnsDeserializationListener)
    delete DeserializationListener;
}

IdentifierResolver &ASTReader::getIdResolver() {
  return SemaObj ? SemaObj->IdResolver : DummyIdResolver;
}

unsigned ASTRecordReader::readRecord(llvm::BitstreamCursor &Cursor,
                                     unsigned AbbrevID) {
  Idx = 0;
  Record.clear();
  return Cursor.readRecord(AbbrevID, Record);
}<|MERGE_RESOLUTION|>--- conflicted
+++ resolved
@@ -5998,7 +5998,6 @@
       = ReadDeclAs<ObjCInterfaceDecl>(*Loc.F, Record, Idx);
     return Context.getObjCInterfaceType(ItfD->getCanonicalDecl());
   }
-<<<<<<< HEAD
 
   case TYPE_OBJC_TYPE_PARAM: {
     unsigned Idx = 0;
@@ -6010,8 +6009,6 @@
       Protos.push_back(ReadDeclAs<ObjCProtocolDecl>(*Loc.F, Record, Idx));
     return Context.getObjCTypeParamType(Decl, Protos);
   }
-=======
->>>>>>> e0e0304f
   case TYPE_OBJC_OBJECT: {
     unsigned Idx = 0;
     QualType Base = readType(*Loc.F, Record, Idx);
@@ -6251,13 +6248,9 @@
 }
 
 void TypeLocReader::VisitPointerTypeLoc(PointerTypeLoc TL) {
-<<<<<<< HEAD
-  TL.setStarLoc(ReadSourceLocation());
-=======
-    TL.setKWLoc(ReadSourceLocation(Record, Idx));
-    TL.setLeftSymLoc(ReadSourceLocation(Record, Idx));
-    TL.setRightSymLoc(ReadSourceLocation(Record, Idx));
->>>>>>> e0e0304f
+    TL.setKWLoc(ReadSourceLocation());
+    TL.setLeftSymLoc(ReadSourceLocation());
+    TL.setRightSymLoc(ReadSourceLocation());
 }
 
 void TypeLocReader::VisitDecayedTypeLoc(DecayedTypeLoc TL) {
