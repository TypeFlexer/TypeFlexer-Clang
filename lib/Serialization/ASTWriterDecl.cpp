//===--- ASTWriterDecl.cpp - Declaration Serialization --------------------===//
//
//                     The LLVM Compiler Infrastructure
//
// This file is distributed under the University of Illinois Open Source
// License. See LICENSE.TXT for details.
//
//===----------------------------------------------------------------------===//
//
//  This file implements serialization for Declarations.
//
//===----------------------------------------------------------------------===//

#include "ASTCommon.h"
#include "clang/AST/DeclCXX.h"
#include "clang/AST/DeclContextInternals.h"
#include "clang/AST/DeclTemplate.h"
#include "clang/AST/DeclVisitor.h"
#include "clang/AST/Expr.h"
#include "clang/Basic/SourceManager.h"
#include "clang/Serialization/ASTReader.h"
#include "clang/Serialization/ASTWriter.h"
#include "llvm/Bitcode/BitstreamWriter.h"
#include "llvm/Support/ErrorHandling.h"
using namespace clang;
using namespace serialization;

//===----------------------------------------------------------------------===//
// Declaration serialization
//===----------------------------------------------------------------------===//

namespace clang {
  class ASTDeclWriter : public DeclVisitor<ASTDeclWriter, void> {
    ASTWriter &Writer;
    ASTContext &Context;
    ASTRecordWriter Record;

    serialization::DeclCode Code;
    unsigned AbbrevToUse;

  public:
    ASTDeclWriter(ASTWriter &Writer, ASTContext &Context,
                  ASTWriter::RecordDataImpl &Record)
        : Writer(Writer), Context(Context), Record(Writer, Record),
          Code((serialization::DeclCode)0), AbbrevToUse(0) {}

    uint64_t Emit(Decl *D) {
      if (!Code)
        llvm::report_fatal_error(StringRef("unexpected declaration kind '") +
            D->getDeclKindName() + "'");
      return Record.Emit(Code, AbbrevToUse);
    }

    void Visit(Decl *D);

    void VisitDecl(Decl *D);
    void VisitPragmaCommentDecl(PragmaCommentDecl *D);
    void VisitPragmaDetectMismatchDecl(PragmaDetectMismatchDecl *D);
    void VisitTranslationUnitDecl(TranslationUnitDecl *D);
    void VisitNamedDecl(NamedDecl *D);
    void VisitLabelDecl(LabelDecl *LD);
    void VisitNamespaceDecl(NamespaceDecl *D);
    void VisitUsingDirectiveDecl(UsingDirectiveDecl *D);
    void VisitNamespaceAliasDecl(NamespaceAliasDecl *D);
    void VisitTypeDecl(TypeDecl *D);
    void VisitTypedefNameDecl(TypedefNameDecl *D);
    void VisitTypedefDecl(TypedefDecl *D);
    void VisitTypeAliasDecl(TypeAliasDecl *D);
    void VisitUnresolvedUsingTypenameDecl(UnresolvedUsingTypenameDecl *D);
    void VisitTagDecl(TagDecl *D);
    void VisitEnumDecl(EnumDecl *D);
    void VisitRecordDecl(RecordDecl *D);
    void VisitCXXRecordDecl(CXXRecordDecl *D);
    void VisitClassTemplateSpecializationDecl(
                                            ClassTemplateSpecializationDecl *D);
    void VisitClassTemplatePartialSpecializationDecl(
                                     ClassTemplatePartialSpecializationDecl *D);
    void VisitVarTemplateSpecializationDecl(VarTemplateSpecializationDecl *D);
    void VisitVarTemplatePartialSpecializationDecl(
        VarTemplatePartialSpecializationDecl *D);
    void VisitClassScopeFunctionSpecializationDecl(
                                       ClassScopeFunctionSpecializationDecl *D);
    void VisitTemplateTypeParmDecl(TemplateTypeParmDecl *D);
    void VisitValueDecl(ValueDecl *D);
    void VisitEnumConstantDecl(EnumConstantDecl *D);
    void VisitUnresolvedUsingValueDecl(UnresolvedUsingValueDecl *D);
    void VisitDeclaratorDecl(DeclaratorDecl *D);
    void VisitFunctionDecl(FunctionDecl *D);
    void VisitCXXDeductionGuideDecl(CXXDeductionGuideDecl *D);
    void VisitCXXMethodDecl(CXXMethodDecl *D);
    void VisitCXXConstructorDecl(CXXConstructorDecl *D);
    void VisitCXXDestructorDecl(CXXDestructorDecl *D);
    void VisitCXXConversionDecl(CXXConversionDecl *D);
    void VisitFieldDecl(FieldDecl *D);
    void VisitMSPropertyDecl(MSPropertyDecl *D);
    void VisitIndirectFieldDecl(IndirectFieldDecl *D);
    void VisitVarDecl(VarDecl *D);
    void VisitImplicitParamDecl(ImplicitParamDecl *D);
    void VisitParmVarDecl(ParmVarDecl *D);
    void VisitDecompositionDecl(DecompositionDecl *D);
    void VisitBindingDecl(BindingDecl *D);
    void VisitNonTypeTemplateParmDecl(NonTypeTemplateParmDecl *D);
    void VisitTemplateDecl(TemplateDecl *D);
    void VisitRedeclarableTemplateDecl(RedeclarableTemplateDecl *D);
    void VisitClassTemplateDecl(ClassTemplateDecl *D);
    void VisitVarTemplateDecl(VarTemplateDecl *D);
    void VisitFunctionTemplateDecl(FunctionTemplateDecl *D);
    void VisitTemplateTemplateParmDecl(TemplateTemplateParmDecl *D);
    void VisitTypeAliasTemplateDecl(TypeAliasTemplateDecl *D);
    void VisitUsingDecl(UsingDecl *D);
    void VisitUsingPackDecl(UsingPackDecl *D);
    void VisitUsingShadowDecl(UsingShadowDecl *D);
    void VisitConstructorUsingShadowDecl(ConstructorUsingShadowDecl *D);
    void VisitLinkageSpecDecl(LinkageSpecDecl *D);
    void VisitExportDecl(ExportDecl *D);
    void VisitFileScopeAsmDecl(FileScopeAsmDecl *D);
    void VisitImportDecl(ImportDecl *D);
    void VisitAccessSpecDecl(AccessSpecDecl *D);
    void VisitFriendDecl(FriendDecl *D);
    void VisitFriendTemplateDecl(FriendTemplateDecl *D);
    void VisitStaticAssertDecl(StaticAssertDecl *D);
    void VisitBlockDecl(BlockDecl *D);
    void VisitCapturedDecl(CapturedDecl *D);
    void VisitEmptyDecl(EmptyDecl *D);

    void VisitDeclContext(DeclContext *DC);
    template <typename T> void VisitRedeclarable(Redeclarable<T> *D);


    // FIXME: Put in the same order is DeclNodes.td?
    void VisitObjCMethodDecl(ObjCMethodDecl *D);
    void VisitObjCTypeParamDecl(ObjCTypeParamDecl *D);
    void VisitObjCContainerDecl(ObjCContainerDecl *D);
    void VisitObjCInterfaceDecl(ObjCInterfaceDecl *D);
    void VisitObjCIvarDecl(ObjCIvarDecl *D);
    void VisitObjCProtocolDecl(ObjCProtocolDecl *D);
    void VisitObjCAtDefsFieldDecl(ObjCAtDefsFieldDecl *D);
    void VisitObjCCategoryDecl(ObjCCategoryDecl *D);
    void VisitObjCImplDecl(ObjCImplDecl *D);
    void VisitObjCCategoryImplDecl(ObjCCategoryImplDecl *D);
    void VisitObjCImplementationDecl(ObjCImplementationDecl *D);
    void VisitObjCCompatibleAliasDecl(ObjCCompatibleAliasDecl *D);
    void VisitObjCPropertyDecl(ObjCPropertyDecl *D);
    void VisitObjCPropertyImplDecl(ObjCPropertyImplDecl *D);
    void VisitOMPThreadPrivateDecl(OMPThreadPrivateDecl *D);
    void VisitOMPDeclareReductionDecl(OMPDeclareReductionDecl *D);
    void VisitOMPCapturedExprDecl(OMPCapturedExprDecl *D);

    /// Add an Objective-C type parameter list to the given record.
    void AddObjCTypeParamList(ObjCTypeParamList *typeParams) {
      // Empty type parameter list.
      if (!typeParams) {
        Record.push_back(0);
        return;
      }

      Record.push_back(typeParams->size());
      for (auto typeParam : *typeParams) {
        Record.AddDeclRef(typeParam);
      }
      Record.AddSourceLocation(typeParams->getLAngleLoc());
      Record.AddSourceLocation(typeParams->getRAngleLoc());
    }

    /// Add to the record the first declaration from each module file that
    /// provides a declaration of D. The intent is to provide a sufficient
    /// set such that reloading this set will load all current redeclarations.
    void AddFirstDeclFromEachModule(const Decl *D, bool IncludeLocal) {
      llvm::MapVector<ModuleFile*, const Decl*> Firsts;
      // FIXME: We can skip entries that we know are implied by others.
      for (const Decl *R = D->getMostRecentDecl(); R; R = R->getPreviousDecl()) {
        if (R->isFromASTFile())
          Firsts[Writer.Chain->getOwningModuleFile(R)] = R;
        else if (IncludeLocal)
          Firsts[nullptr] = R;
      }
      for (const auto &F : Firsts)
        Record.AddDeclRef(F.second);
    }

    /// Get the specialization decl from an entry in the specialization list.
    template <typename EntryType>
    typename RedeclarableTemplateDecl::SpecEntryTraits<EntryType>::DeclType *
    getSpecializationDecl(EntryType &T) {
      return RedeclarableTemplateDecl::SpecEntryTraits<EntryType>::getDecl(&T);
    }

    /// Get the list of partial specializations from a template's common ptr.
    template<typename T>
    decltype(T::PartialSpecializations) &getPartialSpecializations(T *Common) {
      return Common->PartialSpecializations;
    }
    ArrayRef<Decl> getPartialSpecializations(FunctionTemplateDecl::Common *) {
      return None;
    }

    template<typename DeclTy>
    void AddTemplateSpecializations(DeclTy *D) {
      auto *Common = D->getCommonPtr();

      // If we have any lazy specializations, and the external AST source is
      // our chained AST reader, we can just write out the DeclIDs. Otherwise,
      // we need to resolve them to actual declarations.
      if (Writer.Chain != Writer.Context->getExternalSource() &&
          Common->LazySpecializations) {
        D->LoadLazySpecializations();
        assert(!Common->LazySpecializations);
      }

      ArrayRef<DeclID> LazySpecializations;
      if (auto *LS = Common->LazySpecializations)
        LazySpecializations = llvm::makeArrayRef(LS + 1, LS[0]);

      // Add a slot to the record for the number of specializations.
      unsigned I = Record.size();
      Record.push_back(0);

      // AddFirstDeclFromEachModule might trigger deserialization, invalidating
      // *Specializations iterators.
      llvm::SmallVector<const Decl*, 16> Specs;
      for (auto &Entry : Common->Specializations)
        Specs.push_back(getSpecializationDecl(Entry));
      for (auto &Entry : getPartialSpecializations(Common))
        Specs.push_back(getSpecializationDecl(Entry));

      for (auto *D : Specs) {
        assert(D->isCanonicalDecl() && "non-canonical decl in set");
        AddFirstDeclFromEachModule(D, /*IncludeLocal*/true);
      }
      Record.append(LazySpecializations.begin(), LazySpecializations.end());

      // Update the size entry we added earlier.
      Record[I] = Record.size() - I - 1;
    }

    /// Ensure that this template specialization is associated with the specified
    /// template on reload.
    void RegisterTemplateSpecialization(const Decl *Template,
                                        const Decl *Specialization) {
      Template = Template->getCanonicalDecl();

      // If the canonical template is local, we'll write out this specialization
      // when we emit it.
      // FIXME: We can do the same thing if there is any local declaration of
      // the template, to avoid emitting an update record.
      if (!Template->isFromASTFile())
        return;

      // We only need to associate the first local declaration of the
      // specialization. The other declarations will get pulled in by it.
      if (Writer.getFirstLocalDecl(Specialization) != Specialization)
        return;

      Writer.DeclUpdates[Template].push_back(ASTWriter::DeclUpdate(
          UPD_CXX_ADDED_TEMPLATE_SPECIALIZATION, Specialization));
    }
  };
}

void ASTDeclWriter::Visit(Decl *D) {
  DeclVisitor<ASTDeclWriter>::Visit(D);

  // Source locations require array (variable-length) abbreviations.  The
  // abbreviation infrastructure requires that arrays are encoded last, so
  // we handle it here in the case of those classes derived from DeclaratorDecl
  if (DeclaratorDecl *DD = dyn_cast<DeclaratorDecl>(D)) {
    Record.AddTypeSourceInfo(DD->getTypeSourceInfo());
  }

  // Handle FunctionDecl's body here and write it after all other Stmts/Exprs
  // have been written. We want it last because we will not read it back when
  // retrieving it from the AST, we'll just lazily set the offset. 
  if (FunctionDecl *FD = dyn_cast<FunctionDecl>(D)) {
    Record.push_back(FD->doesThisDeclarationHaveABody());
    if (FD->doesThisDeclarationHaveABody())
      Record.AddFunctionDefinition(FD);
  }

  // If this declaration is also a DeclContext, write blocks for the
  // declarations that lexically stored inside its context and those
  // declarations that are visible from its context.
  if (DeclContext *DC = dyn_cast<DeclContext>(D))
    VisitDeclContext(DC);
}

void ASTDeclWriter::VisitDecl(Decl *D) {
  Record.AddDeclRef(cast_or_null<Decl>(D->getDeclContext()));
  if (D->getDeclContext() != D->getLexicalDeclContext())
    Record.AddDeclRef(cast_or_null<Decl>(D->getLexicalDeclContext()));
  else
    Record.push_back(0);
  Record.push_back(D->isInvalidDecl());
  Record.push_back(D->hasAttrs());
  if (D->hasAttrs())
    Record.AddAttributes(D->getAttrs());
  Record.push_back(D->isImplicit());
  Record.push_back(D->isUsed(false));
  Record.push_back(D->isReferenced());
  Record.push_back(D->isTopLevelDeclInObjCContainer());
  Record.push_back(D->getAccess());
  Record.push_back(D->isModulePrivate());
  Record.push_back(Writer.getSubmoduleID(D->getOwningModule()));

  // If this declaration injected a name into a context different from its
  // lexical context, and that context is an imported namespace, we need to
  // update its visible declarations to include this name.
  //
  // This happens when we instantiate a class with a friend declaration or a
  // function with a local extern declaration, for instance.
  //
  // FIXME: Can we handle this in AddedVisibleDecl instead?
  if (D->isOutOfLine()) {
    auto *DC = D->getDeclContext();
    while (auto *NS = dyn_cast<NamespaceDecl>(DC->getRedeclContext())) {
      if (!NS->isFromASTFile())
        break;
      Writer.UpdatedDeclContexts.insert(NS->getPrimaryContext());
      if (!NS->isInlineNamespace())
        break;
      DC = NS->getParent();
    }
  }
}

void ASTDeclWriter::VisitPragmaCommentDecl(PragmaCommentDecl *D) {
  StringRef Arg = D->getArg();
  Record.push_back(Arg.size());
  VisitDecl(D);
  Record.AddSourceLocation(D->getLocStart());
  Record.push_back(D->getCommentKind());
  Record.AddString(Arg);
  Code = serialization::DECL_PRAGMA_COMMENT;
}

void ASTDeclWriter::VisitPragmaDetectMismatchDecl(
    PragmaDetectMismatchDecl *D) {
  StringRef Name = D->getName();
  StringRef Value = D->getValue();
  Record.push_back(Name.size() + 1 + Value.size());
  VisitDecl(D);
  Record.AddSourceLocation(D->getLocStart());
  Record.AddString(Name);
  Record.AddString(Value);
  Code = serialization::DECL_PRAGMA_DETECT_MISMATCH;
}

void ASTDeclWriter::VisitTranslationUnitDecl(TranslationUnitDecl *D) {
  llvm_unreachable("Translation units aren't directly serialized");
}

void ASTDeclWriter::VisitNamedDecl(NamedDecl *D) {
  VisitDecl(D);
  Record.AddDeclarationName(D->getDeclName());
  Record.push_back(needsAnonymousDeclarationNumber(D)
                       ? Writer.getAnonymousDeclarationNumber(D)
                       : 0);
}

void ASTDeclWriter::VisitTypeDecl(TypeDecl *D) {
  VisitNamedDecl(D);
  Record.AddSourceLocation(D->getLocStart());
  Record.AddTypeRef(QualType(D->getTypeForDecl(), 0));
}

void ASTDeclWriter::VisitTypedefNameDecl(TypedefNameDecl *D) {
  VisitRedeclarable(D);
  VisitTypeDecl(D);
  Record.AddTypeSourceInfo(D->getTypeSourceInfo());
  Record.push_back(D->isModed());
  if (D->isModed())
    Record.AddTypeRef(D->getUnderlyingType());
  Record.AddDeclRef(D->getAnonDeclWithTypedefName(false));
}

void ASTDeclWriter::VisitTypedefDecl(TypedefDecl *D) {
  VisitTypedefNameDecl(D);
  if (D->getDeclContext() == D->getLexicalDeclContext() &&
      !D->hasAttrs() &&
      !D->isImplicit() &&
      D->getFirstDecl() == D->getMostRecentDecl() &&
      !D->isInvalidDecl() &&
      !D->isTopLevelDeclInObjCContainer() &&
      !D->isModulePrivate() &&
      !needsAnonymousDeclarationNumber(D) &&
      D->getDeclName().getNameKind() == DeclarationName::Identifier)
    AbbrevToUse = Writer.getDeclTypedefAbbrev();

  Code = serialization::DECL_TYPEDEF;
}

void ASTDeclWriter::VisitTypeAliasDecl(TypeAliasDecl *D) {
  VisitTypedefNameDecl(D);
  Record.AddDeclRef(D->getDescribedAliasTemplate());
  Code = serialization::DECL_TYPEALIAS;
}

void ASTDeclWriter::VisitTagDecl(TagDecl *D) {
  VisitRedeclarable(D);
  VisitTypeDecl(D);
  Record.push_back(D->getIdentifierNamespace());
  Record.push_back((unsigned)D->getTagKind()); // FIXME: stable encoding
  if (!isa<CXXRecordDecl>(D))
    Record.push_back(D->isCompleteDefinition());
  Record.push_back(D->isEmbeddedInDeclarator());
  Record.push_back(D->isFreeStanding());
  Record.push_back(D->isCompleteDefinitionRequired());
  Record.AddSourceRange(D->getBraceRange());

  if (D->hasExtInfo()) {
    Record.push_back(1);
    Record.AddQualifierInfo(*D->getExtInfo());
  } else if (auto *TD = D->getTypedefNameForAnonDecl()) {
    Record.push_back(2);
    Record.AddDeclRef(TD);
    Record.AddIdentifierRef(TD->getDeclName().getAsIdentifierInfo());
  } else {
    Record.push_back(0);
  }
}

void ASTDeclWriter::VisitEnumDecl(EnumDecl *D) {
  VisitTagDecl(D);
  Record.AddTypeSourceInfo(D->getIntegerTypeSourceInfo());
  if (!D->getIntegerTypeSourceInfo())
    Record.AddTypeRef(D->getIntegerType());
  Record.AddTypeRef(D->getPromotionType());
  Record.push_back(D->getNumPositiveBits());
  Record.push_back(D->getNumNegativeBits());
  Record.push_back(D->isScoped());
  Record.push_back(D->isScopedUsingClassTag());
  Record.push_back(D->isFixed());
  if (MemberSpecializationInfo *MemberInfo = D->getMemberSpecializationInfo()) {
    Record.AddDeclRef(MemberInfo->getInstantiatedFrom());
    Record.push_back(MemberInfo->getTemplateSpecializationKind());
    Record.AddSourceLocation(MemberInfo->getPointOfInstantiation());
  } else {
    Record.AddDeclRef(nullptr);
  }

  if (D->getDeclContext() == D->getLexicalDeclContext() &&
      !D->hasAttrs() &&
      !D->isImplicit() &&
      !D->isUsed(false) &&
      !D->hasExtInfo() &&
      !D->getTypedefNameForAnonDecl() &&
      D->getFirstDecl() == D->getMostRecentDecl() &&
      !D->isInvalidDecl() &&
      !D->isReferenced() &&
      !D->isTopLevelDeclInObjCContainer() &&
      D->getAccess() == AS_none &&
      !D->isModulePrivate() &&
      !CXXRecordDecl::classofKind(D->getKind()) &&
      !D->getIntegerTypeSourceInfo() &&
      !D->getMemberSpecializationInfo() &&
      !needsAnonymousDeclarationNumber(D) &&
      D->getDeclName().getNameKind() == DeclarationName::Identifier)
    AbbrevToUse = Writer.getDeclEnumAbbrev();

  Code = serialization::DECL_ENUM;
}

void ASTDeclWriter::VisitRecordDecl(RecordDecl *D) {
  VisitTagDecl(D);
  Record.push_back(D->hasFlexibleArrayMember());
  Record.push_back(D->isAnonymousStructOrUnion());
  Record.push_back(D->hasObjectMember());
  Record.push_back(D->hasVolatileMember());

  if (D->getDeclContext() == D->getLexicalDeclContext() &&
      !D->hasAttrs() &&
      !D->isImplicit() &&
      !D->isUsed(false) &&
      !D->hasExtInfo() &&
      !D->getTypedefNameForAnonDecl() &&
      D->getFirstDecl() == D->getMostRecentDecl() &&
      !D->isInvalidDecl() &&
      !D->isReferenced() &&
      !D->isTopLevelDeclInObjCContainer() &&
      D->getAccess() == AS_none &&
      !D->isModulePrivate() &&
      !CXXRecordDecl::classofKind(D->getKind()) &&
      !needsAnonymousDeclarationNumber(D) &&
      D->getDeclName().getNameKind() == DeclarationName::Identifier)
    AbbrevToUse = Writer.getDeclRecordAbbrev();

  Code = serialization::DECL_RECORD;
}

void ASTDeclWriter::VisitValueDecl(ValueDecl *D) {
  VisitNamedDecl(D);
  Record.AddTypeRef(D->getType());
}

void ASTDeclWriter::VisitEnumConstantDecl(EnumConstantDecl *D) {
  VisitValueDecl(D);
  Record.push_back(D->getInitExpr()? 1 : 0);
  if (D->getInitExpr())
    Record.AddStmt(D->getInitExpr());
  Record.AddAPSInt(D->getInitVal());

  Code = serialization::DECL_ENUM_CONSTANT;
}

void ASTDeclWriter::VisitDeclaratorDecl(DeclaratorDecl *D) {
  VisitValueDecl(D);
  Record.AddSourceLocation(D->getInnerLocStart());

  Record.push_back(D->hasBoundsExpr());
  if (D->hasBoundsExpr())
	Record.AddStmt(D->getBoundsExpr());

  Record.push_back(D->hasExtInfo());
  if (D->hasExtInfo())
    Record.AddQualifierInfo(*D->getExtInfo());
}

void ASTDeclWriter::VisitFunctionDecl(FunctionDecl *D) {
  VisitRedeclarable(D);
  VisitDeclaratorDecl(D);
  Record.AddDeclarationNameLoc(D->DNLoc, D->getDeclName());
  Record.push_back(D->getIdentifierNamespace());
  
  // FunctionDecl's body is handled last at ASTWriterDecl::Visit,
  // after everything else is written.
  
  Record.push_back((int)D->SClass); // FIXME: stable encoding
  Record.push_back(D->IsInline);
  Record.push_back(D->IsInlineSpecified);
  Record.push_back(D->IsExplicitSpecified);
  Record.push_back(D->IsVirtualAsWritten);
  Record.push_back(D->IsPure);
  Record.push_back(D->HasInheritedPrototype);
  Record.push_back(D->HasWrittenPrototype);
  Record.push_back(D->IsDeleted);
  Record.push_back(D->IsTrivial);
  Record.push_back(D->IsDefaulted);
  Record.push_back(D->IsExplicitlyDefaulted);
  Record.push_back(D->HasImplicitReturnZero);
  Record.push_back(D->IsConstexpr);
  Record.push_back(D->UsesSEHTry);
  Record.push_back(D->HasSkippedBody);
  Record.push_back(D->IsLateTemplateParsed);
  Record.push_back(D->getLinkageInternal());
  Record.AddSourceLocation(D->getLocEnd());

  Record.push_back(D->getTemplatedKind());
  switch (D->getTemplatedKind()) {
  case FunctionDecl::TK_NonTemplate:
    break;
  case FunctionDecl::TK_FunctionTemplate:
    Record.AddDeclRef(D->getDescribedFunctionTemplate());
    break;
  case FunctionDecl::TK_MemberSpecialization: {
    MemberSpecializationInfo *MemberInfo = D->getMemberSpecializationInfo();
    Record.AddDeclRef(MemberInfo->getInstantiatedFrom());
    Record.push_back(MemberInfo->getTemplateSpecializationKind());
    Record.AddSourceLocation(MemberInfo->getPointOfInstantiation());
    break;
  }
  case FunctionDecl::TK_FunctionTemplateSpecialization: {
    FunctionTemplateSpecializationInfo *
      FTSInfo = D->getTemplateSpecializationInfo();

    RegisterTemplateSpecialization(FTSInfo->getTemplate(), D);

    Record.AddDeclRef(FTSInfo->getTemplate());
    Record.push_back(FTSInfo->getTemplateSpecializationKind());
    
    // Template arguments.
    Record.AddTemplateArgumentList(FTSInfo->TemplateArguments);
    
    // Template args as written.
    Record.push_back(FTSInfo->TemplateArgumentsAsWritten != nullptr);
    if (FTSInfo->TemplateArgumentsAsWritten) {
      Record.push_back(FTSInfo->TemplateArgumentsAsWritten->NumTemplateArgs);
      for (int i=0, e = FTSInfo->TemplateArgumentsAsWritten->NumTemplateArgs;
             i!=e; ++i)
        Record.AddTemplateArgumentLoc(
            (*FTSInfo->TemplateArgumentsAsWritten)[i]);
      Record.AddSourceLocation(FTSInfo->TemplateArgumentsAsWritten->LAngleLoc);
      Record.AddSourceLocation(FTSInfo->TemplateArgumentsAsWritten->RAngleLoc);
    }
    
    Record.AddSourceLocation(FTSInfo->getPointOfInstantiation());

    if (D->isCanonicalDecl()) {
      // Write the template that contains the specializations set. We will
      // add a FunctionTemplateSpecializationInfo to it when reading.
      Record.AddDeclRef(FTSInfo->getTemplate()->getCanonicalDecl());
    }
    break;
  }
  case FunctionDecl::TK_DependentFunctionTemplateSpecialization: {
    DependentFunctionTemplateSpecializationInfo *
      DFTSInfo = D->getDependentSpecializationInfo();
    
    // Templates.
    Record.push_back(DFTSInfo->getNumTemplates());
    for (int i=0, e = DFTSInfo->getNumTemplates(); i != e; ++i)
      Record.AddDeclRef(DFTSInfo->getTemplate(i));
    
    // Templates args.
    Record.push_back(DFTSInfo->getNumTemplateArgs());
    for (int i=0, e = DFTSInfo->getNumTemplateArgs(); i != e; ++i)
      Record.AddTemplateArgumentLoc(DFTSInfo->getTemplateArg(i));
    Record.AddSourceLocation(DFTSInfo->getLAngleLoc());
    Record.AddSourceLocation(DFTSInfo->getRAngleLoc());
    break;
  }
  }

  Record.push_back(D->param_size());
  for (auto P : D->parameters())
    Record.AddDeclRef(P);
  Code = serialization::DECL_FUNCTION;
}

void ASTDeclWriter::VisitCXXDeductionGuideDecl(CXXDeductionGuideDecl *D) {
  VisitFunctionDecl(D);
  Record.push_back(D->isCopyDeductionCandidate());
  Code = serialization::DECL_CXX_DEDUCTION_GUIDE;
}

void ASTDeclWriter::VisitObjCMethodDecl(ObjCMethodDecl *D) {
  VisitNamedDecl(D);
  // FIXME: convert to LazyStmtPtr?
  // Unlike C/C++, method bodies will never be in header files.
  bool HasBodyStuff = D->getBody() != nullptr     ||
                      D->getSelfDecl() != nullptr || D->getCmdDecl() != nullptr;
  Record.push_back(HasBodyStuff);
  if (HasBodyStuff) {
    Record.AddStmt(D->getBody());
    Record.AddDeclRef(D->getSelfDecl());
    Record.AddDeclRef(D->getCmdDecl());
  }
  Record.push_back(D->isInstanceMethod());
  Record.push_back(D->isVariadic());
  Record.push_back(D->isPropertyAccessor());
  Record.push_back(D->isDefined());
  Record.push_back(D->IsOverriding);
  Record.push_back(D->HasSkippedBody);

  Record.push_back(D->IsRedeclaration);
  Record.push_back(D->HasRedeclaration);
  if (D->HasRedeclaration) {
    assert(Context.getObjCMethodRedeclaration(D));
    Record.AddDeclRef(Context.getObjCMethodRedeclaration(D));
  }

  // FIXME: stable encoding for @required/@optional
  Record.push_back(D->getImplementationControl());
  // FIXME: stable encoding for in/out/inout/bycopy/byref/oneway/nullability
  Record.push_back(D->getObjCDeclQualifier());
  Record.push_back(D->hasRelatedResultType());
  Record.AddTypeRef(D->getReturnType());
  Record.AddTypeSourceInfo(D->getReturnTypeSourceInfo());
  Record.AddSourceLocation(D->getLocEnd());
  Record.push_back(D->param_size());
  for (const auto *P : D->parameters())
    Record.AddDeclRef(P);

  Record.push_back(D->SelLocsKind);
  unsigned NumStoredSelLocs = D->getNumStoredSelLocs();
  SourceLocation *SelLocs = D->getStoredSelLocs();
  Record.push_back(NumStoredSelLocs);
  for (unsigned i = 0; i != NumStoredSelLocs; ++i)
    Record.AddSourceLocation(SelLocs[i]);

  Code = serialization::DECL_OBJC_METHOD;
}

void ASTDeclWriter::VisitObjCTypeParamDecl(ObjCTypeParamDecl *D) {
  VisitTypedefNameDecl(D);
  Record.push_back(D->Variance);
  Record.push_back(D->Index);
  Record.AddSourceLocation(D->VarianceLoc);
  Record.AddSourceLocation(D->ColonLoc);

  Code = serialization::DECL_OBJC_TYPE_PARAM;
}

void ASTDeclWriter::VisitObjCContainerDecl(ObjCContainerDecl *D) {
  VisitNamedDecl(D);
  Record.AddSourceLocation(D->getAtStartLoc());
  Record.AddSourceRange(D->getAtEndRange());
  // Abstract class (no need to define a stable serialization::DECL code).
}

void ASTDeclWriter::VisitObjCInterfaceDecl(ObjCInterfaceDecl *D) {
  VisitRedeclarable(D);
  VisitObjCContainerDecl(D);
  Record.AddTypeRef(QualType(D->getTypeForDecl(), 0));
  AddObjCTypeParamList(D->TypeParamList);

  Record.push_back(D->isThisDeclarationADefinition());
  if (D->isThisDeclarationADefinition()) {
    // Write the DefinitionData
    ObjCInterfaceDecl::DefinitionData &Data = D->data();
    
    Record.AddTypeSourceInfo(D->getSuperClassTInfo());
    Record.AddSourceLocation(D->getEndOfDefinitionLoc());
    Record.push_back(Data.HasDesignatedInitializers);

    // Write out the protocols that are directly referenced by the @interface.
    Record.push_back(Data.ReferencedProtocols.size());
    for (const auto *P : D->protocols())
      Record.AddDeclRef(P);
    for (const auto &PL : D->protocol_locs())
      Record.AddSourceLocation(PL);
    
    // Write out the protocols that are transitively referenced.
    Record.push_back(Data.AllReferencedProtocols.size());
    for (ObjCList<ObjCProtocolDecl>::iterator
              P = Data.AllReferencedProtocols.begin(),
           PEnd = Data.AllReferencedProtocols.end();
         P != PEnd; ++P)
      Record.AddDeclRef(*P);

    
    if (ObjCCategoryDecl *Cat = D->getCategoryListRaw()) {
      // Ensure that we write out the set of categories for this class.
      Writer.ObjCClassesWithCategories.insert(D);
      
      // Make sure that the categories get serialized.
      for (; Cat; Cat = Cat->getNextClassCategoryRaw())
        (void)Writer.GetDeclRef(Cat);
    }
  }  
  
  Code = serialization::DECL_OBJC_INTERFACE;
}

void ASTDeclWriter::VisitObjCIvarDecl(ObjCIvarDecl *D) {
  VisitFieldDecl(D);
  // FIXME: stable encoding for @public/@private/@protected/@package
  Record.push_back(D->getAccessControl());
  Record.push_back(D->getSynthesize());

  if (D->getDeclContext() == D->getLexicalDeclContext() &&
      !D->hasAttrs() &&
      !D->isImplicit() &&
      !D->isUsed(false) &&
      !D->isInvalidDecl() &&
      !D->isReferenced() &&
      !D->isModulePrivate() &&
      !D->getBitWidth() &&
      !D->hasBoundsExpr() &&
      !D->hasExtInfo() &&
      D->getDeclName())
    AbbrevToUse = Writer.getDeclObjCIvarAbbrev();

  Code = serialization::DECL_OBJC_IVAR;
}

void ASTDeclWriter::VisitObjCProtocolDecl(ObjCProtocolDecl *D) {
  VisitRedeclarable(D);
  VisitObjCContainerDecl(D);
  
  Record.push_back(D->isThisDeclarationADefinition());
  if (D->isThisDeclarationADefinition()) {
    Record.push_back(D->protocol_size());
    for (const auto *I : D->protocols())
      Record.AddDeclRef(I);
    for (const auto &PL : D->protocol_locs())
      Record.AddSourceLocation(PL);
  }
  
  Code = serialization::DECL_OBJC_PROTOCOL;
}

void ASTDeclWriter::VisitObjCAtDefsFieldDecl(ObjCAtDefsFieldDecl *D) {
  VisitFieldDecl(D);
  Code = serialization::DECL_OBJC_AT_DEFS_FIELD;
}

void ASTDeclWriter::VisitObjCCategoryDecl(ObjCCategoryDecl *D) {
  VisitObjCContainerDecl(D);
  Record.AddSourceLocation(D->getCategoryNameLoc());
  Record.AddSourceLocation(D->getIvarLBraceLoc());
  Record.AddSourceLocation(D->getIvarRBraceLoc());
  Record.AddDeclRef(D->getClassInterface());
  AddObjCTypeParamList(D->TypeParamList);
  Record.push_back(D->protocol_size());
  for (const auto *I : D->protocols())
    Record.AddDeclRef(I);
  for (const auto &PL : D->protocol_locs())
    Record.AddSourceLocation(PL);
  Code = serialization::DECL_OBJC_CATEGORY;
}

void ASTDeclWriter::VisitObjCCompatibleAliasDecl(ObjCCompatibleAliasDecl *D) {
  VisitNamedDecl(D);
  Record.AddDeclRef(D->getClassInterface());
  Code = serialization::DECL_OBJC_COMPATIBLE_ALIAS;
}

void ASTDeclWriter::VisitObjCPropertyDecl(ObjCPropertyDecl *D) {
  VisitNamedDecl(D);
  Record.AddSourceLocation(D->getAtLoc());
  Record.AddSourceLocation(D->getLParenLoc());
  Record.AddTypeRef(D->getType());
  Record.AddTypeSourceInfo(D->getTypeSourceInfo());
  // FIXME: stable encoding
  Record.push_back((unsigned)D->getPropertyAttributes());
  Record.push_back((unsigned)D->getPropertyAttributesAsWritten());
  // FIXME: stable encoding
  Record.push_back((unsigned)D->getPropertyImplementation());
  Record.AddDeclarationName(D->getGetterName());
  Record.AddSourceLocation(D->getGetterNameLoc());
  Record.AddDeclarationName(D->getSetterName());
  Record.AddSourceLocation(D->getSetterNameLoc());
  Record.AddDeclRef(D->getGetterMethodDecl());
  Record.AddDeclRef(D->getSetterMethodDecl());
  Record.AddDeclRef(D->getPropertyIvarDecl());
  Code = serialization::DECL_OBJC_PROPERTY;
}

void ASTDeclWriter::VisitObjCImplDecl(ObjCImplDecl *D) {
  VisitObjCContainerDecl(D);
  Record.AddDeclRef(D->getClassInterface());
  // Abstract class (no need to define a stable serialization::DECL code).
}

void ASTDeclWriter::VisitObjCCategoryImplDecl(ObjCCategoryImplDecl *D) {
  VisitObjCImplDecl(D);
  Record.AddSourceLocation(D->getCategoryNameLoc());
  Code = serialization::DECL_OBJC_CATEGORY_IMPL;
}

void ASTDeclWriter::VisitObjCImplementationDecl(ObjCImplementationDecl *D) {
  VisitObjCImplDecl(D);
  Record.AddDeclRef(D->getSuperClass());
  Record.AddSourceLocation(D->getSuperClassLoc());
  Record.AddSourceLocation(D->getIvarLBraceLoc());
  Record.AddSourceLocation(D->getIvarRBraceLoc());
  Record.push_back(D->hasNonZeroConstructors());
  Record.push_back(D->hasDestructors());
  Record.push_back(D->NumIvarInitializers);
  if (D->NumIvarInitializers)
    Record.AddCXXCtorInitializers(
        llvm::makeArrayRef(D->init_begin(), D->init_end()));
  Code = serialization::DECL_OBJC_IMPLEMENTATION;
}

void ASTDeclWriter::VisitObjCPropertyImplDecl(ObjCPropertyImplDecl *D) {
  VisitDecl(D);
  Record.AddSourceLocation(D->getLocStart());
  Record.AddDeclRef(D->getPropertyDecl());
  Record.AddDeclRef(D->getPropertyIvarDecl());
  Record.AddSourceLocation(D->getPropertyIvarDeclLoc());
  Record.AddStmt(D->getGetterCXXConstructor());
  Record.AddStmt(D->getSetterCXXAssignment());
  Code = serialization::DECL_OBJC_PROPERTY_IMPL;
}

void ASTDeclWriter::VisitFieldDecl(FieldDecl *D) {
  VisitDeclaratorDecl(D);
  Record.push_back(D->isMutable());

  FieldDecl::InitStorageKind ISK = D->InitStorage.getInt();
  Record.push_back(ISK);
  if (ISK == FieldDecl::ISK_CapturedVLAType)
    Record.AddTypeRef(QualType(D->getCapturedVLAType(), 0));
  else if (ISK)
    Record.AddStmt(D->getInClassInitializer());

  Record.AddStmt(D->getBitWidth());

  if (!D->getDeclName())
    Record.AddDeclRef(Context.getInstantiatedFromUnnamedFieldDecl(D));

  if (D->getDeclContext() == D->getLexicalDeclContext() &&
      !D->hasAttrs() &&
      !D->isImplicit() &&
      !D->isUsed(false) &&
      !D->isInvalidDecl() &&
      !D->isReferenced() &&
      !D->isTopLevelDeclInObjCContainer() &&
      !D->isModulePrivate() &&
      !D->getBitWidth() &&
      !D->hasInClassInitializer() &&
<<<<<<< HEAD
      !D->hasBoundsExpr() &&
=======
      !D->hasCapturedVLAType() &&
>>>>>>> ad9b4c40
      !D->hasExtInfo() &&
      !ObjCIvarDecl::classofKind(D->getKind()) &&
      !ObjCAtDefsFieldDecl::classofKind(D->getKind()) &&
      D->getDeclName())
    AbbrevToUse = Writer.getDeclFieldAbbrev();

  Code = serialization::DECL_FIELD;
}

void ASTDeclWriter::VisitMSPropertyDecl(MSPropertyDecl *D) {
  VisitDeclaratorDecl(D);
  Record.AddIdentifierRef(D->getGetterId());
  Record.AddIdentifierRef(D->getSetterId());
  Code = serialization::DECL_MS_PROPERTY;
}

void ASTDeclWriter::VisitIndirectFieldDecl(IndirectFieldDecl *D) {
  VisitValueDecl(D);
  Record.push_back(D->getChainingSize());

  for (const auto *P : D->chain())
    Record.AddDeclRef(P);
  Code = serialization::DECL_INDIRECTFIELD;
}

void ASTDeclWriter::VisitVarDecl(VarDecl *D) {
  VisitRedeclarable(D);
  VisitDeclaratorDecl(D);
  Record.push_back(D->getStorageClass());
  Record.push_back(D->getTSCSpec());
  Record.push_back(D->getInitStyle());
  if (!isa<ParmVarDecl>(D)) {
    Record.push_back(D->isThisDeclarationADemotedDefinition());
    Record.push_back(D->isExceptionVariable());
    Record.push_back(D->isNRVOVariable());
    Record.push_back(D->isCXXForRangeDecl());
    Record.push_back(D->isARCPseudoStrong());
    Record.push_back(D->isInline());
    Record.push_back(D->isInlineSpecified());
    Record.push_back(D->isConstexpr());
    Record.push_back(D->isInitCapture());
    Record.push_back(D->isPreviousDeclInSameBlockScope());
    if (const auto *IPD = dyn_cast<ImplicitParamDecl>(D))
      Record.push_back(static_cast<unsigned>(IPD->getParameterKind()));
    else
      Record.push_back(0);
  }
  Record.push_back(D->getLinkageInternal());

  if (D->getInit()) {
    Record.push_back(!D->isInitKnownICE() ? 1 : (D->isInitICE() ? 3 : 2));
    Record.AddStmt(D->getInit());
  } else {
    Record.push_back(0);
  }

  if (D->getStorageDuration() == SD_Static) {
    bool ModulesCodegen = false;
    if (Writer.WritingModule &&
        !D->getDescribedVarTemplate() && !D->getMemberSpecializationInfo() &&
        !isa<VarTemplateSpecializationDecl>(D)) {
      // When building a C++ Modules TS module interface unit, a strong
      // definition in the module interface is provided by the compilation of
      // that module interface unit, not by its users. (Inline variables are
      // still emitted in module users.)
      ModulesCodegen =
          (Writer.WritingModule->Kind == Module::ModuleInterfaceUnit &&
           Writer.Context->GetGVALinkageForVariable(D) == GVA_StrongExternal);
    }
    Record.push_back(ModulesCodegen);
    if (ModulesCodegen)
      Writer.ModularCodegenDecls.push_back(Writer.GetDeclRef(D));
  }
  
  enum {
    VarNotTemplate = 0, VarTemplate, StaticDataMemberSpecialization
  };
  if (VarTemplateDecl *TemplD = D->getDescribedVarTemplate()) {
    Record.push_back(VarTemplate);
    Record.AddDeclRef(TemplD);
  } else if (MemberSpecializationInfo *SpecInfo
               = D->getMemberSpecializationInfo()) {
    Record.push_back(StaticDataMemberSpecialization);
    Record.AddDeclRef(SpecInfo->getInstantiatedFrom());
    Record.push_back(SpecInfo->getTemplateSpecializationKind());
    Record.AddSourceLocation(SpecInfo->getPointOfInstantiation());
  } else {
    Record.push_back(VarNotTemplate);
  }

  if (D->getDeclContext() == D->getLexicalDeclContext() &&
      !D->hasAttrs() &&
      !D->isImplicit() &&
      !D->isUsed(false) &&
      !D->isInvalidDecl() &&
      !D->isReferenced() &&
      !D->isTopLevelDeclInObjCContainer() &&
      D->getAccess() == AS_none &&
      !D->isModulePrivate() &&
      !needsAnonymousDeclarationNumber(D) &&
      D->getDeclName().getNameKind() == DeclarationName::Identifier &&
      !D->hasBoundsExpr() &&
      !D->hasExtInfo() &&
      D->getFirstDecl() == D->getMostRecentDecl() &&
      D->getKind() == Decl::Var &&
      !D->isInline() &&
      !D->isConstexpr() &&
      !D->isInitCapture() &&
      !D->isPreviousDeclInSameBlockScope() &&
      D->getStorageDuration() != SD_Static &&
      !D->getMemberSpecializationInfo())
    AbbrevToUse = Writer.getDeclVarAbbrev();

  Code = serialization::DECL_VAR;
}

void ASTDeclWriter::VisitImplicitParamDecl(ImplicitParamDecl *D) {
  VisitVarDecl(D);
  Code = serialization::DECL_IMPLICIT_PARAM;
}

void ASTDeclWriter::VisitParmVarDecl(ParmVarDecl *D) {
  VisitVarDecl(D);
  Record.push_back(D->isObjCMethodParameter());
  Record.push_back(D->getFunctionScopeDepth());
  Record.push_back(D->getFunctionScopeIndex());
  Record.push_back(D->getObjCDeclQualifier()); // FIXME: stable encoding
  Record.push_back(D->isKNRPromoted());
  Record.push_back(D->hasInheritedDefaultArg());
  Record.push_back(D->hasUninstantiatedDefaultArg());
  if (D->hasUninstantiatedDefaultArg())
    Record.AddStmt(D->getUninstantiatedDefaultArg());
  Code = serialization::DECL_PARM_VAR;

  assert(!D->isARCPseudoStrong()); // can be true of ImplicitParamDecl

  // If the assumptions about the DECL_PARM_VAR abbrev are true, use it.  Here
  // we dynamically check for the properties that we optimize for, but don't
  // know are true of all PARM_VAR_DECLs.
  if (D->getDeclContext() == D->getLexicalDeclContext() &&
      !D->hasAttrs() &&
      !D->hasBoundsExpr() &&
      !D->hasExtInfo() &&
      !D->isImplicit() &&
      !D->isUsed(false) &&
      !D->isInvalidDecl() &&
      !D->isReferenced() &&
      D->getAccess() == AS_none &&
      !D->isModulePrivate() &&
      D->getStorageClass() == 0 &&
      D->getInitStyle() == VarDecl::CInit && // Can params have anything else?
      D->getFunctionScopeDepth() == 0 &&
      D->getObjCDeclQualifier() == 0 &&
      !D->isKNRPromoted() &&
      !D->hasInheritedDefaultArg() &&
      D->getInit() == nullptr &&
      !D->hasUninstantiatedDefaultArg())  // No default expr.
    AbbrevToUse = Writer.getDeclParmVarAbbrev();

  // Check things we know are true of *every* PARM_VAR_DECL, which is more than
  // just us assuming it.
  assert(!D->getTSCSpec() && "PARM_VAR_DECL can't use TLS");
  assert(!D->isThisDeclarationADemotedDefinition()
         && "PARM_VAR_DECL can't be demoted definition.");
  assert(D->getAccess() == AS_none && "PARM_VAR_DECL can't be public/private");
  assert(!D->isExceptionVariable() && "PARM_VAR_DECL can't be exception var");
  assert(D->getPreviousDecl() == nullptr && "PARM_VAR_DECL can't be redecl");
  assert(!D->isStaticDataMember() &&
         "PARM_VAR_DECL can't be static data member");
}

void ASTDeclWriter::VisitDecompositionDecl(DecompositionDecl *D) {
  // Record the number of bindings first to simplify deserialization.
  Record.push_back(D->bindings().size());

  VisitVarDecl(D);
  for (auto *B : D->bindings())
    Record.AddDeclRef(B);
  Code = serialization::DECL_DECOMPOSITION;
}

void ASTDeclWriter::VisitBindingDecl(BindingDecl *D) {
  VisitValueDecl(D);
  Record.AddStmt(D->getBinding());
  Code = serialization::DECL_BINDING;
}

void ASTDeclWriter::VisitFileScopeAsmDecl(FileScopeAsmDecl *D) {
  VisitDecl(D);
  Record.AddStmt(D->getAsmString());
  Record.AddSourceLocation(D->getRParenLoc());
  Code = serialization::DECL_FILE_SCOPE_ASM;
}

void ASTDeclWriter::VisitEmptyDecl(EmptyDecl *D) {
  VisitDecl(D);
  Code = serialization::DECL_EMPTY;
}

void ASTDeclWriter::VisitBlockDecl(BlockDecl *D) {
  VisitDecl(D);
  Record.AddStmt(D->getBody());
  Record.AddTypeSourceInfo(D->getSignatureAsWritten());
  Record.push_back(D->param_size());
  for (ParmVarDecl *P : D->parameters())
    Record.AddDeclRef(P);
  Record.push_back(D->isVariadic());
  Record.push_back(D->blockMissingReturnType());
  Record.push_back(D->isConversionFromLambda());
  Record.push_back(D->capturesCXXThis());
  Record.push_back(D->getNumCaptures());
  for (const auto &capture : D->captures()) {
    Record.AddDeclRef(capture.getVariable());

    unsigned flags = 0;
    if (capture.isByRef()) flags |= 1;
    if (capture.isNested()) flags |= 2;
    if (capture.hasCopyExpr()) flags |= 4;
    Record.push_back(flags);

    if (capture.hasCopyExpr()) Record.AddStmt(capture.getCopyExpr());
  }

  Code = serialization::DECL_BLOCK;
}

void ASTDeclWriter::VisitCapturedDecl(CapturedDecl *CD) {
  Record.push_back(CD->getNumParams());
  VisitDecl(CD);
  Record.push_back(CD->getContextParamPosition());
  Record.push_back(CD->isNothrow() ? 1 : 0);
  // Body is stored by VisitCapturedStmt.
  for (unsigned I = 0; I < CD->getNumParams(); ++I)
    Record.AddDeclRef(CD->getParam(I));
  Code = serialization::DECL_CAPTURED;
}

void ASTDeclWriter::VisitLinkageSpecDecl(LinkageSpecDecl *D) {
  VisitDecl(D);
  Record.push_back(D->getLanguage());
  Record.AddSourceLocation(D->getExternLoc());
  Record.AddSourceLocation(D->getRBraceLoc());
  Code = serialization::DECL_LINKAGE_SPEC;
}

void ASTDeclWriter::VisitExportDecl(ExportDecl *D) {
  VisitDecl(D);
  Record.AddSourceLocation(D->getRBraceLoc());
  Code = serialization::DECL_EXPORT;
}

void ASTDeclWriter::VisitLabelDecl(LabelDecl *D) {
  VisitNamedDecl(D);
  Record.AddSourceLocation(D->getLocStart());
  Code = serialization::DECL_LABEL;
}


void ASTDeclWriter::VisitNamespaceDecl(NamespaceDecl *D) {
  VisitRedeclarable(D);
  VisitNamedDecl(D);
  Record.push_back(D->isInline());
  Record.AddSourceLocation(D->getLocStart());
  Record.AddSourceLocation(D->getRBraceLoc());

  if (D->isOriginalNamespace())
    Record.AddDeclRef(D->getAnonymousNamespace());
  Code = serialization::DECL_NAMESPACE;

  if (Writer.hasChain() && D->isAnonymousNamespace() && 
      D == D->getMostRecentDecl()) {
    // This is a most recent reopening of the anonymous namespace. If its parent
    // is in a previous PCH (or is the TU), mark that parent for update, because
    // the original namespace always points to the latest re-opening of its
    // anonymous namespace.
    Decl *Parent = cast<Decl>(
        D->getParent()->getRedeclContext()->getPrimaryContext());
    if (Parent->isFromASTFile() || isa<TranslationUnitDecl>(Parent)) {
      Writer.DeclUpdates[Parent].push_back(
          ASTWriter::DeclUpdate(UPD_CXX_ADDED_ANONYMOUS_NAMESPACE, D));
    }
  }
}

void ASTDeclWriter::VisitNamespaceAliasDecl(NamespaceAliasDecl *D) {
  VisitRedeclarable(D);
  VisitNamedDecl(D);
  Record.AddSourceLocation(D->getNamespaceLoc());
  Record.AddSourceLocation(D->getTargetNameLoc());
  Record.AddNestedNameSpecifierLoc(D->getQualifierLoc());
  Record.AddDeclRef(D->getNamespace());
  Code = serialization::DECL_NAMESPACE_ALIAS;
}

void ASTDeclWriter::VisitUsingDecl(UsingDecl *D) {
  VisitNamedDecl(D);
  Record.AddSourceLocation(D->getUsingLoc());
  Record.AddNestedNameSpecifierLoc(D->getQualifierLoc());
  Record.AddDeclarationNameLoc(D->DNLoc, D->getDeclName());
  Record.AddDeclRef(D->FirstUsingShadow.getPointer());
  Record.push_back(D->hasTypename());
  Record.AddDeclRef(Context.getInstantiatedFromUsingDecl(D));
  Code = serialization::DECL_USING;
}

void ASTDeclWriter::VisitUsingPackDecl(UsingPackDecl *D) {
  Record.push_back(D->NumExpansions);
  VisitNamedDecl(D);
  Record.AddDeclRef(D->getInstantiatedFromUsingDecl());
  for (auto *E : D->expansions())
    Record.AddDeclRef(E);
  Code = serialization::DECL_USING_PACK;
}

void ASTDeclWriter::VisitUsingShadowDecl(UsingShadowDecl *D) {
  VisitRedeclarable(D);
  VisitNamedDecl(D);
  Record.AddDeclRef(D->getTargetDecl());
  Record.AddDeclRef(D->UsingOrNextShadow);
  Record.AddDeclRef(Context.getInstantiatedFromUsingShadowDecl(D));
  Code = serialization::DECL_USING_SHADOW;
}

void ASTDeclWriter::VisitConstructorUsingShadowDecl(
    ConstructorUsingShadowDecl *D) {
  VisitUsingShadowDecl(D);
  Record.AddDeclRef(D->NominatedBaseClassShadowDecl);
  Record.AddDeclRef(D->ConstructedBaseClassShadowDecl);
  Record.push_back(D->IsVirtual);
  Code = serialization::DECL_CONSTRUCTOR_USING_SHADOW;
}

void ASTDeclWriter::VisitUsingDirectiveDecl(UsingDirectiveDecl *D) {
  VisitNamedDecl(D);
  Record.AddSourceLocation(D->getUsingLoc());
  Record.AddSourceLocation(D->getNamespaceKeyLocation());
  Record.AddNestedNameSpecifierLoc(D->getQualifierLoc());
  Record.AddDeclRef(D->getNominatedNamespace());
  Record.AddDeclRef(dyn_cast<Decl>(D->getCommonAncestor()));
  Code = serialization::DECL_USING_DIRECTIVE;
}

void ASTDeclWriter::VisitUnresolvedUsingValueDecl(UnresolvedUsingValueDecl *D) {
  VisitValueDecl(D);
  Record.AddSourceLocation(D->getUsingLoc());
  Record.AddNestedNameSpecifierLoc(D->getQualifierLoc());
  Record.AddDeclarationNameLoc(D->DNLoc, D->getDeclName());
  Record.AddSourceLocation(D->getEllipsisLoc());
  Code = serialization::DECL_UNRESOLVED_USING_VALUE;
}

void ASTDeclWriter::VisitUnresolvedUsingTypenameDecl(
                                               UnresolvedUsingTypenameDecl *D) {
  VisitTypeDecl(D);
  Record.AddSourceLocation(D->getTypenameLoc());
  Record.AddNestedNameSpecifierLoc(D->getQualifierLoc());
  Record.AddSourceLocation(D->getEllipsisLoc());
  Code = serialization::DECL_UNRESOLVED_USING_TYPENAME;
}

void ASTDeclWriter::VisitCXXRecordDecl(CXXRecordDecl *D) {
  VisitRecordDecl(D);

  enum {
    CXXRecNotTemplate = 0, CXXRecTemplate, CXXRecMemberSpecialization
  };
  if (ClassTemplateDecl *TemplD = D->getDescribedClassTemplate()) {
    Record.push_back(CXXRecTemplate);
    Record.AddDeclRef(TemplD);
  } else if (MemberSpecializationInfo *MSInfo
               = D->getMemberSpecializationInfo()) {
    Record.push_back(CXXRecMemberSpecialization);
    Record.AddDeclRef(MSInfo->getInstantiatedFrom());
    Record.push_back(MSInfo->getTemplateSpecializationKind());
    Record.AddSourceLocation(MSInfo->getPointOfInstantiation());
  } else {
    Record.push_back(CXXRecNotTemplate);
  }

  Record.push_back(D->isThisDeclarationADefinition());
  if (D->isThisDeclarationADefinition())
    Record.AddCXXDefinitionData(D);

  // Store (what we currently believe to be) the key function to avoid
  // deserializing every method so we can compute it.
  if (D->IsCompleteDefinition)
    Record.AddDeclRef(Context.getCurrentKeyFunction(D));

  Code = serialization::DECL_CXX_RECORD;
}

void ASTDeclWriter::VisitCXXMethodDecl(CXXMethodDecl *D) {
  VisitFunctionDecl(D);
  if (D->isCanonicalDecl()) {
    Record.push_back(D->size_overridden_methods());
    for (CXXMethodDecl::method_iterator
           I = D->begin_overridden_methods(), E = D->end_overridden_methods();
           I != E; ++I)
      Record.AddDeclRef(*I);
  } else {
    // We only need to record overridden methods once for the canonical decl.
    Record.push_back(0);
  }

  if (D->getDeclContext() == D->getLexicalDeclContext() &&
      D->getFirstDecl() == D->getMostRecentDecl() &&
      !D->isInvalidDecl() &&
      !D->hasAttrs() &&
      !D->isTopLevelDeclInObjCContainer() &&
      D->getDeclName().getNameKind() == DeclarationName::Identifier &&
      !D->hasBoundsExpr() &&
      !D->hasExtInfo() &&
      !D->hasInheritedPrototype() &&
      D->hasWrittenPrototype())
    AbbrevToUse = Writer.getDeclCXXMethodAbbrev();

  Code = serialization::DECL_CXX_METHOD;
}

void ASTDeclWriter::VisitCXXConstructorDecl(CXXConstructorDecl *D) {
  if (auto Inherited = D->getInheritedConstructor()) {
    Record.AddDeclRef(Inherited.getShadowDecl());
    Record.AddDeclRef(Inherited.getConstructor());
    Code = serialization::DECL_CXX_INHERITED_CONSTRUCTOR;
  } else {
    Code = serialization::DECL_CXX_CONSTRUCTOR;
  }

  VisitCXXMethodDecl(D);

  Code = D->isInheritingConstructor()
             ? serialization::DECL_CXX_INHERITED_CONSTRUCTOR
             : serialization::DECL_CXX_CONSTRUCTOR;
}

void ASTDeclWriter::VisitCXXDestructorDecl(CXXDestructorDecl *D) {
  VisitCXXMethodDecl(D);

  Record.AddDeclRef(D->getOperatorDelete());
  if (D->getOperatorDelete())
    Record.AddStmt(D->getOperatorDeleteThisArg());

  Code = serialization::DECL_CXX_DESTRUCTOR;
}

void ASTDeclWriter::VisitCXXConversionDecl(CXXConversionDecl *D) {
  VisitCXXMethodDecl(D);
  Code = serialization::DECL_CXX_CONVERSION;
}

void ASTDeclWriter::VisitImportDecl(ImportDecl *D) {
  VisitDecl(D);
  Record.push_back(Writer.getSubmoduleID(D->getImportedModule()));
  ArrayRef<SourceLocation> IdentifierLocs = D->getIdentifierLocs();
  Record.push_back(!IdentifierLocs.empty());
  if (IdentifierLocs.empty()) {
    Record.AddSourceLocation(D->getLocEnd());
    Record.push_back(1);
  } else {
    for (unsigned I = 0, N = IdentifierLocs.size(); I != N; ++I)
      Record.AddSourceLocation(IdentifierLocs[I]);
    Record.push_back(IdentifierLocs.size());
  }
  // Note: the number of source locations must always be the last element in
  // the record.
  Code = serialization::DECL_IMPORT;
}

void ASTDeclWriter::VisitAccessSpecDecl(AccessSpecDecl *D) {
  VisitDecl(D);
  Record.AddSourceLocation(D->getColonLoc());
  Code = serialization::DECL_ACCESS_SPEC;
}

void ASTDeclWriter::VisitFriendDecl(FriendDecl *D) {
  // Record the number of friend type template parameter lists here
  // so as to simplify memory allocation during deserialization.
  Record.push_back(D->NumTPLists);
  VisitDecl(D);
  bool hasFriendDecl = D->Friend.is<NamedDecl*>();
  Record.push_back(hasFriendDecl);
  if (hasFriendDecl)
    Record.AddDeclRef(D->getFriendDecl());
  else
    Record.AddTypeSourceInfo(D->getFriendType());
  for (unsigned i = 0; i < D->NumTPLists; ++i)
    Record.AddTemplateParameterList(D->getFriendTypeTemplateParameterList(i));
  Record.AddDeclRef(D->getNextFriend());
  Record.push_back(D->UnsupportedFriend);
  Record.AddSourceLocation(D->FriendLoc);
  Code = serialization::DECL_FRIEND;
}

void ASTDeclWriter::VisitFriendTemplateDecl(FriendTemplateDecl *D) {
  VisitDecl(D);
  Record.push_back(D->getNumTemplateParameters());
  for (unsigned i = 0, e = D->getNumTemplateParameters(); i != e; ++i)
    Record.AddTemplateParameterList(D->getTemplateParameterList(i));
  Record.push_back(D->getFriendDecl() != nullptr);
  if (D->getFriendDecl())
    Record.AddDeclRef(D->getFriendDecl());
  else
    Record.AddTypeSourceInfo(D->getFriendType());
  Record.AddSourceLocation(D->getFriendLoc());
  Code = serialization::DECL_FRIEND_TEMPLATE;
}

void ASTDeclWriter::VisitTemplateDecl(TemplateDecl *D) {
  VisitNamedDecl(D);

  Record.AddDeclRef(D->getTemplatedDecl());
  Record.AddTemplateParameterList(D->getTemplateParameters());
}

void ASTDeclWriter::VisitRedeclarableTemplateDecl(RedeclarableTemplateDecl *D) {
  VisitRedeclarable(D);

  // Emit data to initialize CommonOrPrev before VisitTemplateDecl so that
  // getCommonPtr() can be used while this is still initializing.
  if (D->isFirstDecl()) {
    // This declaration owns the 'common' pointer, so serialize that data now.
    Record.AddDeclRef(D->getInstantiatedFromMemberTemplate());
    if (D->getInstantiatedFromMemberTemplate())
      Record.push_back(D->isMemberSpecialization());
  }
  
  VisitTemplateDecl(D);
  Record.push_back(D->getIdentifierNamespace());
}

void ASTDeclWriter::VisitClassTemplateDecl(ClassTemplateDecl *D) {
  VisitRedeclarableTemplateDecl(D);

  if (D->isFirstDecl())
    AddTemplateSpecializations(D);
  Code = serialization::DECL_CLASS_TEMPLATE;
}

void ASTDeclWriter::VisitClassTemplateSpecializationDecl(
                                           ClassTemplateSpecializationDecl *D) {
  RegisterTemplateSpecialization(D->getSpecializedTemplate(), D);

  VisitCXXRecordDecl(D);

  llvm::PointerUnion<ClassTemplateDecl *,
                     ClassTemplatePartialSpecializationDecl *> InstFrom
    = D->getSpecializedTemplateOrPartial();
  if (Decl *InstFromD = InstFrom.dyn_cast<ClassTemplateDecl *>()) {
    Record.AddDeclRef(InstFromD);
  } else {
    Record.AddDeclRef(InstFrom.get<ClassTemplatePartialSpecializationDecl *>());
    Record.AddTemplateArgumentList(&D->getTemplateInstantiationArgs());
  }

  Record.AddTemplateArgumentList(&D->getTemplateArgs());
  Record.AddSourceLocation(D->getPointOfInstantiation());
  Record.push_back(D->getSpecializationKind());
  Record.push_back(D->isCanonicalDecl());

  if (D->isCanonicalDecl()) {
    // When reading, we'll add it to the folding set of the following template. 
    Record.AddDeclRef(D->getSpecializedTemplate()->getCanonicalDecl());
  }

  // Explicit info.
  Record.AddTypeSourceInfo(D->getTypeAsWritten());
  if (D->getTypeAsWritten()) {
    Record.AddSourceLocation(D->getExternLoc());
    Record.AddSourceLocation(D->getTemplateKeywordLoc());
  }

  Code = serialization::DECL_CLASS_TEMPLATE_SPECIALIZATION;
}

void ASTDeclWriter::VisitClassTemplatePartialSpecializationDecl(
                                    ClassTemplatePartialSpecializationDecl *D) {
  VisitClassTemplateSpecializationDecl(D);

  Record.AddTemplateParameterList(D->getTemplateParameters());
  Record.AddASTTemplateArgumentListInfo(D->getTemplateArgsAsWritten());

  // These are read/set from/to the first declaration.
  if (D->getPreviousDecl() == nullptr) {
    Record.AddDeclRef(D->getInstantiatedFromMember());
    Record.push_back(D->isMemberSpecialization());
  }

  Code = serialization::DECL_CLASS_TEMPLATE_PARTIAL_SPECIALIZATION;
}

void ASTDeclWriter::VisitVarTemplateDecl(VarTemplateDecl *D) {
  VisitRedeclarableTemplateDecl(D);

  if (D->isFirstDecl())
    AddTemplateSpecializations(D);
  Code = serialization::DECL_VAR_TEMPLATE;
}

void ASTDeclWriter::VisitVarTemplateSpecializationDecl(
    VarTemplateSpecializationDecl *D) {
  RegisterTemplateSpecialization(D->getSpecializedTemplate(), D);

  VisitVarDecl(D);

  llvm::PointerUnion<VarTemplateDecl *, VarTemplatePartialSpecializationDecl *>
  InstFrom = D->getSpecializedTemplateOrPartial();
  if (Decl *InstFromD = InstFrom.dyn_cast<VarTemplateDecl *>()) {
    Record.AddDeclRef(InstFromD);
  } else {
    Record.AddDeclRef(InstFrom.get<VarTemplatePartialSpecializationDecl *>());
    Record.AddTemplateArgumentList(&D->getTemplateInstantiationArgs());
  }

  // Explicit info.
  Record.AddTypeSourceInfo(D->getTypeAsWritten());
  if (D->getTypeAsWritten()) {
    Record.AddSourceLocation(D->getExternLoc());
    Record.AddSourceLocation(D->getTemplateKeywordLoc());
  }

  Record.AddTemplateArgumentList(&D->getTemplateArgs());
  Record.AddSourceLocation(D->getPointOfInstantiation());
  Record.push_back(D->getSpecializationKind());
  Record.push_back(D->isCanonicalDecl());

  if (D->isCanonicalDecl()) {
    // When reading, we'll add it to the folding set of the following template.
    Record.AddDeclRef(D->getSpecializedTemplate()->getCanonicalDecl());
  }

  Code = serialization::DECL_VAR_TEMPLATE_SPECIALIZATION;
}

void ASTDeclWriter::VisitVarTemplatePartialSpecializationDecl(
    VarTemplatePartialSpecializationDecl *D) {
  VisitVarTemplateSpecializationDecl(D);

  Record.AddTemplateParameterList(D->getTemplateParameters());
  Record.AddASTTemplateArgumentListInfo(D->getTemplateArgsAsWritten());

  // These are read/set from/to the first declaration.
  if (D->getPreviousDecl() == nullptr) {
    Record.AddDeclRef(D->getInstantiatedFromMember());
    Record.push_back(D->isMemberSpecialization());
  }

  Code = serialization::DECL_VAR_TEMPLATE_PARTIAL_SPECIALIZATION;
}

void ASTDeclWriter::VisitClassScopeFunctionSpecializationDecl(
                                    ClassScopeFunctionSpecializationDecl *D) {
  VisitDecl(D);
  Record.AddDeclRef(D->getSpecialization());
  Code = serialization::DECL_CLASS_SCOPE_FUNCTION_SPECIALIZATION;
}


void ASTDeclWriter::VisitFunctionTemplateDecl(FunctionTemplateDecl *D) {
  VisitRedeclarableTemplateDecl(D);

  if (D->isFirstDecl())
    AddTemplateSpecializations(D);
  Code = serialization::DECL_FUNCTION_TEMPLATE;
}

void ASTDeclWriter::VisitTemplateTypeParmDecl(TemplateTypeParmDecl *D) {
  VisitTypeDecl(D);

  Record.push_back(D->wasDeclaredWithTypename());

  bool OwnsDefaultArg = D->hasDefaultArgument() &&
                        !D->defaultArgumentWasInherited();
  Record.push_back(OwnsDefaultArg);
  if (OwnsDefaultArg)
    Record.AddTypeSourceInfo(D->getDefaultArgumentInfo());

  Code = serialization::DECL_TEMPLATE_TYPE_PARM;
}

void ASTDeclWriter::VisitNonTypeTemplateParmDecl(NonTypeTemplateParmDecl *D) {
  // For an expanded parameter pack, record the number of expansion types here
  // so that it's easier for deserialization to allocate the right amount of
  // memory.
  if (D->isExpandedParameterPack())
    Record.push_back(D->getNumExpansionTypes());
  
  VisitDeclaratorDecl(D);
  // TemplateParmPosition.
  Record.push_back(D->getDepth());
  Record.push_back(D->getPosition());
  
  if (D->isExpandedParameterPack()) {
    for (unsigned I = 0, N = D->getNumExpansionTypes(); I != N; ++I) {
      Record.AddTypeRef(D->getExpansionType(I));
      Record.AddTypeSourceInfo(D->getExpansionTypeSourceInfo(I));
    }
      
    Code = serialization::DECL_EXPANDED_NON_TYPE_TEMPLATE_PARM_PACK;
  } else {
    // Rest of NonTypeTemplateParmDecl.
    Record.push_back(D->isParameterPack());
    bool OwnsDefaultArg = D->hasDefaultArgument() &&
                          !D->defaultArgumentWasInherited();
    Record.push_back(OwnsDefaultArg);
    if (OwnsDefaultArg)
      Record.AddStmt(D->getDefaultArgument());
    Code = serialization::DECL_NON_TYPE_TEMPLATE_PARM;
  }
}

void ASTDeclWriter::VisitTemplateTemplateParmDecl(TemplateTemplateParmDecl *D) {
  // For an expanded parameter pack, record the number of expansion types here
  // so that it's easier for deserialization to allocate the right amount of
  // memory.
  if (D->isExpandedParameterPack())
    Record.push_back(D->getNumExpansionTemplateParameters());

  VisitTemplateDecl(D);
  // TemplateParmPosition.
  Record.push_back(D->getDepth());
  Record.push_back(D->getPosition());

  if (D->isExpandedParameterPack()) {
    for (unsigned I = 0, N = D->getNumExpansionTemplateParameters();
         I != N; ++I)
      Record.AddTemplateParameterList(D->getExpansionTemplateParameters(I));
    Code = serialization::DECL_EXPANDED_TEMPLATE_TEMPLATE_PARM_PACK;
  } else {
    // Rest of TemplateTemplateParmDecl.
    Record.push_back(D->isParameterPack());
    bool OwnsDefaultArg = D->hasDefaultArgument() &&
                          !D->defaultArgumentWasInherited();
    Record.push_back(OwnsDefaultArg);
    if (OwnsDefaultArg)
      Record.AddTemplateArgumentLoc(D->getDefaultArgument());
    Code = serialization::DECL_TEMPLATE_TEMPLATE_PARM;
  }
}

void ASTDeclWriter::VisitTypeAliasTemplateDecl(TypeAliasTemplateDecl *D) {
  VisitRedeclarableTemplateDecl(D);
  Code = serialization::DECL_TYPE_ALIAS_TEMPLATE;
}

void ASTDeclWriter::VisitStaticAssertDecl(StaticAssertDecl *D) {
  VisitDecl(D);
  Record.AddStmt(D->getAssertExpr());
  Record.push_back(D->isFailed());
  Record.AddStmt(D->getMessage());
  Record.AddSourceLocation(D->getRParenLoc());
  Code = serialization::DECL_STATIC_ASSERT;
}

/// \brief Emit the DeclContext part of a declaration context decl.
void ASTDeclWriter::VisitDeclContext(DeclContext *DC) {
  Record.AddOffset(Writer.WriteDeclContextLexicalBlock(Context, DC));
  Record.AddOffset(Writer.WriteDeclContextVisibleBlock(Context, DC));
}

const Decl *ASTWriter::getFirstLocalDecl(const Decl *D) {
  assert(IsLocalDecl(D) && "expected a local declaration");

  const Decl *Canon = D->getCanonicalDecl();
  if (IsLocalDecl(Canon))
    return Canon;

  const Decl *&CacheEntry = FirstLocalDeclCache[Canon];
  if (CacheEntry)
    return CacheEntry;

  for (const Decl *Redecl = D; Redecl; Redecl = Redecl->getPreviousDecl())
    if (IsLocalDecl(Redecl))
      D = Redecl;
  return CacheEntry = D;
}

template <typename T>
void ASTDeclWriter::VisitRedeclarable(Redeclarable<T> *D) {
  T *First = D->getFirstDecl();
  T *MostRecent = First->getMostRecentDecl();
  T *DAsT = static_cast<T *>(D);
  if (MostRecent != First) {
    assert(isRedeclarableDeclKind(DAsT->getKind()) &&
           "Not considered redeclarable?");

    Record.AddDeclRef(First);

    // Write out a list of local redeclarations of this declaration if it's the
    // first local declaration in the chain.
    const Decl *FirstLocal = Writer.getFirstLocalDecl(DAsT);
    if (DAsT == FirstLocal) {
      // Emit a list of all imported first declarations so that we can be sure
      // that all redeclarations visible to this module are before D in the
      // redecl chain.
      unsigned I = Record.size();
      Record.push_back(0);
      if (Writer.Chain)
        AddFirstDeclFromEachModule(DAsT, /*IncludeLocal*/false);
      // This is the number of imported first declarations + 1.
      Record[I] = Record.size() - I;

      // Collect the set of local redeclarations of this declaration, from
      // newest to oldest.
      ASTWriter::RecordData LocalRedecls;
      ASTRecordWriter LocalRedeclWriter(Record, LocalRedecls);
      for (const Decl *Prev = FirstLocal->getMostRecentDecl();
           Prev != FirstLocal; Prev = Prev->getPreviousDecl())
        if (!Prev->isFromASTFile())
          LocalRedeclWriter.AddDeclRef(Prev);

      // If we have any redecls, write them now as a separate record preceding
      // the declaration itself.
      if (LocalRedecls.empty())
        Record.push_back(0);
      else
        Record.AddOffset(LocalRedeclWriter.Emit(LOCAL_REDECLARATIONS));
    } else {
      Record.push_back(0);
      Record.AddDeclRef(FirstLocal);
    }

    // Make sure that we serialize both the previous and the most-recent 
    // declarations, which (transitively) ensures that all declarations in the
    // chain get serialized.
    //
    // FIXME: This is not correct; when we reach an imported declaration we
    // won't emit its previous declaration.
    (void)Writer.GetDeclRef(D->getPreviousDecl());
    (void)Writer.GetDeclRef(MostRecent);
  } else {
    // We use the sentinel value 0 to indicate an only declaration.
    Record.push_back(0);
  }
}

void ASTDeclWriter::VisitOMPThreadPrivateDecl(OMPThreadPrivateDecl *D) {
  Record.push_back(D->varlist_size());
  VisitDecl(D);
  for (auto *I : D->varlists())
    Record.AddStmt(I);
  Code = serialization::DECL_OMP_THREADPRIVATE;
}

void ASTDeclWriter::VisitOMPDeclareReductionDecl(OMPDeclareReductionDecl *D) {
  VisitValueDecl(D);
  Record.AddSourceLocation(D->getLocStart());
  Record.AddStmt(D->getCombiner());
  Record.AddStmt(D->getInitializer());
  Record.push_back(D->getInitializerKind());
  Record.AddDeclRef(D->getPrevDeclInScope());
  Code = serialization::DECL_OMP_DECLARE_REDUCTION;
}

void ASTDeclWriter::VisitOMPCapturedExprDecl(OMPCapturedExprDecl *D) {
  VisitVarDecl(D);
  Code = serialization::DECL_OMP_CAPTUREDEXPR;
}

//===----------------------------------------------------------------------===//
// ASTWriter Implementation
//===----------------------------------------------------------------------===//

void ASTWriter::WriteDeclAbbrevs() {
  using namespace llvm;

  std::shared_ptr<BitCodeAbbrev> Abv;

  // Abbreviation for DECL_FIELD
  Abv = std::make_shared<BitCodeAbbrev>();
  Abv->Add(BitCodeAbbrevOp(serialization::DECL_FIELD));
  // Decl
  Abv->Add(BitCodeAbbrevOp(BitCodeAbbrevOp::VBR, 6)); // DeclContext
  Abv->Add(BitCodeAbbrevOp(0));                       // LexicalDeclContext
  Abv->Add(BitCodeAbbrevOp(0));                       // isInvalidDecl
  Abv->Add(BitCodeAbbrevOp(0));                       // HasAttrs
  Abv->Add(BitCodeAbbrevOp(0));                       // isImplicit
  Abv->Add(BitCodeAbbrevOp(0));                       // isUsed
  Abv->Add(BitCodeAbbrevOp(0));                       // isReferenced
  Abv->Add(BitCodeAbbrevOp(0));                   // TopLevelDeclInObjCContainer
  Abv->Add(BitCodeAbbrevOp(BitCodeAbbrevOp::Fixed, 2));  // AccessSpecifier
  Abv->Add(BitCodeAbbrevOp(0));                       // ModulePrivate
  Abv->Add(BitCodeAbbrevOp(BitCodeAbbrevOp::VBR, 6)); // SubmoduleID
  // NamedDecl
  Abv->Add(BitCodeAbbrevOp(0));                       // NameKind = Identifier
  Abv->Add(BitCodeAbbrevOp(BitCodeAbbrevOp::VBR, 6)); // Name
  Abv->Add(BitCodeAbbrevOp(0));                       // AnonDeclNumber
  // ValueDecl
  Abv->Add(BitCodeAbbrevOp(BitCodeAbbrevOp::VBR, 6)); // Type
  // DeclaratorDecl
  Abv->Add(BitCodeAbbrevOp(BitCodeAbbrevOp::VBR, 6)); // InnerStartLoc
  Abv->Add(BitCodeAbbrevOp(0));                       // hasBoundsExpr
  Abv->Add(BitCodeAbbrevOp(0));                       // hasExtInfo
  // FieldDecl
  Abv->Add(BitCodeAbbrevOp(BitCodeAbbrevOp::Fixed, 1)); // isMutable
  Abv->Add(BitCodeAbbrevOp(0));                       // InitStyle
  // Type Source Info
  Abv->Add(BitCodeAbbrevOp(BitCodeAbbrevOp::VBR, 6));
  Abv->Add(BitCodeAbbrevOp(BitCodeAbbrevOp::Array));
  Abv->Add(BitCodeAbbrevOp(BitCodeAbbrevOp::VBR, 6)); // TypeLoc
  DeclFieldAbbrev = Stream.EmitAbbrev(std::move(Abv));

  // Abbreviation for DECL_OBJC_IVAR
  Abv = std::make_shared<BitCodeAbbrev>();
  Abv->Add(BitCodeAbbrevOp(serialization::DECL_OBJC_IVAR));
  // Decl
  Abv->Add(BitCodeAbbrevOp(BitCodeAbbrevOp::VBR, 6)); // DeclContext
  Abv->Add(BitCodeAbbrevOp(0));                       // LexicalDeclContext
  Abv->Add(BitCodeAbbrevOp(0));                       // isInvalidDecl
  Abv->Add(BitCodeAbbrevOp(0));                       // HasAttrs
  Abv->Add(BitCodeAbbrevOp(0));                       // isImplicit
  Abv->Add(BitCodeAbbrevOp(0));                       // isUsed
  Abv->Add(BitCodeAbbrevOp(0));                       // isReferenced
  Abv->Add(BitCodeAbbrevOp(0));                   // TopLevelDeclInObjCContainer
  Abv->Add(BitCodeAbbrevOp(BitCodeAbbrevOp::Fixed, 2));  // AccessSpecifier
  Abv->Add(BitCodeAbbrevOp(0));                       // ModulePrivate
  Abv->Add(BitCodeAbbrevOp(BitCodeAbbrevOp::VBR, 6)); // SubmoduleID
  // NamedDecl
  Abv->Add(BitCodeAbbrevOp(0));                       // NameKind = Identifier
  Abv->Add(BitCodeAbbrevOp(BitCodeAbbrevOp::VBR, 6)); // Name
  Abv->Add(BitCodeAbbrevOp(0));                       // AnonDeclNumber
  // ValueDecl
  Abv->Add(BitCodeAbbrevOp(BitCodeAbbrevOp::VBR, 6)); // Type
  // DeclaratorDecl
  Abv->Add(BitCodeAbbrevOp(BitCodeAbbrevOp::VBR, 6)); // InnerStartLoc
  Abv->Add(BitCodeAbbrevOp(0));                       // hasBoundsExpr
  Abv->Add(BitCodeAbbrevOp(0));                       // hasExtInfo
  // FieldDecl
  Abv->Add(BitCodeAbbrevOp(BitCodeAbbrevOp::Fixed, 1)); // isMutable
  Abv->Add(BitCodeAbbrevOp(0));                       // InitStyle
  // ObjC Ivar
  Abv->Add(BitCodeAbbrevOp(BitCodeAbbrevOp::VBR, 6)); // getAccessControl
  Abv->Add(BitCodeAbbrevOp(BitCodeAbbrevOp::VBR, 6)); // getSynthesize
  // Type Source Info
  Abv->Add(BitCodeAbbrevOp(BitCodeAbbrevOp::VBR, 6));
  Abv->Add(BitCodeAbbrevOp(BitCodeAbbrevOp::Array));
  Abv->Add(BitCodeAbbrevOp(BitCodeAbbrevOp::VBR, 6)); // TypeLoc
  DeclObjCIvarAbbrev = Stream.EmitAbbrev(std::move(Abv));

  // Abbreviation for DECL_ENUM
  Abv = std::make_shared<BitCodeAbbrev>();
  Abv->Add(BitCodeAbbrevOp(serialization::DECL_ENUM));
  // Redeclarable
  Abv->Add(BitCodeAbbrevOp(0));                       // No redeclaration
  // Decl
  Abv->Add(BitCodeAbbrevOp(BitCodeAbbrevOp::VBR, 6)); // DeclContext
  Abv->Add(BitCodeAbbrevOp(0));                       // LexicalDeclContext
  Abv->Add(BitCodeAbbrevOp(0));                       // isInvalidDecl
  Abv->Add(BitCodeAbbrevOp(0));                       // HasAttrs
  Abv->Add(BitCodeAbbrevOp(0));                       // isImplicit
  Abv->Add(BitCodeAbbrevOp(0));                       // isUsed
  Abv->Add(BitCodeAbbrevOp(0));                       // isReferenced
  Abv->Add(BitCodeAbbrevOp(0));                   // TopLevelDeclInObjCContainer
  Abv->Add(BitCodeAbbrevOp(AS_none));                 // C++ AccessSpecifier
  Abv->Add(BitCodeAbbrevOp(0));                       // ModulePrivate
  Abv->Add(BitCodeAbbrevOp(BitCodeAbbrevOp::VBR, 6)); // SubmoduleID
  // NamedDecl
  Abv->Add(BitCodeAbbrevOp(0));                       // NameKind = Identifier
  Abv->Add(BitCodeAbbrevOp(BitCodeAbbrevOp::VBR, 6)); // Name
  Abv->Add(BitCodeAbbrevOp(0));                       // AnonDeclNumber
  // TypeDecl
  Abv->Add(BitCodeAbbrevOp(BitCodeAbbrevOp::VBR, 6)); // Source Location
  Abv->Add(BitCodeAbbrevOp(BitCodeAbbrevOp::VBR, 6)); // Type Ref
  // TagDecl
  Abv->Add(BitCodeAbbrevOp(BitCodeAbbrevOp::VBR, 6));   // IdentifierNamespace
  Abv->Add(BitCodeAbbrevOp(BitCodeAbbrevOp::VBR, 6));   // getTagKind
  Abv->Add(BitCodeAbbrevOp(BitCodeAbbrevOp::Fixed, 1)); // isCompleteDefinition
  Abv->Add(BitCodeAbbrevOp(BitCodeAbbrevOp::Fixed, 1)); // EmbeddedInDeclarator
  Abv->Add(BitCodeAbbrevOp(BitCodeAbbrevOp::Fixed, 1)); // IsFreeStanding
  Abv->Add(BitCodeAbbrevOp(BitCodeAbbrevOp::Fixed, 1)); // IsCompleteDefinitionRequired
  Abv->Add(BitCodeAbbrevOp(BitCodeAbbrevOp::VBR, 6));   // SourceLocation
  Abv->Add(BitCodeAbbrevOp(BitCodeAbbrevOp::VBR, 6));   // SourceLocation
  Abv->Add(BitCodeAbbrevOp(0));                         // ExtInfoKind
  // EnumDecl
  Abv->Add(BitCodeAbbrevOp(BitCodeAbbrevOp::VBR, 6));   // AddTypeRef
  Abv->Add(BitCodeAbbrevOp(BitCodeAbbrevOp::VBR, 6));   // IntegerType
  Abv->Add(BitCodeAbbrevOp(BitCodeAbbrevOp::VBR, 6));   // getPromotionType
  Abv->Add(BitCodeAbbrevOp(BitCodeAbbrevOp::VBR, 6));   // getNumPositiveBits
  Abv->Add(BitCodeAbbrevOp(BitCodeAbbrevOp::VBR, 6));   // getNumNegativeBits
  Abv->Add(BitCodeAbbrevOp(BitCodeAbbrevOp::Fixed, 1)); // isScoped
  Abv->Add(BitCodeAbbrevOp(BitCodeAbbrevOp::Fixed, 1)); // isScopedUsingClassTag
  Abv->Add(BitCodeAbbrevOp(BitCodeAbbrevOp::Fixed, 1)); // isFixed
  Abv->Add(BitCodeAbbrevOp(BitCodeAbbrevOp::VBR, 6));   // InstantiatedMembEnum
  // DC
  Abv->Add(BitCodeAbbrevOp(BitCodeAbbrevOp::VBR, 6));   // LexicalOffset
  Abv->Add(BitCodeAbbrevOp(BitCodeAbbrevOp::VBR, 6));   // VisibleOffset
  DeclEnumAbbrev = Stream.EmitAbbrev(std::move(Abv));

  // Abbreviation for DECL_RECORD
  Abv = std::make_shared<BitCodeAbbrev>();
  Abv->Add(BitCodeAbbrevOp(serialization::DECL_RECORD));
  // Redeclarable
  Abv->Add(BitCodeAbbrevOp(0));                       // No redeclaration
  // Decl
  Abv->Add(BitCodeAbbrevOp(BitCodeAbbrevOp::VBR, 6)); // DeclContext
  Abv->Add(BitCodeAbbrevOp(0));                       // LexicalDeclContext
  Abv->Add(BitCodeAbbrevOp(0));                       // isInvalidDecl
  Abv->Add(BitCodeAbbrevOp(0));                       // HasAttrs
  Abv->Add(BitCodeAbbrevOp(0));                       // isImplicit
  Abv->Add(BitCodeAbbrevOp(0));                       // isUsed
  Abv->Add(BitCodeAbbrevOp(0));                       // isReferenced
  Abv->Add(BitCodeAbbrevOp(0));                   // TopLevelDeclInObjCContainer
  Abv->Add(BitCodeAbbrevOp(AS_none));                 // C++ AccessSpecifier
  Abv->Add(BitCodeAbbrevOp(0));                       // ModulePrivate
  Abv->Add(BitCodeAbbrevOp(BitCodeAbbrevOp::VBR, 6)); // SubmoduleID
  // NamedDecl
  Abv->Add(BitCodeAbbrevOp(0));                       // NameKind = Identifier
  Abv->Add(BitCodeAbbrevOp(BitCodeAbbrevOp::VBR, 6)); // Name
  Abv->Add(BitCodeAbbrevOp(0));                       // AnonDeclNumber
  // TypeDecl
  Abv->Add(BitCodeAbbrevOp(BitCodeAbbrevOp::VBR, 6)); // Source Location
  Abv->Add(BitCodeAbbrevOp(BitCodeAbbrevOp::VBR, 6)); // Type Ref
  // TagDecl
  Abv->Add(BitCodeAbbrevOp(BitCodeAbbrevOp::VBR, 6));   // IdentifierNamespace
  Abv->Add(BitCodeAbbrevOp(BitCodeAbbrevOp::VBR, 6));   // getTagKind
  Abv->Add(BitCodeAbbrevOp(BitCodeAbbrevOp::Fixed, 1)); // isCompleteDefinition
  Abv->Add(BitCodeAbbrevOp(BitCodeAbbrevOp::Fixed, 1)); // EmbeddedInDeclarator
  Abv->Add(BitCodeAbbrevOp(BitCodeAbbrevOp::Fixed, 1)); // IsFreeStanding
  Abv->Add(BitCodeAbbrevOp(BitCodeAbbrevOp::Fixed, 1)); // IsCompleteDefinitionRequired
  Abv->Add(BitCodeAbbrevOp(BitCodeAbbrevOp::VBR, 6));   // SourceLocation
  Abv->Add(BitCodeAbbrevOp(BitCodeAbbrevOp::VBR, 6));   // SourceLocation
  Abv->Add(BitCodeAbbrevOp(0));                         // ExtInfoKind
  // RecordDecl
  Abv->Add(BitCodeAbbrevOp(BitCodeAbbrevOp::Fixed, 1)); // FlexibleArrayMember
  Abv->Add(BitCodeAbbrevOp(BitCodeAbbrevOp::Fixed, 1)); // AnonymousStructUnion
  Abv->Add(BitCodeAbbrevOp(BitCodeAbbrevOp::Fixed, 1)); // hasObjectMember
  Abv->Add(BitCodeAbbrevOp(BitCodeAbbrevOp::Fixed, 1)); // hasVolatileMember
  // DC
  Abv->Add(BitCodeAbbrevOp(BitCodeAbbrevOp::VBR, 6));   // LexicalOffset
  Abv->Add(BitCodeAbbrevOp(BitCodeAbbrevOp::VBR, 6));   // VisibleOffset
  DeclRecordAbbrev = Stream.EmitAbbrev(std::move(Abv));

  // Abbreviation for DECL_PARM_VAR
  Abv = std::make_shared<BitCodeAbbrev>();
  Abv->Add(BitCodeAbbrevOp(serialization::DECL_PARM_VAR));
  // Redeclarable
  Abv->Add(BitCodeAbbrevOp(0));                       // No redeclaration
  // Decl
  Abv->Add(BitCodeAbbrevOp(BitCodeAbbrevOp::VBR, 6)); // DeclContext
  Abv->Add(BitCodeAbbrevOp(0));                       // LexicalDeclContext
  Abv->Add(BitCodeAbbrevOp(0));                       // isInvalidDecl
  Abv->Add(BitCodeAbbrevOp(0));                       // HasAttrs
  Abv->Add(BitCodeAbbrevOp(0));                       // isImplicit
  Abv->Add(BitCodeAbbrevOp(0));                       // isUsed
  Abv->Add(BitCodeAbbrevOp(0));                       // isReferenced
  Abv->Add(BitCodeAbbrevOp(0));                   // TopLevelDeclInObjCContainer
  Abv->Add(BitCodeAbbrevOp(AS_none));                 // C++ AccessSpecifier
  Abv->Add(BitCodeAbbrevOp(0));                       // ModulePrivate
  Abv->Add(BitCodeAbbrevOp(BitCodeAbbrevOp::VBR, 6)); // SubmoduleID
  // NamedDecl
  Abv->Add(BitCodeAbbrevOp(0));                       // NameKind = Identifier
  Abv->Add(BitCodeAbbrevOp(BitCodeAbbrevOp::VBR, 6)); // Name
  Abv->Add(BitCodeAbbrevOp(0));                       // AnonDeclNumber
  // ValueDecl
  Abv->Add(BitCodeAbbrevOp(BitCodeAbbrevOp::VBR, 6)); // Type
  // DeclaratorDecl
  Abv->Add(BitCodeAbbrevOp(BitCodeAbbrevOp::VBR, 6)); // InnerStartLoc
  Abv->Add(BitCodeAbbrevOp(0));                       // hasBoundsExpr
  Abv->Add(BitCodeAbbrevOp(0));                       // hasExtInfo
  // VarDecl
  Abv->Add(BitCodeAbbrevOp(0));                       // SClass
  Abv->Add(BitCodeAbbrevOp(0));                       // TSCSpec
  Abv->Add(BitCodeAbbrevOp(0));                       // InitStyle
  Abv->Add(BitCodeAbbrevOp(0));                       // Linkage
  Abv->Add(BitCodeAbbrevOp(0));                       // HasInit
  Abv->Add(BitCodeAbbrevOp(0));                   // HasMemberSpecializationInfo
  // ParmVarDecl
  Abv->Add(BitCodeAbbrevOp(BitCodeAbbrevOp::Fixed, 1)); // IsObjCMethodParameter
  Abv->Add(BitCodeAbbrevOp(0));                       // ScopeDepth
  Abv->Add(BitCodeAbbrevOp(BitCodeAbbrevOp::VBR, 6)); // ScopeIndex
  Abv->Add(BitCodeAbbrevOp(0));                       // ObjCDeclQualifier
  Abv->Add(BitCodeAbbrevOp(0));                       // KNRPromoted
  Abv->Add(BitCodeAbbrevOp(0));                       // HasInheritedDefaultArg
  Abv->Add(BitCodeAbbrevOp(0));                   // HasUninstantiatedDefaultArg
  // Type Source Info
  Abv->Add(BitCodeAbbrevOp(BitCodeAbbrevOp::VBR, 6));
  Abv->Add(BitCodeAbbrevOp(BitCodeAbbrevOp::Array));
  Abv->Add(BitCodeAbbrevOp(BitCodeAbbrevOp::VBR, 6)); // TypeLoc
  DeclParmVarAbbrev = Stream.EmitAbbrev(std::move(Abv));

  // Abbreviation for DECL_TYPEDEF
  Abv = std::make_shared<BitCodeAbbrev>();
  Abv->Add(BitCodeAbbrevOp(serialization::DECL_TYPEDEF));
  // Redeclarable
  Abv->Add(BitCodeAbbrevOp(0));                       // No redeclaration
  // Decl
  Abv->Add(BitCodeAbbrevOp(BitCodeAbbrevOp::VBR, 6)); // DeclContext
  Abv->Add(BitCodeAbbrevOp(0));                       // LexicalDeclContext
  Abv->Add(BitCodeAbbrevOp(0));                       // isInvalidDecl
  Abv->Add(BitCodeAbbrevOp(0));                       // HasAttrs
  Abv->Add(BitCodeAbbrevOp(0));                       // isImplicit
  Abv->Add(BitCodeAbbrevOp(BitCodeAbbrevOp::Fixed, 1)); // isUsed
  Abv->Add(BitCodeAbbrevOp(BitCodeAbbrevOp::Fixed, 1)); // isReferenced
  Abv->Add(BitCodeAbbrevOp(0));                   // TopLevelDeclInObjCContainer
  Abv->Add(BitCodeAbbrevOp(BitCodeAbbrevOp::Fixed, 2)); // C++ AccessSpecifier
  Abv->Add(BitCodeAbbrevOp(0));                       // ModulePrivate
  Abv->Add(BitCodeAbbrevOp(BitCodeAbbrevOp::VBR, 6)); // SubmoduleID
  // NamedDecl
  Abv->Add(BitCodeAbbrevOp(0));                       // NameKind = Identifier
  Abv->Add(BitCodeAbbrevOp(BitCodeAbbrevOp::VBR, 6)); // Name
  Abv->Add(BitCodeAbbrevOp(0));                       // AnonDeclNumber
  // TypeDecl
  Abv->Add(BitCodeAbbrevOp(BitCodeAbbrevOp::VBR, 6)); // Source Location
  Abv->Add(BitCodeAbbrevOp(BitCodeAbbrevOp::VBR, 6)); // Type Ref
  // TypedefDecl
  Abv->Add(BitCodeAbbrevOp(BitCodeAbbrevOp::Array));
  Abv->Add(BitCodeAbbrevOp(BitCodeAbbrevOp::VBR, 6)); // TypeLoc
  DeclTypedefAbbrev = Stream.EmitAbbrev(std::move(Abv));

  // Abbreviation for DECL_VAR
  Abv = std::make_shared<BitCodeAbbrev>();
  Abv->Add(BitCodeAbbrevOp(serialization::DECL_VAR));
  // Redeclarable
  Abv->Add(BitCodeAbbrevOp(0));                       // No redeclaration
  // Decl
  Abv->Add(BitCodeAbbrevOp(BitCodeAbbrevOp::VBR, 6)); // DeclContext
  Abv->Add(BitCodeAbbrevOp(0));                       // LexicalDeclContext
  Abv->Add(BitCodeAbbrevOp(0));                       // isInvalidDecl
  Abv->Add(BitCodeAbbrevOp(0));                       // HasAttrs
  Abv->Add(BitCodeAbbrevOp(0));                       // isImplicit
  Abv->Add(BitCodeAbbrevOp(0));                       // isUsed
  Abv->Add(BitCodeAbbrevOp(0));                       // isReferenced
  Abv->Add(BitCodeAbbrevOp(0));                   // TopLevelDeclInObjCContainer
  Abv->Add(BitCodeAbbrevOp(AS_none));                 // C++ AccessSpecifier
  Abv->Add(BitCodeAbbrevOp(0));                       // ModulePrivate
  Abv->Add(BitCodeAbbrevOp(BitCodeAbbrevOp::VBR, 6)); // SubmoduleID
  // NamedDecl
  Abv->Add(BitCodeAbbrevOp(0));                       // NameKind = Identifier
  Abv->Add(BitCodeAbbrevOp(BitCodeAbbrevOp::VBR, 6)); // Name
  Abv->Add(BitCodeAbbrevOp(0));                       // AnonDeclNumber
  // ValueDecl
  Abv->Add(BitCodeAbbrevOp(BitCodeAbbrevOp::VBR, 6)); // Type
  // DeclaratorDecl
  Abv->Add(BitCodeAbbrevOp(BitCodeAbbrevOp::VBR, 6)); // InnerStartLoc
  Abv->Add(BitCodeAbbrevOp(0));                       // hasBoundsExpr
  Abv->Add(BitCodeAbbrevOp(0));                       // hasExtInfo
  // VarDecl
  Abv->Add(BitCodeAbbrevOp(BitCodeAbbrevOp::Fixed, 3)); // SClass
  Abv->Add(BitCodeAbbrevOp(BitCodeAbbrevOp::Fixed, 2)); // TSCSpec
  Abv->Add(BitCodeAbbrevOp(BitCodeAbbrevOp::Fixed, 2)); // InitStyle
  Abv->Add(BitCodeAbbrevOp(BitCodeAbbrevOp::Fixed, 1)); // IsThisDeclarationADemotedDefinition
  Abv->Add(BitCodeAbbrevOp(BitCodeAbbrevOp::Fixed, 1)); // isExceptionVariable
  Abv->Add(BitCodeAbbrevOp(BitCodeAbbrevOp::Fixed, 1)); // isNRVOVariable
  Abv->Add(BitCodeAbbrevOp(BitCodeAbbrevOp::Fixed, 1)); // isCXXForRangeDecl
  Abv->Add(BitCodeAbbrevOp(BitCodeAbbrevOp::Fixed, 1)); // isARCPseudoStrong
  Abv->Add(BitCodeAbbrevOp(0));                         // isInline
  Abv->Add(BitCodeAbbrevOp(0));                         // isInlineSpecified
  Abv->Add(BitCodeAbbrevOp(0));                         // isConstexpr
  Abv->Add(BitCodeAbbrevOp(0));                         // isInitCapture
  Abv->Add(BitCodeAbbrevOp(0));                         // isPrevDeclInSameScope
  Abv->Add(BitCodeAbbrevOp(0));                         // ImplicitParamKind
  Abv->Add(BitCodeAbbrevOp(BitCodeAbbrevOp::Fixed, 3)); // Linkage
  Abv->Add(BitCodeAbbrevOp(BitCodeAbbrevOp::Fixed, 2)); // IsInitICE (local)
  Abv->Add(BitCodeAbbrevOp(BitCodeAbbrevOp::Fixed, 2)); // VarKind (local enum)
  // Type Source Info
  Abv->Add(BitCodeAbbrevOp(BitCodeAbbrevOp::VBR, 6));
  Abv->Add(BitCodeAbbrevOp(BitCodeAbbrevOp::Array));
  Abv->Add(BitCodeAbbrevOp(BitCodeAbbrevOp::VBR, 6)); // TypeLoc
  DeclVarAbbrev = Stream.EmitAbbrev(std::move(Abv));

  // Abbreviation for DECL_CXX_METHOD
  Abv = std::make_shared<BitCodeAbbrev>();
  Abv->Add(BitCodeAbbrevOp(serialization::DECL_CXX_METHOD));
  // RedeclarableDecl
  Abv->Add(BitCodeAbbrevOp(0));                         // CanonicalDecl
  // Decl
  Abv->Add(BitCodeAbbrevOp(BitCodeAbbrevOp::VBR, 6));   // DeclContext
  Abv->Add(BitCodeAbbrevOp(0));                         // LexicalDeclContext
  Abv->Add(BitCodeAbbrevOp(0));                         // Invalid
  Abv->Add(BitCodeAbbrevOp(0));                         // HasAttrs
  Abv->Add(BitCodeAbbrevOp(BitCodeAbbrevOp::Fixed, 1)); // Implicit
  Abv->Add(BitCodeAbbrevOp(BitCodeAbbrevOp::Fixed, 1)); // Used
  Abv->Add(BitCodeAbbrevOp(BitCodeAbbrevOp::Fixed, 1)); // Referenced
  Abv->Add(BitCodeAbbrevOp(0));                         // InObjCContainer
  Abv->Add(BitCodeAbbrevOp(BitCodeAbbrevOp::Fixed, 2)); // Access
  Abv->Add(BitCodeAbbrevOp(BitCodeAbbrevOp::Fixed, 1)); // ModulePrivate
  Abv->Add(BitCodeAbbrevOp(BitCodeAbbrevOp::VBR, 6));   // SubmoduleID
  // NamedDecl
  Abv->Add(BitCodeAbbrevOp(DeclarationName::Identifier)); // NameKind
  Abv->Add(BitCodeAbbrevOp(BitCodeAbbrevOp::VBR, 6));   // Identifier
  Abv->Add(BitCodeAbbrevOp(0));                         // AnonDeclNumber
  // ValueDecl
  Abv->Add(BitCodeAbbrevOp(BitCodeAbbrevOp::VBR, 6));   // Type
  // DeclaratorDecl
  Abv->Add(BitCodeAbbrevOp(BitCodeAbbrevOp::VBR, 6));   // InnerLocStart
  Abv->Add(BitCodeAbbrevOp(0));                         // hasBoundsExpr
  Abv->Add(BitCodeAbbrevOp(0));                         // HasExtInfo
  // FunctionDecl
  Abv->Add(BitCodeAbbrevOp(BitCodeAbbrevOp::Fixed, 11)); // IDNS
  Abv->Add(BitCodeAbbrevOp(BitCodeAbbrevOp::Fixed, 3)); // StorageClass
  Abv->Add(BitCodeAbbrevOp(BitCodeAbbrevOp::Fixed, 1)); // Inline
  Abv->Add(BitCodeAbbrevOp(BitCodeAbbrevOp::Fixed, 1)); // InlineSpecified
  Abv->Add(BitCodeAbbrevOp(BitCodeAbbrevOp::Fixed, 1)); // ExplicitSpecified
  Abv->Add(BitCodeAbbrevOp(BitCodeAbbrevOp::Fixed, 1)); // VirtualAsWritten
  Abv->Add(BitCodeAbbrevOp(BitCodeAbbrevOp::Fixed, 1)); // Pure
  Abv->Add(BitCodeAbbrevOp(0));                         // HasInheritedProto
  Abv->Add(BitCodeAbbrevOp(1));                         // HasWrittenProto
  Abv->Add(BitCodeAbbrevOp(BitCodeAbbrevOp::Fixed, 1)); // Deleted
  Abv->Add(BitCodeAbbrevOp(BitCodeAbbrevOp::Fixed, 1)); // Trivial
  Abv->Add(BitCodeAbbrevOp(BitCodeAbbrevOp::Fixed, 1)); // Defaulted
  Abv->Add(BitCodeAbbrevOp(BitCodeAbbrevOp::Fixed, 1)); // ExplicitlyDefaulted
  Abv->Add(BitCodeAbbrevOp(BitCodeAbbrevOp::Fixed, 1)); // ImplicitReturnZero
  Abv->Add(BitCodeAbbrevOp(BitCodeAbbrevOp::Fixed, 1)); // Constexpr
  Abv->Add(BitCodeAbbrevOp(BitCodeAbbrevOp::Fixed, 1)); // UsesSEHTry
  Abv->Add(BitCodeAbbrevOp(BitCodeAbbrevOp::Fixed, 1)); // SkippedBody
  Abv->Add(BitCodeAbbrevOp(BitCodeAbbrevOp::Fixed, 1)); // LateParsed
  Abv->Add(BitCodeAbbrevOp(BitCodeAbbrevOp::Fixed, 3)); // Linkage
  Abv->Add(BitCodeAbbrevOp(BitCodeAbbrevOp::VBR, 6));   // LocEnd
  Abv->Add(BitCodeAbbrevOp(BitCodeAbbrevOp::Fixed, 3)); // TemplateKind
  // This Array slurps the rest of the record. Fortunately we want to encode
  // (nearly) all the remaining (variable number of) fields in the same way.
  //
  // This is the function template information if any, then
  //         NumParams and Params[] from FunctionDecl, and
  //         NumOverriddenMethods, OverriddenMethods[] from CXXMethodDecl.
  //
  //  Add an AbbrevOp for 'size then elements' and use it here.
  Abv->Add(BitCodeAbbrevOp(BitCodeAbbrevOp::Array));
  Abv->Add(BitCodeAbbrevOp(BitCodeAbbrevOp::VBR, 6));
  DeclCXXMethodAbbrev = Stream.EmitAbbrev(std::move(Abv));

  // Abbreviation for EXPR_DECL_REF
  Abv = std::make_shared<BitCodeAbbrev>();
  Abv->Add(BitCodeAbbrevOp(serialization::EXPR_DECL_REF));
  //Stmt
  //Expr
  Abv->Add(BitCodeAbbrevOp(BitCodeAbbrevOp::VBR, 6)); // Type
  Abv->Add(BitCodeAbbrevOp(BitCodeAbbrevOp::Fixed, 1)); //TypeDependent
  Abv->Add(BitCodeAbbrevOp(BitCodeAbbrevOp::Fixed, 1)); //ValueDependent
  Abv->Add(BitCodeAbbrevOp(BitCodeAbbrevOp::Fixed, 1)); //InstantiationDependent
  Abv->Add(BitCodeAbbrevOp(BitCodeAbbrevOp::Fixed, 1)); //UnexpandedParamPack
  Abv->Add(BitCodeAbbrevOp(BitCodeAbbrevOp::Fixed, 3)); //GetValueKind
  Abv->Add(BitCodeAbbrevOp(BitCodeAbbrevOp::Fixed, 3)); //GetObjectKind
  //DeclRefExpr
  Abv->Add(BitCodeAbbrevOp(BitCodeAbbrevOp::Fixed, 1)); //HasQualifier
  Abv->Add(BitCodeAbbrevOp(BitCodeAbbrevOp::Fixed, 1)); //GetDeclFound
  Abv->Add(BitCodeAbbrevOp(BitCodeAbbrevOp::Fixed, 1)); //ExplicitTemplateArgs
  Abv->Add(BitCodeAbbrevOp(BitCodeAbbrevOp::Fixed, 1)); //HadMultipleCandidates
  Abv->Add(BitCodeAbbrevOp(BitCodeAbbrevOp::Fixed,
                           1)); // RefersToEnclosingVariableOrCapture
  Abv->Add(BitCodeAbbrevOp(0));                       // isGenericFunction
  Abv->Add(BitCodeAbbrevOp(BitCodeAbbrevOp::VBR, 6)); // DeclRef
  Abv->Add(BitCodeAbbrevOp(BitCodeAbbrevOp::VBR, 6)); // Location
  DeclRefExprAbbrev = Stream.EmitAbbrev(std::move(Abv));

  // Abbreviation for EXPR_INTEGER_LITERAL
  Abv = std::make_shared<BitCodeAbbrev>();
  Abv->Add(BitCodeAbbrevOp(serialization::EXPR_INTEGER_LITERAL));
  //Stmt
  //Expr
  Abv->Add(BitCodeAbbrevOp(BitCodeAbbrevOp::VBR, 6)); // Type
  Abv->Add(BitCodeAbbrevOp(BitCodeAbbrevOp::Fixed, 1)); //TypeDependent
  Abv->Add(BitCodeAbbrevOp(BitCodeAbbrevOp::Fixed, 1)); //ValueDependent
  Abv->Add(BitCodeAbbrevOp(BitCodeAbbrevOp::Fixed, 1)); //InstantiationDependent
  Abv->Add(BitCodeAbbrevOp(BitCodeAbbrevOp::Fixed, 1)); //UnexpandedParamPack
  Abv->Add(BitCodeAbbrevOp(BitCodeAbbrevOp::Fixed, 3)); //GetValueKind
  Abv->Add(BitCodeAbbrevOp(BitCodeAbbrevOp::Fixed, 3)); //GetObjectKind
  //Integer Literal
  Abv->Add(BitCodeAbbrevOp(BitCodeAbbrevOp::VBR, 6)); // Location
  Abv->Add(BitCodeAbbrevOp(32));                      // Bit Width
  Abv->Add(BitCodeAbbrevOp(BitCodeAbbrevOp::VBR, 6)); // Value
  IntegerLiteralAbbrev = Stream.EmitAbbrev(std::move(Abv));

  // Abbreviation for EXPR_CHARACTER_LITERAL
  Abv = std::make_shared<BitCodeAbbrev>();
  Abv->Add(BitCodeAbbrevOp(serialization::EXPR_CHARACTER_LITERAL));
  //Stmt
  //Expr
  Abv->Add(BitCodeAbbrevOp(BitCodeAbbrevOp::VBR, 6)); // Type
  Abv->Add(BitCodeAbbrevOp(BitCodeAbbrevOp::Fixed, 1)); //TypeDependent
  Abv->Add(BitCodeAbbrevOp(BitCodeAbbrevOp::Fixed, 1)); //ValueDependent
  Abv->Add(BitCodeAbbrevOp(BitCodeAbbrevOp::Fixed, 1)); //InstantiationDependent
  Abv->Add(BitCodeAbbrevOp(BitCodeAbbrevOp::Fixed, 1)); //UnexpandedParamPack
  Abv->Add(BitCodeAbbrevOp(BitCodeAbbrevOp::Fixed, 3)); //GetValueKind
  Abv->Add(BitCodeAbbrevOp(BitCodeAbbrevOp::Fixed, 3)); //GetObjectKind
  //Character Literal
  Abv->Add(BitCodeAbbrevOp(BitCodeAbbrevOp::VBR, 6)); // getValue
  Abv->Add(BitCodeAbbrevOp(BitCodeAbbrevOp::VBR, 6)); // Location
  Abv->Add(BitCodeAbbrevOp(BitCodeAbbrevOp::Fixed, 3)); // getKind
  CharacterLiteralAbbrev = Stream.EmitAbbrev(std::move(Abv));

  // Abbreviation for EXPR_IMPLICIT_CAST
  Abv = std::make_shared<BitCodeAbbrev>();
  Abv->Add(BitCodeAbbrevOp(serialization::EXPR_IMPLICIT_CAST));
  // Stmt
  // Expr
  Abv->Add(BitCodeAbbrevOp(BitCodeAbbrevOp::VBR, 6)); // Type
  Abv->Add(BitCodeAbbrevOp(BitCodeAbbrevOp::Fixed, 1)); //TypeDependent
  Abv->Add(BitCodeAbbrevOp(BitCodeAbbrevOp::Fixed, 1)); //ValueDependent
  Abv->Add(BitCodeAbbrevOp(BitCodeAbbrevOp::Fixed, 1)); //InstantiationDependent
  Abv->Add(BitCodeAbbrevOp(BitCodeAbbrevOp::Fixed, 1)); //UnexpandedParamPack
  Abv->Add(BitCodeAbbrevOp(BitCodeAbbrevOp::Fixed, 3)); //GetValueKind
  Abv->Add(BitCodeAbbrevOp(BitCodeAbbrevOp::Fixed, 3)); //GetObjectKind
  // CastExpr
  Abv->Add(BitCodeAbbrevOp(0)); // PathSize
  Abv->Add(BitCodeAbbrevOp(BitCodeAbbrevOp::Fixed, 6)); // CastKind
  Abv->Add(BitCodeAbbrevOp(0)); // isBoundsSafeInterface
  Abv->Add(BitCodeAbbrevOp(0)); // hasBoundsExpr
  Abv->Add(BitCodeAbbrevOp(0)); // hasCastBoundsExpr
  Abv->Add(BitCodeAbbrevOp(0)); // hasSubExprBoundsExpr
  // ImplicitCastExpr
  ExprImplicitCastAbbrev = Stream.EmitAbbrev(std::move(Abv));

  Abv = std::make_shared<BitCodeAbbrev>();
  Abv->Add(BitCodeAbbrevOp(serialization::DECL_CONTEXT_LEXICAL));
  Abv->Add(BitCodeAbbrevOp(BitCodeAbbrevOp::Blob));
  DeclContextLexicalAbbrev = Stream.EmitAbbrev(std::move(Abv));

  Abv = std::make_shared<BitCodeAbbrev>();
  Abv->Add(BitCodeAbbrevOp(serialization::DECL_CONTEXT_VISIBLE));
  Abv->Add(BitCodeAbbrevOp(BitCodeAbbrevOp::Blob));
  DeclContextVisibleLookupAbbrev = Stream.EmitAbbrev(std::move(Abv));
}

/// isRequiredDecl - Check if this is a "required" Decl, which must be seen by
/// consumers of the AST.
///
/// Such decls will always be deserialized from the AST file, so we would like
/// this to be as restrictive as possible. Currently the predicate is driven by
/// code generation requirements, if other clients have a different notion of
/// what is "required" then we may have to consider an alternate scheme where
/// clients can iterate over the top-level decls and get information on them,
/// without necessary deserializing them. We could explicitly require such
/// clients to use a separate API call to "realize" the decl. This should be
/// relatively painless since they would presumably only do it for top-level
/// decls.
static bool isRequiredDecl(const Decl *D, ASTContext &Context,
                           bool WritingModule) {
  // An ObjCMethodDecl is never considered as "required" because its
  // implementation container always is.

  // File scoped assembly or obj-c or OMP declare target implementation must be
  // seen.
  if (isa<FileScopeAsmDecl>(D) || isa<ObjCImplDecl>(D) ||
      D->hasAttr<OMPDeclareTargetDeclAttr>())
    return true;

  if (WritingModule && (isa<VarDecl>(D) || isa<ImportDecl>(D))) {
    // These declarations are part of the module initializer, and are emitted
    // if and when the module is imported, rather than being emitted eagerly.
    return false;
  }

  return Context.DeclMustBeEmitted(D);
}

void ASTWriter::WriteDecl(ASTContext &Context, Decl *D) {
  // Determine the ID for this declaration.
  serialization::DeclID ID;
  assert(!D->isFromASTFile() && "should not be emitting imported decl");
  serialization::DeclID &IDR = DeclIDs[D];
  if (IDR == 0)
    IDR = NextDeclID++;
    
  ID = IDR;

  assert(ID >= FirstDeclID && "invalid decl ID");
  
  RecordData Record;
  ASTDeclWriter W(*this, Context, Record);

  // Build a record for this declaration
  W.Visit(D);

  // Emit this declaration to the bitstream.
  uint64_t Offset = W.Emit(D);

  // Record the offset for this declaration
  SourceLocation Loc = D->getLocation();
  unsigned Index = ID - FirstDeclID;
  if (DeclOffsets.size() == Index)
    DeclOffsets.push_back(DeclOffset(Loc, Offset));
  else if (DeclOffsets.size() < Index) {
    // FIXME: Can/should this happen?
    DeclOffsets.resize(Index+1);
    DeclOffsets[Index].setLocation(Loc);
    DeclOffsets[Index].BitOffset = Offset;
  } else {
    llvm_unreachable("declarations should be emitted in ID order");
  }

  SourceManager &SM = Context.getSourceManager();
  if (Loc.isValid() && SM.isLocalSourceLocation(Loc))
    associateDeclWithFile(D, ID);

  // Note declarations that should be deserialized eagerly so that we can add
  // them to a record in the AST file later.
  if (isRequiredDecl(D, Context, WritingModule))
    EagerlyDeserializedDecls.push_back(ID);
}

void ASTRecordWriter::AddFunctionDefinition(const FunctionDecl *FD) {
  // Switch case IDs are per function body.
  Writer->ClearSwitchCaseIDs();

  assert(FD->doesThisDeclarationHaveABody());
  bool ModulesCodegen = false;
  if (Writer->WritingModule && !FD->isDependentContext()) {
    // Under -fmodules-codegen, codegen is performed for all defined functions.
    // When building a C++ Modules TS module interface unit, a strong definition
    // in the module interface is provided by the compilation of that module
    // interface unit, not by its users. (Inline functions are still emitted
    // in module users.)
    ModulesCodegen =
        Writer->Context->getLangOpts().ModulesCodegen ||
        (Writer->WritingModule->Kind == Module::ModuleInterfaceUnit &&
         Writer->Context->GetGVALinkageForFunction(FD) == GVA_StrongExternal);
  }
  Record->push_back(ModulesCodegen);
  if (ModulesCodegen)
    Writer->ModularCodegenDecls.push_back(Writer->GetDeclRef(FD));
  if (auto *CD = dyn_cast<CXXConstructorDecl>(FD)) {
    Record->push_back(CD->getNumCtorInitializers());
    if (CD->getNumCtorInitializers())
      AddCXXCtorInitializers(
          llvm::makeArrayRef(CD->init_begin(), CD->init_end()));
  }
  AddStmt(FD->getBody());
}<|MERGE_RESOLUTION|>--- conflicted
+++ resolved
@@ -879,11 +879,8 @@
       !D->isModulePrivate() &&
       !D->getBitWidth() &&
       !D->hasInClassInitializer() &&
-<<<<<<< HEAD
       !D->hasBoundsExpr() &&
-=======
       !D->hasCapturedVLAType() &&
->>>>>>> ad9b4c40
       !D->hasExtInfo() &&
       !ObjCIvarDecl::classofKind(D->getKind()) &&
       !ObjCAtDefsFieldDecl::classofKind(D->getKind()) &&
