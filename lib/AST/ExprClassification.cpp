//===--- ExprClassification.cpp - Expression AST Node Implementation ------===//
//
//                     The LLVM Compiler Infrastructure
//
// This file is distributed under the University of Illinois Open Source
// License. See LICENSE.TXT for details.
//
//===----------------------------------------------------------------------===//
//
// This file implements Expr::classify.
//
//===----------------------------------------------------------------------===//

#include "clang/AST/Expr.h"
#include "clang/AST/ASTContext.h"
#include "clang/AST/DeclCXX.h"
#include "clang/AST/DeclObjC.h"
#include "clang/AST/DeclTemplate.h"
#include "clang/AST/ExprCXX.h"
#include "clang/AST/ExprObjC.h"
#include "llvm/Support/ErrorHandling.h"
using namespace clang;

typedef Expr::Classification Cl;

static Cl::Kinds ClassifyInternal(ASTContext &Ctx, const Expr *E);
static Cl::Kinds ClassifyDecl(ASTContext &Ctx, const Decl *D);
static Cl::Kinds ClassifyUnnamed(ASTContext &Ctx, QualType T);
static Cl::Kinds ClassifyMemberExpr(ASTContext &Ctx, const MemberExpr *E);
static Cl::Kinds ClassifyBinaryOp(ASTContext &Ctx, const BinaryOperator *E);
static Cl::Kinds ClassifyConditional(ASTContext &Ctx,
                                     const Expr *trueExpr,
                                     const Expr *falseExpr);
static Cl::ModifiableType IsModifiable(ASTContext &Ctx, const Expr *E,
                                       Cl::Kinds Kind, SourceLocation &Loc);

Cl Expr::ClassifyImpl(ASTContext &Ctx, SourceLocation *Loc) const {
  assert(!TR->isReferenceType() && "Expressions can't have reference type.");

  Cl::Kinds kind = ClassifyInternal(Ctx, this);
  // C99 6.3.2.1: An lvalue is an expression with an object type or an
  //   incomplete type other than void.
  if (!Ctx.getLangOpts().CPlusPlus) {
    // Thus, no functions.
    if (TR->isFunctionType() || TR == Ctx.OverloadTy)
      kind = Cl::CL_Function;
    // No void either, but qualified void is OK because it is "other than void".
    // Void "lvalues" are classified as addressable void values, which are void
    // expressions whose address can be taken.
    else if (TR->isVoidType() && !TR.hasQualifiers())
      kind = (kind == Cl::CL_LValue ? Cl::CL_AddressableVoid : Cl::CL_Void);
  }

  // Enable this assertion for testing.
  switch (kind) {
  case Cl::CL_LValue: assert(getValueKind() == VK_LValue); break;
  case Cl::CL_XValue: assert(getValueKind() == VK_XValue); break;
  case Cl::CL_Function:
  case Cl::CL_Void:
  case Cl::CL_AddressableVoid:
  case Cl::CL_DuplicateVectorComponents:
  case Cl::CL_MemberFunction:
  case Cl::CL_SubObjCPropertySetting:
  case Cl::CL_ClassTemporary:
  case Cl::CL_ArrayTemporary:
  case Cl::CL_ObjCMessageRValue:
  case Cl::CL_PRValue: assert(getValueKind() == VK_RValue); break;
  }

  Cl::ModifiableType modifiable = Cl::CM_Untested;
  if (Loc)
    modifiable = IsModifiable(Ctx, this, kind, *Loc);
  return Classification(kind, modifiable);
}

/// Classify an expression which creates a temporary, based on its type.
static Cl::Kinds ClassifyTemporary(QualType T) {
  if (T->isRecordType())
    return Cl::CL_ClassTemporary;
  if (T->isArrayType())
    return Cl::CL_ArrayTemporary;

  // No special classification: these don't behave differently from normal
  // prvalues.
  return Cl::CL_PRValue;
}

static Cl::Kinds ClassifyExprValueKind(const LangOptions &Lang,
                                       const Expr *E,
                                       ExprValueKind Kind) {
  switch (Kind) {
  case VK_RValue:
    return Lang.CPlusPlus ? ClassifyTemporary(E->getType()) : Cl::CL_PRValue;
  case VK_LValue:
    return Cl::CL_LValue;
  case VK_XValue:
    return Cl::CL_XValue;
  }
  llvm_unreachable("Invalid value category of implicit cast.");
}

static Cl::Kinds ClassifyInternal(ASTContext &Ctx, const Expr *E) {
  // This function takes the first stab at classifying expressions.
  const LangOptions &Lang = Ctx.getLangOpts();

  switch (E->getStmtClass()) {
  case Stmt::NoStmtClass:
#define ABSTRACT_STMT(Kind)
#define STMT(Kind, Base) case Expr::Kind##Class:
#define EXPR(Kind, Base)
#include "clang/AST/StmtNodes.inc"
    llvm_unreachable("cannot classify a statement");

    // First come the expressions that are always lvalues, unconditionally.
  case Expr::ObjCIsaExprClass:
    // C++ [expr.prim.general]p1: A string literal is an lvalue.
  case Expr::StringLiteralClass:
    // @encode is equivalent to its string
  case Expr::ObjCEncodeExprClass:
    // __func__ and friends are too.
  case Expr::PredefinedExprClass:
    // Property references are lvalues
  case Expr::ObjCSubscriptRefExprClass:
  case Expr::ObjCPropertyRefExprClass:
    // C++ [expr.typeid]p1: The result of a typeid expression is an lvalue of...
  case Expr::CXXTypeidExprClass:
    // Unresolved lookups and uncorrected typos get classified as lvalues.
    // FIXME: Is this wise? Should they get their own kind?
  case Expr::UnresolvedLookupExprClass:
  case Expr::UnresolvedMemberExprClass:
  case Expr::TypoExprClass:
  case Expr::DependentCoawaitExprClass:
  case Expr::CXXDependentScopeMemberExprClass:
  case Expr::DependentScopeDeclRefExprClass:
    // ObjC instance variables are lvalues
    // FIXME: ObjC++0x might have different rules
  case Expr::ObjCIvarRefExprClass:
  case Expr::FunctionParmPackExprClass:
  case Expr::MSPropertyRefExprClass:
  case Expr::MSPropertySubscriptExprClass:
  case Expr::OMPArraySectionExprClass:
    return Cl::CL_LValue;

    // C99 6.5.2.5p5 says that compound literals are lvalues.
    // In C++, they're prvalue temporaries, except for file-scope arrays.
  case Expr::CompoundLiteralExprClass:
    return !E->isLValue() ? ClassifyTemporary(E->getType()) : Cl::CL_LValue;

    // Expressions that are prvalues.
  case Expr::CXXBoolLiteralExprClass:
  case Expr::CXXPseudoDestructorExprClass:
  case Expr::UnaryExprOrTypeTraitExprClass:
  case Expr::CXXNewExprClass:
  case Expr::CXXThisExprClass:
  case Expr::CXXNullPtrLiteralExprClass:
  case Expr::ImaginaryLiteralClass:
  case Expr::GNUNullExprClass:
  case Expr::OffsetOfExprClass:
  case Expr::CXXThrowExprClass:
  case Expr::ShuffleVectorExprClass:
  case Expr::ConvertVectorExprClass:
  case Expr::IntegerLiteralClass:
  case Expr::CharacterLiteralClass:
  case Expr::AddrLabelExprClass:
  case Expr::CXXDeleteExprClass:
  case Expr::ImplicitValueInitExprClass:
  case Expr::BlockExprClass:
  case Expr::FloatingLiteralClass:
  case Expr::CXXNoexceptExprClass:
  case Expr::CXXScalarValueInitExprClass:
  case Expr::TypeTraitExprClass:
  case Expr::ArrayTypeTraitExprClass:
  case Expr::ExpressionTraitExprClass:
  case Expr::ObjCSelectorExprClass:
  case Expr::ObjCProtocolExprClass:
  case Expr::ObjCStringLiteralClass:
  case Expr::ObjCBoxedExprClass:
  case Expr::ObjCArrayLiteralClass:
  case Expr::ObjCDictionaryLiteralClass:
  case Expr::ObjCBoolLiteralExprClass:
  case Expr::ObjCAvailabilityCheckExprClass:
  case Expr::ParenListExprClass:
  case Expr::SizeOfPackExprClass:
  case Expr::SubstNonTypeTemplateParmPackExprClass:
  case Expr::AsTypeExprClass:
  case Expr::ObjCIndirectCopyRestoreExprClass:
  case Expr::AtomicExprClass:
  case Expr::CXXFoldExprClass:
  case Expr::ArrayInitLoopExprClass:
  case Expr::ArrayInitIndexExprClass:
  case Expr::NoInitExprClass:
  case Expr::DesignatedInitUpdateExprClass:
    return Cl::CL_PRValue;

    // Next come the complicated cases.
  case Expr::SubstNonTypeTemplateParmExprClass:
    return ClassifyInternal(Ctx,
                 cast<SubstNonTypeTemplateParmExpr>(E)->getReplacement());

    // C, C++98 [expr.sub]p1: The result is an lvalue of type "T".
    // C++11 (DR1213): in the case of an array operand, the result is an lvalue
    //                 if that operand is an lvalue and an xvalue otherwise.
    // Subscripting vector types is more like member access.
  case Expr::ArraySubscriptExprClass:
    if (cast<ArraySubscriptExpr>(E)->getBase()->getType()->isVectorType())
      return ClassifyInternal(Ctx, cast<ArraySubscriptExpr>(E)->getBase());
    if (Lang.CPlusPlus11) {
      // Step over the array-to-pointer decay if present, but not over the
      // temporary materialization.
      auto *Base = cast<ArraySubscriptExpr>(E)->getBase()->IgnoreImpCasts();
      if (Base->getType()->isArrayType())
        return ClassifyInternal(Ctx, Base);
    }
    return Cl::CL_LValue;

    // C++ [expr.prim.general]p3: The result is an lvalue if the entity is a
    //   function or variable and a prvalue otherwise.
  case Expr::DeclRefExprClass:
    if (E->getType() == Ctx.UnknownAnyTy)
      return isa<FunctionDecl>(cast<DeclRefExpr>(E)->getDecl())
               ? Cl::CL_PRValue : Cl::CL_LValue;
    return ClassifyDecl(Ctx, cast<DeclRefExpr>(E)->getDecl());

    // Member access is complex.
  case Expr::MemberExprClass:
    return ClassifyMemberExpr(Ctx, cast<MemberExpr>(E));

  case Expr::UnaryOperatorClass:
    switch (cast<UnaryOperator>(E)->getOpcode()) {
      // C++ [expr.unary.op]p1: The unary * operator performs indirection:
      //   [...] the result is an lvalue referring to the object or function
      //   to which the expression points.
    case UO_Deref:
      return Cl::CL_LValue;

      // GNU extensions, simply look through them.
    case UO_Extension:
      return ClassifyInternal(Ctx, cast<UnaryOperator>(E)->getSubExpr());

    // Treat _Real and _Imag basically as if they were member
    // expressions:  l-value only if the operand is a true l-value.
    case UO_Real:
    case UO_Imag: {
      const Expr *Op = cast<UnaryOperator>(E)->getSubExpr()->IgnoreParens();
      Cl::Kinds K = ClassifyInternal(Ctx, Op);
      if (K != Cl::CL_LValue) return K;

      if (isa<ObjCPropertyRefExpr>(Op))
        return Cl::CL_SubObjCPropertySetting;
      return Cl::CL_LValue;
    }

      // C++ [expr.pre.incr]p1: The result is the updated operand; it is an
      //   lvalue, [...]
      // Not so in C.
    case UO_PreInc:
    case UO_PreDec:
      return Lang.CPlusPlus ? Cl::CL_LValue : Cl::CL_PRValue;

    default:
      return Cl::CL_PRValue;
    }

  case Expr::OpaqueValueExprClass:
    return ClassifyExprValueKind(Lang, E, E->getValueKind());

    // Pseudo-object expressions can produce l-values with reference magic.
  case Expr::PseudoObjectExprClass:
    return ClassifyExprValueKind(Lang, E,
                                 cast<PseudoObjectExpr>(E)->getValueKind());

    // Implicit casts are lvalues if they're lvalue casts. Other than that, we
    // only specifically record class temporaries.
  case Expr::ImplicitCastExprClass:
    return ClassifyExprValueKind(Lang, E, E->getValueKind());

    // C++ [expr.prim.general]p4: The presence of parentheses does not affect
    //   whether the expression is an lvalue.
  case Expr::ParenExprClass:
    return ClassifyInternal(Ctx, cast<ParenExpr>(E)->getSubExpr());

    // C11 6.5.1.1p4: [A generic selection] is an lvalue, a function designator,
    // or a void expression if its result expression is, respectively, an
    // lvalue, a function designator, or a void expression.
  case Expr::GenericSelectionExprClass:
    if (cast<GenericSelectionExpr>(E)->isResultDependent())
      return Cl::CL_PRValue;
    return ClassifyInternal(Ctx,cast<GenericSelectionExpr>(E)->getResultExpr());

  case Expr::BinaryOperatorClass:
  case Expr::CompoundAssignOperatorClass:
    // C doesn't have any binary expressions that are lvalues.
    if (Lang.CPlusPlus)
      return ClassifyBinaryOp(Ctx, cast<BinaryOperator>(E));
    return Cl::CL_PRValue;

  case Expr::CallExprClass:
  case Expr::CXXOperatorCallExprClass:
  case Expr::CXXMemberCallExprClass:
  case Expr::UserDefinedLiteralClass:
  case Expr::CUDAKernelCallExprClass:
    return ClassifyUnnamed(Ctx, cast<CallExpr>(E)->getCallReturnType(Ctx));

    // __builtin_choose_expr is equivalent to the chosen expression.
  case Expr::ChooseExprClass:
    return ClassifyInternal(Ctx, cast<ChooseExpr>(E)->getChosenSubExpr());

    // Extended vector element access is an lvalue unless there are duplicates
    // in the shuffle expression.
  case Expr::ExtVectorElementExprClass:
    if (cast<ExtVectorElementExpr>(E)->containsDuplicateElements())
      return Cl::CL_DuplicateVectorComponents;
    if (cast<ExtVectorElementExpr>(E)->isArrow())
      return Cl::CL_LValue;
    return ClassifyInternal(Ctx, cast<ExtVectorElementExpr>(E)->getBase());

    // Simply look at the actual default argument.
  case Expr::CXXDefaultArgExprClass:
    return ClassifyInternal(Ctx, cast<CXXDefaultArgExpr>(E)->getExpr());

    // Same idea for default initializers.
  case Expr::CXXDefaultInitExprClass:
    return ClassifyInternal(Ctx, cast<CXXDefaultInitExpr>(E)->getExpr());

    // Same idea for temporary binding.
  case Expr::CXXBindTemporaryExprClass:
    return ClassifyInternal(Ctx, cast<CXXBindTemporaryExpr>(E)->getSubExpr());

    // And the cleanups guard.
  case Expr::ExprWithCleanupsClass:
    return ClassifyInternal(Ctx, cast<ExprWithCleanups>(E)->getSubExpr());

    // Casts depend completely on the target type. All casts work the same.
  case Expr::CStyleCastExprClass:
  case Expr::BoundsCastExprClass:    
  case Expr::CXXFunctionalCastExprClass:
  case Expr::CXXStaticCastExprClass:
  case Expr::CXXDynamicCastExprClass:
  case Expr::CXXReinterpretCastExprClass:
  case Expr::CXXConstCastExprClass:
  case Expr::ObjCBridgedCastExprClass:
    // Only in C++ can casts be interesting at all.
    if (!Lang.CPlusPlus) return Cl::CL_PRValue;
    return ClassifyUnnamed(Ctx, cast<ExplicitCastExpr>(E)->getTypeAsWritten());

  case Expr::CXXUnresolvedConstructExprClass:
    return ClassifyUnnamed(Ctx, 
                      cast<CXXUnresolvedConstructExpr>(E)->getTypeAsWritten());
      
  case Expr::BinaryConditionalOperatorClass: {
    if (!Lang.CPlusPlus) return Cl::CL_PRValue;
    const BinaryConditionalOperator *co = cast<BinaryConditionalOperator>(E);
    return ClassifyConditional(Ctx, co->getTrueExpr(), co->getFalseExpr());
  }

  case Expr::ConditionalOperatorClass: {
    // Once again, only C++ is interesting.
    if (!Lang.CPlusPlus) return Cl::CL_PRValue;
    const ConditionalOperator *co = cast<ConditionalOperator>(E);
    return ClassifyConditional(Ctx, co->getTrueExpr(), co->getFalseExpr());
  }

    // ObjC message sends are effectively function calls, if the target function
    // is known.
  case Expr::ObjCMessageExprClass:
    if (const ObjCMethodDecl *Method =
          cast<ObjCMessageExpr>(E)->getMethodDecl()) {
      Cl::Kinds kind = ClassifyUnnamed(Ctx, Method->getReturnType());
      return (kind == Cl::CL_PRValue) ? Cl::CL_ObjCMessageRValue : kind;
    }
    return Cl::CL_PRValue;
      
    // Some C++ expressions are always class temporaries.
  case Expr::CXXConstructExprClass:
  case Expr::CXXInheritedCtorInitExprClass:
  case Expr::CXXTemporaryObjectExprClass:
  case Expr::LambdaExprClass:
  case Expr::CXXStdInitializerListExprClass:
    return Cl::CL_ClassTemporary;

  case Expr::VAArgExprClass:
    return ClassifyUnnamed(Ctx, E->getType());

  case Expr::DesignatedInitExprClass:
    return ClassifyInternal(Ctx, cast<DesignatedInitExpr>(E)->getInit());

  case Expr::StmtExprClass: {
    const CompoundStmt *S = cast<StmtExpr>(E)->getSubStmt();
    if (const Expr *LastExpr = dyn_cast_or_null<Expr>(S->body_back()))
      return ClassifyUnnamed(Ctx, LastExpr->getType());
    return Cl::CL_PRValue;
  }

  case Expr::CXXUuidofExprClass:
    return Cl::CL_LValue;

  case Expr::PackExpansionExprClass:
    return ClassifyInternal(Ctx, cast<PackExpansionExpr>(E)->getPattern());

  case Expr::MaterializeTemporaryExprClass:
    return cast<MaterializeTemporaryExpr>(E)->isBoundToLvalueReference()
              ? Cl::CL_LValue 
              : Cl::CL_XValue;

  case Expr::InitListExprClass:
    // An init list can be an lvalue if it is bound to a reference and
    // contains only one element. In that case, we look at that element
    // for an exact classification. Init list creation takes care of the
    // value kind for us, so we only need to fine-tune.
    if (E->isRValue())
      return ClassifyExprValueKind(Lang, E, E->getValueKind());
    assert(cast<InitListExpr>(E)->getNumInits() == 1 &&
           "Only 1-element init lists can be glvalues.");
    return ClassifyInternal(Ctx, cast<InitListExpr>(E)->getInit(0));

  case Expr::CoawaitExprClass:
<<<<<<< HEAD
    return ClassifyInternal(Ctx, cast<CoawaitExpr>(E)->getResumeExpr());
=======
  case Expr::CoyieldExprClass:
    return ClassifyInternal(Ctx, cast<CoroutineSuspendExpr>(E)->getResumeExpr());
  }
>>>>>>> ad9b4c40

  // We might need to classify positional parameters, which occur
  // as subexpressions of bounds expressions.
  case Expr::PositionalParameterExprClass:
    return Cl::CL_LValue;

  case Expr::CountBoundsExprClass:
  case Expr::InteropTypeBoundsAnnotationClass:
  case Expr::NullaryBoundsExprClass:
  case Expr::RangeBoundsExprClass:
    llvm_unreachable("should not classify bounds expressions");
  }
  llvm_unreachable("unhandled expression kind in classification");
}

/// ClassifyDecl - Return the classification of an expression referencing the
/// given declaration.
static Cl::Kinds ClassifyDecl(ASTContext &Ctx, const Decl *D) {
  // C++ [expr.prim.general]p6: The result is an lvalue if the entity is a
  //   function, variable, or data member and a prvalue otherwise.
  // In C, functions are not lvalues.
  // In addition, NonTypeTemplateParmDecl derives from VarDecl but isn't an
  // lvalue unless it's a reference type (C++ [temp.param]p6), so we need to
  // special-case this.

  if (isa<CXXMethodDecl>(D) && cast<CXXMethodDecl>(D)->isInstance())
    return Cl::CL_MemberFunction;

  bool islvalue;
  if (const NonTypeTemplateParmDecl *NTTParm =
        dyn_cast<NonTypeTemplateParmDecl>(D))
    islvalue = NTTParm->getType()->isReferenceType();
  else
    islvalue = isa<VarDecl>(D) || isa<FieldDecl>(D) ||
               isa<IndirectFieldDecl>(D) ||
               isa<BindingDecl>(D) ||
               (Ctx.getLangOpts().CPlusPlus &&
                (isa<FunctionDecl>(D) || isa<MSPropertyDecl>(D) ||
                 isa<FunctionTemplateDecl>(D)));

  return islvalue ? Cl::CL_LValue : Cl::CL_PRValue;
}

/// ClassifyUnnamed - Return the classification of an expression yielding an
/// unnamed value of the given type. This applies in particular to function
/// calls and casts.
static Cl::Kinds ClassifyUnnamed(ASTContext &Ctx, QualType T) {
  // In C, function calls are always rvalues.
  if (!Ctx.getLangOpts().CPlusPlus) return Cl::CL_PRValue;

  // C++ [expr.call]p10: A function call is an lvalue if the result type is an
  //   lvalue reference type or an rvalue reference to function type, an xvalue
  //   if the result type is an rvalue reference to object type, and a prvalue
  //   otherwise.
  if (T->isLValueReferenceType())
    return Cl::CL_LValue;
  const RValueReferenceType *RV = T->getAs<RValueReferenceType>();
  if (!RV) // Could still be a class temporary, though.
    return ClassifyTemporary(T);

  return RV->getPointeeType()->isFunctionType() ? Cl::CL_LValue : Cl::CL_XValue;
}

static Cl::Kinds ClassifyMemberExpr(ASTContext &Ctx, const MemberExpr *E) {
  if (E->getType() == Ctx.UnknownAnyTy)
    return (isa<FunctionDecl>(E->getMemberDecl())
              ? Cl::CL_PRValue : Cl::CL_LValue);

  // Handle C first, it's easier.
  if (!Ctx.getLangOpts().CPlusPlus) {
    // C99 6.5.2.3p3
    // For dot access, the expression is an lvalue if the first part is. For
    // arrow access, it always is an lvalue.
    if (E->isArrow())
      return Cl::CL_LValue;
    // ObjC property accesses are not lvalues, but get special treatment.
    Expr *Base = E->getBase()->IgnoreParens();
    if (isa<ObjCPropertyRefExpr>(Base))
      return Cl::CL_SubObjCPropertySetting;
    return ClassifyInternal(Ctx, Base);
  }

  NamedDecl *Member = E->getMemberDecl();
  // C++ [expr.ref]p3: E1->E2 is converted to the equivalent form (*(E1)).E2.
  // C++ [expr.ref]p4: If E2 is declared to have type "reference to T", then
  //   E1.E2 is an lvalue.
  if (ValueDecl *Value = dyn_cast<ValueDecl>(Member))
    if (Value->getType()->isReferenceType())
      return Cl::CL_LValue;

  //   Otherwise, one of the following rules applies.
  //   -- If E2 is a static member [...] then E1.E2 is an lvalue.
  if (isa<VarDecl>(Member) && Member->getDeclContext()->isRecord())
    return Cl::CL_LValue;

  //   -- If E2 is a non-static data member [...]. If E1 is an lvalue, then
  //      E1.E2 is an lvalue; if E1 is an xvalue, then E1.E2 is an xvalue;
  //      otherwise, it is a prvalue.
  if (isa<FieldDecl>(Member)) {
    // *E1 is an lvalue
    if (E->isArrow())
      return Cl::CL_LValue;
    Expr *Base = E->getBase()->IgnoreParenImpCasts();
    if (isa<ObjCPropertyRefExpr>(Base))
      return Cl::CL_SubObjCPropertySetting;
    return ClassifyInternal(Ctx, E->getBase());
  }

  //   -- If E2 is a [...] member function, [...]
  //      -- If it refers to a static member function [...], then E1.E2 is an
  //         lvalue; [...]
  //      -- Otherwise [...] E1.E2 is a prvalue.
  if (CXXMethodDecl *Method = dyn_cast<CXXMethodDecl>(Member))
    return Method->isStatic() ? Cl::CL_LValue : Cl::CL_MemberFunction;

  //   -- If E2 is a member enumerator [...], the expression E1.E2 is a prvalue.
  // So is everything else we haven't handled yet.
  return Cl::CL_PRValue;
}

static Cl::Kinds ClassifyBinaryOp(ASTContext &Ctx, const BinaryOperator *E) {
  assert(Ctx.getLangOpts().CPlusPlus &&
         "This is only relevant for C++.");
  // C++ [expr.ass]p1: All [...] return an lvalue referring to the left operand.
  // Except we override this for writes to ObjC properties.
  if (E->isAssignmentOp())
    return (E->getLHS()->getObjectKind() == OK_ObjCProperty
              ? Cl::CL_PRValue : Cl::CL_LValue);

  // C++ [expr.comma]p1: the result is of the same value category as its right
  //   operand, [...].
  if (E->getOpcode() == BO_Comma)
    return ClassifyInternal(Ctx, E->getRHS());

  // C++ [expr.mptr.oper]p6: The result of a .* expression whose second operand
  //   is a pointer to a data member is of the same value category as its first
  //   operand.
  if (E->getOpcode() == BO_PtrMemD)
    return (E->getType()->isFunctionType() ||
            E->hasPlaceholderType(BuiltinType::BoundMember))
             ? Cl::CL_MemberFunction 
             : ClassifyInternal(Ctx, E->getLHS());

  // C++ [expr.mptr.oper]p6: The result of an ->* expression is an lvalue if its
  //   second operand is a pointer to data member and a prvalue otherwise.
  if (E->getOpcode() == BO_PtrMemI)
    return (E->getType()->isFunctionType() ||
            E->hasPlaceholderType(BuiltinType::BoundMember))
             ? Cl::CL_MemberFunction 
             : Cl::CL_LValue;

  // All other binary operations are prvalues.
  return Cl::CL_PRValue;
}

static Cl::Kinds ClassifyConditional(ASTContext &Ctx, const Expr *True,
                                     const Expr *False) {
  assert(Ctx.getLangOpts().CPlusPlus &&
         "This is only relevant for C++.");

  // C++ [expr.cond]p2
  //   If either the second or the third operand has type (cv) void,
  //   one of the following shall hold:
  if (True->getType()->isVoidType() || False->getType()->isVoidType()) {
    // The second or the third operand (but not both) is a (possibly
    // parenthesized) throw-expression; the result is of the [...] value
    // category of the other.
    bool TrueIsThrow = isa<CXXThrowExpr>(True->IgnoreParenImpCasts());
    bool FalseIsThrow = isa<CXXThrowExpr>(False->IgnoreParenImpCasts());
    if (const Expr *NonThrow = TrueIsThrow ? (FalseIsThrow ? nullptr : False)
                                           : (FalseIsThrow ? True : nullptr))
      return ClassifyInternal(Ctx, NonThrow);

    //   [Otherwise] the result [...] is a prvalue.
    return Cl::CL_PRValue;
  }

  // Note that at this point, we have already performed all conversions
  // according to [expr.cond]p3.
  // C++ [expr.cond]p4: If the second and third operands are glvalues of the
  //   same value category [...], the result is of that [...] value category.
  // C++ [expr.cond]p5: Otherwise, the result is a prvalue.
  Cl::Kinds LCl = ClassifyInternal(Ctx, True),
            RCl = ClassifyInternal(Ctx, False);
  return LCl == RCl ? LCl : Cl::CL_PRValue;
}

static Cl::ModifiableType IsModifiable(ASTContext &Ctx, const Expr *E,
                                       Cl::Kinds Kind, SourceLocation &Loc) {
  // As a general rule, we only care about lvalues. But there are some rvalues
  // for which we want to generate special results.
  if (Kind == Cl::CL_PRValue) {
    // For the sake of better diagnostics, we want to specifically recognize
    // use of the GCC cast-as-lvalue extension.
    if (const ExplicitCastExpr *CE =
          dyn_cast<ExplicitCastExpr>(E->IgnoreParens())) {
      if (CE->getSubExpr()->IgnoreParenImpCasts()->isLValue()) {
        Loc = CE->getExprLoc();
        return Cl::CM_LValueCast;
      }
    }
  }
  if (Kind != Cl::CL_LValue)
    return Cl::CM_RValue;

  // This is the lvalue case.
  // Functions are lvalues in C++, but not modifiable. (C++ [basic.lval]p6)
  if (Ctx.getLangOpts().CPlusPlus && E->getType()->isFunctionType())
    return Cl::CM_Function;

  // Assignment to a property in ObjC is an implicit setter access. But a
  // setter might not exist.
  if (const ObjCPropertyRefExpr *Expr = dyn_cast<ObjCPropertyRefExpr>(E)) {
    if (Expr->isImplicitProperty() &&
        Expr->getImplicitPropertySetter() == nullptr)
      return Cl::CM_NoSetterProperty;
  }

  CanQualType CT = Ctx.getCanonicalType(E->getType());
  // Const stuff is obviously not modifiable.
  if (CT.isConstQualified())
    return Cl::CM_ConstQualified;
  if (Ctx.getLangOpts().OpenCL &&
      CT.getQualifiers().getAddressSpace() == LangAS::opencl_constant)
    return Cl::CM_ConstAddrSpace;

  // Arrays are not modifiable, only their elements are.
  if (CT->isArrayType())
    return Cl::CM_ArrayType;
  // Incomplete types are not modifiable.
  if (CT->isIncompleteType())
    return Cl::CM_IncompleteType;

  // Records with any const fields (recursively) are not modifiable.
  if (const RecordType *R = CT->getAs<RecordType>())
    if (R->hasConstFields())
      return Cl::CM_ConstQualifiedField;

  return Cl::CM_Modifiable;
}

Expr::LValueClassification Expr::ClassifyLValue(ASTContext &Ctx) const {
  Classification VC = Classify(Ctx);
  switch (VC.getKind()) {
  case Cl::CL_LValue: return LV_Valid;
  case Cl::CL_XValue: return LV_InvalidExpression;
  case Cl::CL_Function: return LV_NotObjectType;
  case Cl::CL_Void: return LV_InvalidExpression;
  case Cl::CL_AddressableVoid: return LV_IncompleteVoidType;
  case Cl::CL_DuplicateVectorComponents: return LV_DuplicateVectorComponents;
  case Cl::CL_MemberFunction: return LV_MemberFunction;
  case Cl::CL_SubObjCPropertySetting: return LV_SubObjCPropertySetting;
  case Cl::CL_ClassTemporary: return LV_ClassTemporary;
  case Cl::CL_ArrayTemporary: return LV_ArrayTemporary;
  case Cl::CL_ObjCMessageRValue: return LV_InvalidMessageExpression;
  case Cl::CL_PRValue: return LV_InvalidExpression;
  }
  llvm_unreachable("Unhandled kind");
}

Expr::isModifiableLvalueResult
Expr::isModifiableLvalue(ASTContext &Ctx, SourceLocation *Loc) const {
  SourceLocation dummy;
  Classification VC = ClassifyModifiable(Ctx, Loc ? *Loc : dummy);
  switch (VC.getKind()) {
  case Cl::CL_LValue: break;
  case Cl::CL_XValue: return MLV_InvalidExpression;
  case Cl::CL_Function: return MLV_NotObjectType;
  case Cl::CL_Void: return MLV_InvalidExpression;
  case Cl::CL_AddressableVoid: return MLV_IncompleteVoidType;
  case Cl::CL_DuplicateVectorComponents: return MLV_DuplicateVectorComponents;
  case Cl::CL_MemberFunction: return MLV_MemberFunction;
  case Cl::CL_SubObjCPropertySetting: return MLV_SubObjCPropertySetting;
  case Cl::CL_ClassTemporary: return MLV_ClassTemporary;
  case Cl::CL_ArrayTemporary: return MLV_ArrayTemporary;
  case Cl::CL_ObjCMessageRValue: return MLV_InvalidMessageExpression;
  case Cl::CL_PRValue:
    return VC.getModifiable() == Cl::CM_LValueCast ?
      MLV_LValueCast : MLV_InvalidExpression;
  }
  assert(VC.getKind() == Cl::CL_LValue && "Unhandled kind");
  switch (VC.getModifiable()) {
  case Cl::CM_Untested: llvm_unreachable("Did not test modifiability");
  case Cl::CM_Modifiable: return MLV_Valid;
  case Cl::CM_RValue: llvm_unreachable("CM_RValue and CL_LValue don't match");
  case Cl::CM_Function: return MLV_NotObjectType;
  case Cl::CM_LValueCast:
    llvm_unreachable("CM_LValueCast and CL_LValue don't match");
  case Cl::CM_NoSetterProperty: return MLV_NoSetterProperty;
  case Cl::CM_ConstQualified: return MLV_ConstQualified;
  case Cl::CM_ConstQualifiedField: return MLV_ConstQualifiedField;
  case Cl::CM_ConstAddrSpace: return MLV_ConstAddrSpace;
  case Cl::CM_ArrayType: return MLV_ArrayType;
  case Cl::CM_IncompleteType: return MLV_IncompleteType;
  }
  llvm_unreachable("Unhandled modifiable type");
}<|MERGE_RESOLUTION|>--- conflicted
+++ resolved
@@ -414,13 +414,8 @@
     return ClassifyInternal(Ctx, cast<InitListExpr>(E)->getInit(0));
 
   case Expr::CoawaitExprClass:
-<<<<<<< HEAD
-    return ClassifyInternal(Ctx, cast<CoawaitExpr>(E)->getResumeExpr());
-=======
   case Expr::CoyieldExprClass:
     return ClassifyInternal(Ctx, cast<CoroutineSuspendExpr>(E)->getResumeExpr());
-  }
->>>>>>> ad9b4c40
 
   // We might need to classify positional parameters, which occur
   // as subexpressions of bounds expressions.
