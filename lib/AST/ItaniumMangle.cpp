--- conflicted
+++ resolved
@@ -3566,9 +3566,7 @@
   case Expr::AsTypeExprClass:
   case Expr::PseudoObjectExprClass:
   case Expr::AtomicExprClass:
-<<<<<<< HEAD
   case Expr::FixedPointLiteralClass:
-=======
   case Expr::PositionalParameterExprClass:
   case Expr::CountBoundsExprClass:
   case Expr::InteropTypeExprClass:
@@ -3576,7 +3574,6 @@
   case Expr::RangeBoundsExprClass:
   case Expr::CHKCBindTemporaryExprClass:
   case Expr::BoundsValueExprClass:
->>>>>>> 96940ffe
   {
     if (!NullOut) {
       // As bad as this diagnostic is, it's better than crashing.
@@ -4019,14 +4016,10 @@
     StringRef Kind = cast<ObjCBridgedCastExpr>(E)->getBridgeKindName();
     Out << "v1U" << Kind.size() << Kind;
   }
-<<<<<<< HEAD
   // Fall through to mangle the cast itself.
   LLVM_FALLTHROUGH;
 
-=======
-  // Fall through to mangle the cast itself. 
   case Expr::BoundsCastExprClass:
->>>>>>> 96940ffe
   case Expr::CStyleCastExprClass:
     mangleCastExpression(E, "cv");
     break;
