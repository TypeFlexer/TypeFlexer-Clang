//===--- CGDebugInfo.h - DebugInfo for LLVM CodeGen -------------*- C++ -*-===//
//
//                     The LLVM Compiler Infrastructure
//
// This file is distributed under the University of Illinois Open Source
// License. See LICENSE.TXT for details.
//
//===----------------------------------------------------------------------===//
//
// This is the source-level debug info generator for llvm translation.
//
//===----------------------------------------------------------------------===//

#ifndef LLVM_CLANG_LIB_CODEGEN_CGDEBUGINFO_H
#define LLVM_CLANG_LIB_CODEGEN_CGDEBUGINFO_H

#include "CGBuilder.h"
#include "clang/AST/DeclCXX.h"
#include "clang/AST/Expr.h"
#include "clang/AST/ExternalASTSource.h"
#include "clang/AST/Type.h"
#include "clang/AST/TypeOrdering.h"
#include "clang/Basic/CodeGenOptions.h"
#include "clang/Basic/SourceLocation.h"
#include "llvm/ADT/DenseMap.h"
#include "llvm/ADT/DenseSet.h"
#include "llvm/ADT/Optional.h"
#include "llvm/IR/DIBuilder.h"
#include "llvm/IR/DebugInfo.h"
#include "llvm/IR/ValueHandle.h"
#include "llvm/Support/Allocator.h"

namespace llvm {
class MDNode;
}

namespace clang {
class ClassTemplateSpecializationDecl;
class GlobalDecl;
class ModuleMap;
class ObjCInterfaceDecl;
class ObjCIvarDecl;
class UsingDecl;
class VarDecl;

namespace CodeGen {
class CodeGenModule;
class CodeGenFunction;
class CGBlockInfo;

/// This class gathers all debug information during compilation and is
/// responsible for emitting to llvm globals or pass directly to the
/// backend.
class CGDebugInfo {
  friend class ApplyDebugLocation;
  friend class SaveAndRestoreLocation;
  CodeGenModule &CGM;
  const codegenoptions::DebugInfoKind DebugKind;
  bool DebugTypeExtRefs;
  llvm::DIBuilder DBuilder;
  llvm::DICompileUnit *TheCU = nullptr;
  ModuleMap *ClangModuleMap = nullptr;
  ExternalASTSource::ASTSourceDescriptor PCHDescriptor;
  SourceLocation CurLoc;
  llvm::MDNode *CurInlinedAt = nullptr;
  llvm::DIType *VTablePtrType = nullptr;
  llvm::DIType *ClassTy = nullptr;
  llvm::DICompositeType *ObjTy = nullptr;
  llvm::DIType *SelTy = nullptr;
#define IMAGE_TYPE(ImgType, Id, SingletonId, Access, Suffix)                   \
  llvm::DIType *SingletonId = nullptr;
#include "clang/Basic/OpenCLImageTypes.def"
  llvm::DIType *OCLSamplerDITy = nullptr;
  llvm::DIType *OCLEventDITy = nullptr;
  llvm::DIType *OCLClkEventDITy = nullptr;
  llvm::DIType *OCLQueueDITy = nullptr;
  llvm::DIType *OCLNDRangeDITy = nullptr;
  llvm::DIType *OCLReserveIDDITy = nullptr;
#define EXT_OPAQUE_TYPE(ExtType, Id, Ext) \
  llvm::DIType *Id##Ty = nullptr;
#include "clang/Basic/OpenCLExtensionTypes.def"

  /// Cache of previously constructed Types.
  llvm::DenseMap<const void *, llvm::TrackingMDRef> TypeCache;

  llvm::SmallDenseMap<llvm::StringRef, llvm::StringRef> DebugPrefixMap;

  /// Cache that maps VLA types to size expressions for that type,
  /// represented by instantiated Metadata nodes.
  llvm::SmallDenseMap<QualType, llvm::Metadata *> SizeExprCache;

  struct ObjCInterfaceCacheEntry {
    const ObjCInterfaceType *Type;
    llvm::DIType *Decl;
    llvm::DIFile *Unit;
    ObjCInterfaceCacheEntry(const ObjCInterfaceType *Type, llvm::DIType *Decl,
                            llvm::DIFile *Unit)
        : Type(Type), Decl(Decl), Unit(Unit) {}
  };

  /// Cache of previously constructed interfaces which may change.
  llvm::SmallVector<ObjCInterfaceCacheEntry, 32> ObjCInterfaceCache;

  /// Cache of forward declarations for methods belonging to the interface.
  llvm::DenseMap<const ObjCInterfaceDecl *, std::vector<llvm::DISubprogram *>>
      ObjCMethodCache;

  /// Cache of references to clang modules and precompiled headers.
  llvm::DenseMap<const Module *, llvm::TrackingMDRef> ModuleCache;

  /// List of interfaces we want to keep even if orphaned.
  std::vector<void *> RetainedTypes;

  /// Cache of forward declared types to RAUW at the end of compilation.
  std::vector<std::pair<const TagType *, llvm::TrackingMDRef>> ReplaceMap;

  /// Cache of replaceable forward declarations (functions and
  /// variables) to RAUW at the end of compilation.
  std::vector<std::pair<const DeclaratorDecl *, llvm::TrackingMDRef>>
      FwdDeclReplaceMap;

  /// Keep track of our current nested lexical block.
  std::vector<llvm::TypedTrackingMDRef<llvm::DIScope>> LexicalBlockStack;
  llvm::DenseMap<const Decl *, llvm::TrackingMDRef> RegionMap;
  /// Keep track of LexicalBlockStack counter at the beginning of a
  /// function. This is used to pop unbalanced regions at the end of a
  /// function.
  std::vector<unsigned> FnBeginRegionCount;

  /// This is a storage for names that are constructed on demand. For
  /// example, C++ destructors, C++ operators etc..
  llvm::BumpPtrAllocator DebugInfoNames;
  StringRef CWDName;

  llvm::DenseMap<const char *, llvm::TrackingMDRef> DIFileCache;
  llvm::DenseMap<const FunctionDecl *, llvm::TrackingMDRef> SPCache;
  /// Cache declarations relevant to DW_TAG_imported_declarations (C++
  /// using declarations) that aren't covered by other more specific caches.
  llvm::DenseMap<const Decl *, llvm::TrackingMDRef> DeclCache;
  llvm::DenseMap<const NamespaceDecl *, llvm::TrackingMDRef> NamespaceCache;
  llvm::DenseMap<const NamespaceAliasDecl *, llvm::TrackingMDRef>
      NamespaceAliasCache;
  llvm::DenseMap<const Decl *, llvm::TypedTrackingMDRef<llvm::DIDerivedType>>
      StaticDataMemberCache;

  /// Helper functions for getOrCreateType.
  /// @{
  /// Currently the checksum of an interface includes the number of
  /// ivars and property accessors.
  llvm::DIType *CreateType(const BuiltinType *Ty);
  llvm::DIType *CreateType(const ComplexType *Ty);
  llvm::DIType *CreateType(const TypeVariableType *Ty);
<<<<<<< HEAD
  llvm::DIType *CreateType(const TypeOpaqueType *Ty);
  llvm::DIType *CreateType(const TypeRevealType *Ty);
=======
  llvm::DIType *CreateType(const ExistentialType *Ty);
>>>>>>> da2b5426
  llvm::DIType *CreateQualifiedType(QualType Ty, llvm::DIFile *Fg);
  llvm::DIType *CreateType(const TypedefType *Ty, llvm::DIFile *Fg);
  llvm::DIType *CreateType(const TemplateSpecializationType *Ty,
                           llvm::DIFile *Fg);
  llvm::DIType *CreateType(const ObjCObjectPointerType *Ty, llvm::DIFile *F);
  llvm::DIType *CreateType(const PointerType *Ty, llvm::DIFile *F);
  llvm::DIType *CreateType(const BlockPointerType *Ty, llvm::DIFile *F);
  llvm::DIType *CreateType(const FunctionType *Ty, llvm::DIFile *F);
  /// Get structure or union type.
  llvm::DIType *CreateType(const RecordType *Tyg);
  llvm::DIType *CreateTypeDefinition(const RecordType *Ty);
  llvm::DICompositeType *CreateLimitedType(const RecordType *Ty);
  void CollectContainingType(const CXXRecordDecl *RD,
                             llvm::DICompositeType *CT);
  /// Get Objective-C interface type.
  llvm::DIType *CreateType(const ObjCInterfaceType *Ty, llvm::DIFile *F);
  llvm::DIType *CreateTypeDefinition(const ObjCInterfaceType *Ty,
                                     llvm::DIFile *F);
  /// Get Objective-C object type.
  llvm::DIType *CreateType(const ObjCObjectType *Ty, llvm::DIFile *F);
  llvm::DIType *CreateType(const ObjCTypeParamType *Ty, llvm::DIFile *Unit);

  llvm::DIType *CreateType(const VectorType *Ty, llvm::DIFile *F);
  llvm::DIType *CreateType(const ArrayType *Ty, llvm::DIFile *F);
  llvm::DIType *CreateType(const LValueReferenceType *Ty, llvm::DIFile *F);
  llvm::DIType *CreateType(const RValueReferenceType *Ty, llvm::DIFile *Unit);
  llvm::DIType *CreateType(const MemberPointerType *Ty, llvm::DIFile *F);
  llvm::DIType *CreateType(const AtomicType *Ty, llvm::DIFile *F);
  llvm::DIType *CreateType(const PipeType *Ty, llvm::DIFile *F);
  /// Get enumeration type.
  llvm::DIType *CreateEnumType(const EnumType *Ty);
  llvm::DIType *CreateTypeDefinition(const EnumType *Ty);
  /// Look up the completed type for a self pointer in the TypeCache and
  /// create a copy of it with the ObjectPointer and Artificial flags
  /// set. If the type is not cached, a new one is created. This should
  /// never happen though, since creating a type for the implicit self
  /// argument implies that we already parsed the interface definition
  /// and the ivar declarations in the implementation.
  llvm::DIType *CreateSelfType(const QualType &QualTy, llvm::DIType *Ty);
  /// @}

  /// Get the type from the cache or return null type if it doesn't
  /// exist.
  llvm::DIType *getTypeOrNull(const QualType);
  /// Return the debug type for a C++ method.
  /// \arg CXXMethodDecl is of FunctionType. This function type is
  /// not updated to include implicit \c this pointer. Use this routine
  /// to get a method type which includes \c this pointer.
  llvm::DISubroutineType *getOrCreateMethodType(const CXXMethodDecl *Method,
                                                llvm::DIFile *F);
  llvm::DISubroutineType *
  getOrCreateInstanceMethodType(QualType ThisPtr, const FunctionProtoType *Func,
                                llvm::DIFile *Unit);
  llvm::DISubroutineType *
  getOrCreateFunctionType(const Decl *D, QualType FnType, llvm::DIFile *F);
  /// \return debug info descriptor for vtable.
  llvm::DIType *getOrCreateVTablePtrType(llvm::DIFile *F);

  /// \return namespace descriptor for the given namespace decl.
  llvm::DINamespace *getOrCreateNamespace(const NamespaceDecl *N);
  llvm::DIType *CreatePointerLikeType(llvm::dwarf::Tag Tag, const Type *Ty,
                                      QualType PointeeTy, llvm::DIFile *F);
  llvm::DIType *getOrCreateStructPtrType(StringRef Name, llvm::DIType *&Cache);

  /// A helper function to create a subprogram for a single member
  /// function GlobalDecl.
  llvm::DISubprogram *CreateCXXMemberFunction(const CXXMethodDecl *Method,
                                              llvm::DIFile *F,
                                              llvm::DIType *RecordTy);

  /// A helper function to collect debug info for C++ member
  /// functions. This is used while creating debug info entry for a
  /// Record.
  void CollectCXXMemberFunctions(const CXXRecordDecl *Decl, llvm::DIFile *F,
                                 SmallVectorImpl<llvm::Metadata *> &E,
                                 llvm::DIType *T);

  /// A helper function to collect debug info for C++ base
  /// classes. This is used while creating debug info entry for a
  /// Record.
  void CollectCXXBases(const CXXRecordDecl *Decl, llvm::DIFile *F,
                       SmallVectorImpl<llvm::Metadata *> &EltTys,
                       llvm::DIType *RecordTy);

  /// Helper function for CollectCXXBases.
  /// Adds debug info entries for types in Bases that are not in SeenTypes.
  void CollectCXXBasesAux(
      const CXXRecordDecl *RD, llvm::DIFile *Unit,
      SmallVectorImpl<llvm::Metadata *> &EltTys, llvm::DIType *RecordTy,
      const CXXRecordDecl::base_class_const_range &Bases,
      llvm::DenseSet<CanonicalDeclPtr<const CXXRecordDecl>> &SeenTypes,
      llvm::DINode::DIFlags StartingFlags);

  /// A helper function to collect template parameters.
  llvm::DINodeArray CollectTemplateParams(const TemplateParameterList *TPList,
                                          ArrayRef<TemplateArgument> TAList,
                                          llvm::DIFile *Unit);
  /// A helper function to collect debug info for function template
  /// parameters.
  llvm::DINodeArray CollectFunctionTemplateParams(const FunctionDecl *FD,
                                                  llvm::DIFile *Unit);

  /// A helper function to collect debug info for function template
  /// parameters.
  llvm::DINodeArray CollectVarTemplateParams(const VarDecl *VD,
                                             llvm::DIFile *Unit);

  /// A helper function to collect debug info for template
  /// parameters.
  llvm::DINodeArray
  CollectCXXTemplateParams(const ClassTemplateSpecializationDecl *TS,
                           llvm::DIFile *F);

  llvm::DIType *createFieldType(StringRef name, QualType type,
                                SourceLocation loc, AccessSpecifier AS,
                                uint64_t offsetInBits, uint32_t AlignInBits,
                                llvm::DIFile *tunit, llvm::DIScope *scope,
                                const RecordDecl *RD = nullptr);

  llvm::DIType *createFieldType(StringRef name, QualType type,
                                SourceLocation loc, AccessSpecifier AS,
                                uint64_t offsetInBits, llvm::DIFile *tunit,
                                llvm::DIScope *scope,
                                const RecordDecl *RD = nullptr) {
    return createFieldType(name, type, loc, AS, offsetInBits, 0, tunit, scope,
                           RD);
  }

  /// Create new bit field member.
  llvm::DIType *createBitFieldType(const FieldDecl *BitFieldDecl,
                                   llvm::DIScope *RecordTy,
                                   const RecordDecl *RD);

  /// Helpers for collecting fields of a record.
  /// @{
  void CollectRecordLambdaFields(const CXXRecordDecl *CXXDecl,
                                 SmallVectorImpl<llvm::Metadata *> &E,
                                 llvm::DIType *RecordTy);
  llvm::DIDerivedType *CreateRecordStaticField(const VarDecl *Var,
                                               llvm::DIType *RecordTy,
                                               const RecordDecl *RD);
  void CollectRecordNormalField(const FieldDecl *Field, uint64_t OffsetInBits,
                                llvm::DIFile *F,
                                SmallVectorImpl<llvm::Metadata *> &E,
                                llvm::DIType *RecordTy, const RecordDecl *RD);
  void CollectRecordNestedType(const TypeDecl *RD,
                               SmallVectorImpl<llvm::Metadata *> &E);
  void CollectRecordFields(const RecordDecl *Decl, llvm::DIFile *F,
                           SmallVectorImpl<llvm::Metadata *> &E,
                           llvm::DICompositeType *RecordTy);

  /// If the C++ class has vtable info then insert appropriate debug
  /// info entry in EltTys vector.
  void CollectVTableInfo(const CXXRecordDecl *Decl, llvm::DIFile *F,
                         SmallVectorImpl<llvm::Metadata *> &EltTys,
                         llvm::DICompositeType *RecordTy);
  /// @}

  /// Create a new lexical block node and push it on the stack.
  void CreateLexicalBlock(SourceLocation Loc);

  /// If target-specific LLVM \p AddressSpace directly maps to target-specific
  /// DWARF address space, appends extended dereferencing mechanism to complex
  /// expression \p Expr. Otherwise, does nothing.
  ///
  /// Extended dereferencing mechanism is has the following format:
  ///     DW_OP_constu <DWARF Address Space> DW_OP_swap DW_OP_xderef
  void AppendAddressSpaceXDeref(unsigned AddressSpace,
                                SmallVectorImpl<int64_t> &Expr) const;

  /// A helper function to collect debug info for the default elements of a
  /// block.
  ///
  /// \returns The next available field offset after the default elements.
  uint64_t collectDefaultElementTypesForBlockPointer(
      const BlockPointerType *Ty, llvm::DIFile *Unit,
      llvm::DIDerivedType *DescTy, unsigned LineNo,
      SmallVectorImpl<llvm::Metadata *> &EltTys);

  /// A helper function to collect debug info for the default fields of a
  /// block.
  void collectDefaultFieldsForBlockLiteralDeclare(
      const CGBlockInfo &Block, const ASTContext &Context, SourceLocation Loc,
      const llvm::StructLayout &BlockLayout, llvm::DIFile *Unit,
      SmallVectorImpl<llvm::Metadata *> &Fields);

public:
  CGDebugInfo(CodeGenModule &CGM);
  ~CGDebugInfo();

  void finalize();

  /// Remap a given path with the current debug prefix map
  std::string remapDIPath(StringRef) const;

  /// Register VLA size expression debug node with the qualified type.
  void registerVLASizeExpression(QualType Ty, llvm::Metadata *SizeExpr) {
    SizeExprCache[Ty] = SizeExpr;
  }

  /// Module debugging: Support for building PCMs.
  /// @{
  /// Set the main CU's DwoId field to \p Signature.
  void setDwoId(uint64_t Signature);

  /// When generating debug information for a clang module or
  /// precompiled header, this module map will be used to determine
  /// the module of origin of each Decl.
  void setModuleMap(ModuleMap &MMap) { ClangModuleMap = &MMap; }

  /// When generating debug information for a clang module or
  /// precompiled header, this module map will be used to determine
  /// the module of origin of each Decl.
  void setPCHDescriptor(ExternalASTSource::ASTSourceDescriptor PCH) {
    PCHDescriptor = PCH;
  }
  /// @}

  /// Update the current source location. If \arg loc is invalid it is
  /// ignored.
  void setLocation(SourceLocation Loc);

  /// Return the current source location. This does not necessarily correspond
  /// to the IRBuilder's current DebugLoc.
  SourceLocation getLocation() const { return CurLoc; }

  /// Update the current inline scope. All subsequent calls to \p EmitLocation
  /// will create a location with this inlinedAt field.
  void setInlinedAt(llvm::MDNode *InlinedAt) { CurInlinedAt = InlinedAt; }

  /// \return the current inline scope.
  llvm::MDNode *getInlinedAt() const { return CurInlinedAt; }

  // Converts a SourceLocation to a DebugLoc
  llvm::DebugLoc SourceLocToDebugLoc(SourceLocation Loc);

  /// Emit metadata to indicate a change in line/column information in
  /// the source file. If the location is invalid, the previous
  /// location will be reused.
  void EmitLocation(CGBuilderTy &Builder, SourceLocation Loc);

  /// Emit a call to llvm.dbg.function.start to indicate
  /// start of a new function.
  /// \param Loc       The location of the function header.
  /// \param ScopeLoc  The location of the function body.
  void EmitFunctionStart(GlobalDecl GD, SourceLocation Loc,
                         SourceLocation ScopeLoc, QualType FnType,
                         llvm::Function *Fn, bool CurFnIsThunk,
                         CGBuilderTy &Builder);

  /// Start a new scope for an inlined function.
  void EmitInlineFunctionStart(CGBuilderTy &Builder, GlobalDecl GD);
  /// End an inlined function scope.
  void EmitInlineFunctionEnd(CGBuilderTy &Builder);

  /// Emit debug info for a function declaration.
  void EmitFunctionDecl(GlobalDecl GD, SourceLocation Loc, QualType FnType);

  /// Constructs the debug code for exiting a function.
  void EmitFunctionEnd(CGBuilderTy &Builder, llvm::Function *Fn);

  /// Emit metadata to indicate the beginning of a new lexical block
  /// and push the block onto the stack.
  void EmitLexicalBlockStart(CGBuilderTy &Builder, SourceLocation Loc);

  /// Emit metadata to indicate the end of a new lexical block and pop
  /// the current block.
  void EmitLexicalBlockEnd(CGBuilderTy &Builder, SourceLocation Loc);

  /// Emit call to \c llvm.dbg.declare for an automatic variable
  /// declaration.
  /// Returns a pointer to the DILocalVariable associated with the
  /// llvm.dbg.declare, or nullptr otherwise.
  llvm::DILocalVariable *EmitDeclareOfAutoVariable(const VarDecl *Decl,
                                                   llvm::Value *AI,
                                                   CGBuilderTy &Builder);

  /// Emit call to \c llvm.dbg.declare for an imported variable
  /// declaration in a block.
  void EmitDeclareOfBlockDeclRefVariable(
      const VarDecl *variable, llvm::Value *storage, CGBuilderTy &Builder,
      const CGBlockInfo &blockInfo, llvm::Instruction *InsertPoint = nullptr);

  /// Emit call to \c llvm.dbg.declare for an argument variable
  /// declaration.
  void EmitDeclareOfArgVariable(const VarDecl *Decl, llvm::Value *AI,
                                unsigned ArgNo, CGBuilderTy &Builder);

  /// Emit call to \c llvm.dbg.declare for the block-literal argument
  /// to a block invocation function.
  void EmitDeclareOfBlockLiteralArgVariable(const CGBlockInfo &block,
                                            StringRef Name, unsigned ArgNo,
                                            llvm::AllocaInst *LocalAddr,
                                            CGBuilderTy &Builder);

  /// Emit information about a global variable.
  void EmitGlobalVariable(llvm::GlobalVariable *GV, const VarDecl *Decl);

  /// Emit a constant global variable's debug info.
  void EmitGlobalVariable(const ValueDecl *VD, const APValue &Init);

  /// Emit C++ using directive.
  void EmitUsingDirective(const UsingDirectiveDecl &UD);

  /// Emit the type explicitly casted to.
  void EmitExplicitCastType(QualType Ty);

  /// Emit C++ using declaration.
  void EmitUsingDecl(const UsingDecl &UD);

  /// Emit an @import declaration.
  void EmitImportDecl(const ImportDecl &ID);

  /// Emit C++ namespace alias.
  llvm::DIImportedEntity *EmitNamespaceAlias(const NamespaceAliasDecl &NA);

  /// Emit record type's standalone debug info.
  llvm::DIType *getOrCreateRecordType(QualType Ty, SourceLocation L);

  /// Emit an Objective-C interface type standalone debug info.
  llvm::DIType *getOrCreateInterfaceType(QualType Ty, SourceLocation Loc);

  /// Emit standalone debug info for a type.
  llvm::DIType *getOrCreateStandaloneType(QualType Ty, SourceLocation Loc);

  void completeType(const EnumDecl *ED);
  void completeType(const RecordDecl *RD);
  void completeRequiredType(const RecordDecl *RD);
  void completeClassData(const RecordDecl *RD);
  void completeClass(const RecordDecl *RD);

  void completeTemplateDefinition(const ClassTemplateSpecializationDecl &SD);
  void completeUnusedClass(const CXXRecordDecl &D);

  /// Create debug info for a macro defined by a #define directive or a macro
  /// undefined by a #undef directive.
  llvm::DIMacro *CreateMacro(llvm::DIMacroFile *Parent, unsigned MType,
                             SourceLocation LineLoc, StringRef Name,
                             StringRef Value);

  /// Create debug info for a file referenced by an #include directive.
  llvm::DIMacroFile *CreateTempMacroFile(llvm::DIMacroFile *Parent,
                                         SourceLocation LineLoc,
                                         SourceLocation FileLoc);

private:
  /// Emit call to llvm.dbg.declare for a variable declaration.
  /// Returns a pointer to the DILocalVariable associated with the
  /// llvm.dbg.declare, or nullptr otherwise.
  llvm::DILocalVariable *EmitDeclare(const VarDecl *decl, llvm::Value *AI,
                                     llvm::Optional<unsigned> ArgNo,
                                     CGBuilderTy &Builder);

  struct BlockByRefType {
    /// The wrapper struct used inside the __block_literal struct.
    llvm::DIType *BlockByRefWrapper;
    /// The type as it appears in the source code.
    llvm::DIType *WrappedType;
  };

  /// Build up structure info for the byref.  See \a BuildByRefType.
  BlockByRefType EmitTypeForVarWithBlocksAttr(const VarDecl *VD,
                                              uint64_t *OffSet);

  /// Get context info for the DeclContext of \p Decl.
  llvm::DIScope *getDeclContextDescriptor(const Decl *D);
  /// Get context info for a given DeclContext \p Decl.
  llvm::DIScope *getContextDescriptor(const Decl *Context,
                                      llvm::DIScope *Default);

  llvm::DIScope *getCurrentContextDescriptor(const Decl *Decl);

  /// Create a forward decl for a RecordType in a given context.
  llvm::DICompositeType *getOrCreateRecordFwdDecl(const RecordType *,
                                                  llvm::DIScope *);

  /// Return current directory name.
  StringRef getCurrentDirname();

  /// Create new compile unit.
  void CreateCompileUnit();

  /// Compute the file checksum debug info for input file ID.
  Optional<llvm::DIFile::ChecksumKind>
  computeChecksum(FileID FID, SmallString<32> &Checksum) const;

  /// Get the source of the given file ID.
  Optional<StringRef> getSource(const SourceManager &SM, FileID FID);

  /// Convenience function to get the file debug info descriptor for the input
  /// location.
  llvm::DIFile *getOrCreateFile(SourceLocation Loc);

  /// Create a file debug info descriptor for a source file.
  llvm::DIFile *
  createFile(StringRef FileName,
             Optional<llvm::DIFile::ChecksumInfo<StringRef>> CSInfo,
             Optional<StringRef> Source);

  /// Get the type from the cache or create a new type if necessary.
  llvm::DIType *getOrCreateType(QualType Ty, llvm::DIFile *Fg);

  /// Get a reference to a clang module.  If \p CreateSkeletonCU is true,
  /// this also creates a split dwarf skeleton compile unit.
  llvm::DIModule *
  getOrCreateModuleRef(ExternalASTSource::ASTSourceDescriptor Mod,
                       bool CreateSkeletonCU);

  /// DebugTypeExtRefs: If \p D originated in a clang module, return it.
  llvm::DIModule *getParentModuleOrNull(const Decl *D);

  /// Get the type from the cache or create a new partial type if
  /// necessary.
  llvm::DICompositeType *getOrCreateLimitedType(const RecordType *Ty,
                                                llvm::DIFile *F);

  /// Create type metadata for a source language type.
  llvm::DIType *CreateTypeNode(QualType Ty, llvm::DIFile *Fg);

  /// Create new member and increase Offset by FType's size.
  llvm::DIType *CreateMemberType(llvm::DIFile *Unit, QualType FType,
                                 StringRef Name, uint64_t *Offset);

  /// Retrieve the DIDescriptor, if any, for the canonical form of this
  /// declaration.
  llvm::DINode *getDeclarationOrDefinition(const Decl *D);

  /// \return debug info descriptor to describe method
  /// declaration for the given method definition.
  llvm::DISubprogram *getFunctionDeclaration(const Decl *D);

  /// \return debug info descriptor to describe in-class static data
  /// member declaration for the given out-of-class definition.  If D
  /// is an out-of-class definition of a static data member of a
  /// class, find its corresponding in-class declaration.
  llvm::DIDerivedType *
  getOrCreateStaticDataMemberDeclarationOrNull(const VarDecl *D);

  /// Helper that either creates a forward declaration or a stub.
  llvm::DISubprogram *getFunctionFwdDeclOrStub(GlobalDecl GD, bool Stub);

  /// Create a subprogram describing the forward declaration
  /// represented in the given FunctionDecl wrapped in a GlobalDecl.
  llvm::DISubprogram *getFunctionForwardDeclaration(GlobalDecl GD);

  /// Create a DISubprogram describing the function
  /// represented in the given FunctionDecl wrapped in a GlobalDecl.
  llvm::DISubprogram *getFunctionStub(GlobalDecl GD);

  /// Create a global variable describing the forward declaration
  /// represented in the given VarDecl.
  llvm::DIGlobalVariable *
  getGlobalVariableForwardDeclaration(const VarDecl *VD);

  /// Return a global variable that represents one of the collection of global
  /// variables created for an anonmyous union.
  ///
  /// Recursively collect all of the member fields of a global
  /// anonymous decl and create static variables for them. The first
  /// time this is called it needs to be on a union and then from
  /// there we can have additional unnamed fields.
  llvm::DIGlobalVariableExpression *
  CollectAnonRecordDecls(const RecordDecl *RD, llvm::DIFile *Unit,
                         unsigned LineNo, StringRef LinkageName,
                         llvm::GlobalVariable *Var, llvm::DIScope *DContext);


  /// Return flags which enable debug info emission for call sites, provided
  /// that it is supported and enabled.
  llvm::DINode::DIFlags getCallSiteRelatedAttrs() const;

  /// Get the printing policy for producing names for debug info.
  PrintingPolicy getPrintingPolicy() const;

  /// Get function name for the given FunctionDecl. If the name is
  /// constructed on demand (e.g., C++ destructor) then the name is
  /// stored on the side.
  StringRef getFunctionName(const FunctionDecl *FD);

  /// Returns the unmangled name of an Objective-C method.
  /// This is the display name for the debugging info.
  StringRef getObjCMethodName(const ObjCMethodDecl *FD);

  /// Return selector name. This is used for debugging
  /// info.
  StringRef getSelectorName(Selector S);

  /// Get class name including template argument list.
  StringRef getClassName(const RecordDecl *RD);

  /// Get the vtable name for the given class.
  StringRef getVTableName(const CXXRecordDecl *Decl);

  /// Get line number for the location. If location is invalid
  /// then use current location.
  unsigned getLineNumber(SourceLocation Loc);

  /// Get column number for the location. If location is
  /// invalid then use current location.
  /// \param Force  Assume DebugColumnInfo option is true.
  unsigned getColumnNumber(SourceLocation Loc, bool Force = false);

  /// Collect various properties of a FunctionDecl.
  /// \param GD  A GlobalDecl whose getDecl() must return a FunctionDecl.
  void collectFunctionDeclProps(GlobalDecl GD, llvm::DIFile *Unit,
                                StringRef &Name, StringRef &LinkageName,
                                llvm::DIScope *&FDContext,
                                llvm::DINodeArray &TParamsArray,
                                llvm::DINode::DIFlags &Flags);

  /// Collect various properties of a VarDecl.
  void collectVarDeclProps(const VarDecl *VD, llvm::DIFile *&Unit,
                           unsigned &LineNo, QualType &T, StringRef &Name,
                           StringRef &LinkageName,
                           llvm::MDTuple *&TemplateParameters,
                           llvm::DIScope *&VDContext);

  /// Allocate a copy of \p A using the DebugInfoNames allocator
  /// and return a reference to it. If multiple arguments are given the strings
  /// are concatenated.
  StringRef internString(StringRef A, StringRef B = StringRef()) {
    char *Data = DebugInfoNames.Allocate<char>(A.size() + B.size());
    if (!A.empty())
      std::memcpy(Data, A.data(), A.size());
    if (!B.empty())
      std::memcpy(Data + A.size(), B.data(), B.size());
    return StringRef(Data, A.size() + B.size());
  }
};

/// A scoped helper to set the current debug location to the specified
/// location or preferred location of the specified Expr.
class ApplyDebugLocation {
private:
  void init(SourceLocation TemporaryLocation, bool DefaultToEmpty = false);
  ApplyDebugLocation(CodeGenFunction &CGF, bool DefaultToEmpty,
                     SourceLocation TemporaryLocation);

  llvm::DebugLoc OriginalLocation;
  CodeGenFunction *CGF;

public:
  /// Set the location to the (valid) TemporaryLocation.
  ApplyDebugLocation(CodeGenFunction &CGF, SourceLocation TemporaryLocation);
  ApplyDebugLocation(CodeGenFunction &CGF, const Expr *E);
  ApplyDebugLocation(CodeGenFunction &CGF, llvm::DebugLoc Loc);
  ApplyDebugLocation(ApplyDebugLocation &&Other) : CGF(Other.CGF) {
    Other.CGF = nullptr;
  }

  ~ApplyDebugLocation();

  /// Apply TemporaryLocation if it is valid. Otherwise switch
  /// to an artificial debug location that has a valid scope, but no
  /// line information.
  ///
  /// Artificial locations are useful when emitting compiler-generated
  /// helper functions that have no source location associated with
  /// them. The DWARF specification allows the compiler to use the
  /// special line number 0 to indicate code that can not be
  /// attributed to any source location. Note that passing an empty
  /// SourceLocation to CGDebugInfo::setLocation() will result in the
  /// last valid location being reused.
  static ApplyDebugLocation CreateArtificial(CodeGenFunction &CGF) {
    return ApplyDebugLocation(CGF, false, SourceLocation());
  }
  /// Apply TemporaryLocation if it is valid. Otherwise switch
  /// to an artificial debug location that has a valid scope, but no
  /// line information.
  static ApplyDebugLocation
  CreateDefaultArtificial(CodeGenFunction &CGF,
                          SourceLocation TemporaryLocation) {
    return ApplyDebugLocation(CGF, false, TemporaryLocation);
  }

  /// Set the IRBuilder to not attach debug locations.  Note that
  /// passing an empty SourceLocation to \a CGDebugInfo::setLocation()
  /// will result in the last valid location being reused.  Note that
  /// all instructions that do not have a location at the beginning of
  /// a function are counted towards to function prologue.
  static ApplyDebugLocation CreateEmpty(CodeGenFunction &CGF) {
    return ApplyDebugLocation(CGF, true, SourceLocation());
  }
};

/// A scoped helper to set the current debug location to an inlined location.
class ApplyInlineDebugLocation {
  SourceLocation SavedLocation;
  CodeGenFunction *CGF;

public:
  /// Set up the CodeGenFunction's DebugInfo to produce inline locations for the
  /// function \p InlinedFn. The current debug location becomes the inlined call
  /// site of the inlined function.
  ApplyInlineDebugLocation(CodeGenFunction &CGF, GlobalDecl InlinedFn);
  /// Restore everything back to the original state.
  ~ApplyInlineDebugLocation();
};

} // namespace CodeGen
} // namespace clang

#endif // LLVM_CLANG_LIB_CODEGEN_CGDEBUGINFO_H<|MERGE_RESOLUTION|>--- conflicted
+++ resolved
@@ -150,12 +150,9 @@
   llvm::DIType *CreateType(const BuiltinType *Ty);
   llvm::DIType *CreateType(const ComplexType *Ty);
   llvm::DIType *CreateType(const TypeVariableType *Ty);
-<<<<<<< HEAD
   llvm::DIType *CreateType(const TypeOpaqueType *Ty);
   llvm::DIType *CreateType(const TypeRevealType *Ty);
-=======
   llvm::DIType *CreateType(const ExistentialType *Ty);
->>>>>>> da2b5426
   llvm::DIType *CreateQualifiedType(QualType Ty, llvm::DIFile *Fg);
   llvm::DIType *CreateType(const TypedefType *Ty, llvm::DIFile *Fg);
   llvm::DIType *CreateType(const TemplateSpecializationType *Ty,
